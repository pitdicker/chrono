use super::NaiveDateTime;
use crate::{Datelike, Error, FixedOffset, MappedLocalTime, NaiveDate, TimeDelta, Utc};

#[test]
fn test_datetime_add() -> Result<(), Error> {
    fn check(
        (y, m, d, h, n, s): (i32, u32, u32, u32, u32, u32),
        rhs: TimeDelta,
        result: Result<(i32, u32, u32, u32, u32, u32), Error>,
    ) -> Result<(), Error> {
        let lhs = NaiveDate::from_ymd(y, m, d)?.and_hms(h, n, s)?;
        let sum = match result {
            Ok((y, m, d, h, n, s)) => NaiveDate::from_ymd(y, m, d)?.and_hms(h, n, s),
            Err(e) => Err(e),
        };
        assert_eq!(lhs.checked_add_signed(rhs), sum);
        assert_eq!(lhs.checked_sub_signed(-rhs), sum);
        Ok(())
    }
    let seconds = TimeDelta::seconds;

    check((2014, 5, 6, 7, 8, 9), seconds(3600 + 60 + 1), Ok((2014, 5, 6, 8, 9, 10)))?;
    check((2014, 5, 6, 7, 8, 9), seconds(-(3600 + 60 + 1)), Ok((2014, 5, 6, 6, 7, 8)))?;
    check((2014, 5, 6, 7, 8, 9), seconds(86399), Ok((2014, 5, 7, 7, 8, 8)))?;
    check((2014, 5, 6, 7, 8, 9), seconds(86_400 * 10), Ok((2014, 5, 16, 7, 8, 9)))?;
    check((2014, 5, 6, 7, 8, 9), seconds(-86_400 * 10), Ok((2014, 4, 26, 7, 8, 9)))?;
    check((2014, 5, 6, 7, 8, 9), seconds(86_400 * 10), Ok((2014, 5, 16, 7, 8, 9)))?;

    // overflow check
    // assumes that we have correct values for MAX/MIN_DAYS_FROM_YEAR_0 from `naive::date`.
    // (they are private constants, but the equivalence is tested in that module.)
    let max_days_from_year_0 = NaiveDate::MAX.signed_duration_since(NaiveDate::from_ymd(0, 1, 1)?);
    check((0, 1, 1, 0, 0, 0), max_days_from_year_0, Ok((NaiveDate::MAX.year(), 12, 31, 0, 0, 0)))?;
    check(
        (0, 1, 1, 0, 0, 0),
        max_days_from_year_0 + seconds(86399),
        Ok((NaiveDate::MAX.year(), 12, 31, 23, 59, 59)),
    )?;
    check((0, 1, 1, 0, 0, 0), max_days_from_year_0 + seconds(86_400), Err(Error::OutOfRange))?;
    check((0, 1, 1, 0, 0, 0), TimeDelta::max_value(), Err(Error::OutOfRange))?;

    let min_days_from_year_0 =
        NaiveDate::MIN.signed_duration_since(NaiveDate::from_ymd(0, 1, 1).unwrap());
    check((0, 1, 1, 0, 0, 0), min_days_from_year_0, Ok((NaiveDate::MIN.year(), 1, 1, 0, 0, 0)))?;
    check((0, 1, 1, 0, 0, 0), min_days_from_year_0 - seconds(1), Err(Error::OutOfRange))?;
    check((0, 1, 1, 0, 0, 0), TimeDelta::min_value(), Err(Error::OutOfRange))?;
    Ok(())
}

#[test]
fn test_datetime_sub() {
    let ymdhms = |y, m, d, h, n, s| NaiveDate::from_ymd(y, m, d).unwrap().and_hms(h, n, s).unwrap();
    let since = NaiveDateTime::signed_duration_since;
    assert_eq!(since(ymdhms(2014, 5, 6, 7, 8, 9), ymdhms(2014, 5, 6, 7, 8, 9)), TimeDelta::zero());
    assert_eq!(
        since(ymdhms(2014, 5, 6, 7, 8, 10), ymdhms(2014, 5, 6, 7, 8, 9)),
        TimeDelta::seconds(1)
    );
    assert_eq!(
        since(ymdhms(2014, 5, 6, 7, 8, 9), ymdhms(2014, 5, 6, 7, 8, 10)),
        TimeDelta::seconds(-1)
    );
    assert_eq!(
        since(ymdhms(2014, 5, 7, 7, 8, 9), ymdhms(2014, 5, 6, 7, 8, 10)),
        TimeDelta::seconds(86399)
    );
    assert_eq!(
        since(ymdhms(2001, 9, 9, 1, 46, 39), ymdhms(1970, 1, 1, 0, 0, 0)),
        TimeDelta::seconds(999_999_999)
    );
}

#[test]
fn test_datetime_addassignment() {
    let ymdhms = |y, m, d, h, n, s| NaiveDate::from_ymd(y, m, d).unwrap().and_hms(h, n, s).unwrap();
    let mut date = ymdhms(2016, 10, 1, 10, 10, 10);
    date += TimeDelta::minutes(10_000_000);
    assert_eq!(date, ymdhms(2035, 10, 6, 20, 50, 10));
    date += TimeDelta::days(10);
    assert_eq!(date, ymdhms(2035, 10, 16, 20, 50, 10));
}

#[test]
fn test_datetime_subassignment() {
    let ymdhms = |y, m, d, h, n, s| NaiveDate::from_ymd(y, m, d).unwrap().and_hms(h, n, s).unwrap();
    let mut date = ymdhms(2016, 10, 1, 10, 10, 10);
    date -= TimeDelta::minutes(10_000_000);
    assert_eq!(date, ymdhms(1997, 9, 26, 23, 30, 10));
    date -= TimeDelta::days(10);
    assert_eq!(date, ymdhms(1997, 9, 16, 23, 30, 10));
}

#[test]
fn test_core_duration_ops() {
    use core::time::Duration;

    let mut dt = NaiveDate::from_ymd(2023, 8, 29).unwrap().and_hms(11, 34, 12).unwrap();
    let same = dt + Duration::ZERO;
    assert_eq!(dt, same);

    dt += Duration::new(3600, 0);
    assert_eq!(dt, NaiveDate::from_ymd(2023, 8, 29).unwrap().and_hms(12, 34, 12).unwrap());
}

#[test]
#[should_panic]
fn test_core_duration_max() {
    use core::time::Duration;

    let mut utc_dt = NaiveDate::from_ymd(2023, 8, 29).unwrap().and_hms(11, 34, 12).unwrap();
    utc_dt += Duration::MAX;
}

#[test]
fn test_datetime_from_str() {
    // valid cases
    let valid = [
        "2001-02-03T04:05:06",
        "2012-12-12T12:12:12",
        "2015-02-18T23:16:09.153",
        "2015-2-18T23:16:09.153",
        "-77-02-18T23:16:09",
        "+82701-05-6T15:9:60.898989898989",
    ];
    for &s in &valid {
        eprintln!("test_parse_naivedatetime valid {:?}", s);
        let d = match s.parse::<NaiveDateTime>() {
            Ok(d) => d,
            Err(e) => panic!("parsing `{}` has failed: {}", s, e),
        };
        let s_ = format!("{:?}", d);
        // `s` and `s_` may differ, but `s.parse()` and `s_.parse()` must be same
        let d_ = match s_.parse::<NaiveDateTime>() {
            Ok(d) => d,
            Err(e) => {
                panic!("`{}` is parsed into `{:?}`, but reparsing that has failed: {}", s, d, e)
            }
        };
        assert!(
            d == d_,
            "`{}` is parsed into `{:?}`, but reparsed result \
             `{:?}` does not match",
            s,
            d,
            d_
        );
    }

    // some invalid cases
    // since `ParseErrorKind` is private, all we can do is to check if there was an error
    let invalid = [
        "",                              // empty
        "x",                             // invalid / missing data
        "15",                            // missing data
        "15:8:9",                        // looks like a time (invalid date)
        "15-8-9",                        // looks like a date (invalid)
        "Fri, 09 Aug 2013 23:54:35 GMT", // valid date, wrong format
        "Sat Jun 30 23:59:60 2012",      // valid date, wrong format
        "1441497364.649",                // valid date, wrong format
        "+1441497364.649",               // valid date, wrong format
        "+1441497364",                   // valid date, wrong format
        "2014/02/03 04:05:06",           // valid date, wrong format
        "2015-15-15T15:15:15",           // invalid date
        "2012-12-12T12:12:12x",          // bad timezone / trailing literal
        "2012-12-12T12:12:12+00:00",     // unexpected timezone / trailing literal
        "2012-12-12T12:12:12 +00:00",    // unexpected timezone / trailing literal
        "2012-12-12T12:12:12 GMT",       // unexpected timezone / trailing literal
        "2012-123-12T12:12:12",          // invalid month
        "2012-12-12t12:12:12",           // bad divider 't'
        "2012-12-12 12:12:12",           // missing divider 'T'
        "2012-12-12T12:12:12Z",          // trailing char 'Z'
        "+ 82701-123-12T12:12:12",       // strange year, invalid month
        "+802701-123-12T12:12:12",       // out-of-bound year, invalid month
    ];
    for &s in &invalid {
        eprintln!("test_datetime_from_str invalid {:?}", s);
        assert!(s.parse::<NaiveDateTime>().is_err());
    }
}

#[test]
fn test_datetime_parse_from_str() {
    let ymdhms = |y, m, d, h, n, s| NaiveDate::from_ymd(y, m, d).unwrap().and_hms(h, n, s).unwrap();
    let ymdhmsn = |y, m, d, h, n, s, nano| {
        NaiveDate::from_ymd(y, m, d).unwrap().and_hms_nano(h, n, s, nano).unwrap()
    };
    assert_eq!(
        NaiveDateTime::parse_from_str("2014-5-7T12:34:56+09:30", "%Y-%m-%dT%H:%M:%S%z"),
        Ok(ymdhms(2014, 5, 7, 12, 34, 56))
    ); // ignore offset
    assert_eq!(
        NaiveDateTime::parse_from_str("2015-W06-1 000000", "%G-W%V-%u%H%M%S"),
        Ok(ymdhms(2015, 2, 2, 0, 0, 0))
    );
    assert_eq!(
        NaiveDateTime::parse_from_str("Fri, 09 Aug 2013 23:54:35 GMT", "%a, %d %b %Y %H:%M:%S GMT"),
        Ok(ymdhms(2013, 8, 9, 23, 54, 35))
    );
    assert!(NaiveDateTime::parse_from_str(
        "Sat, 09 Aug 2013 23:54:35 GMT",
        "%a, %d %b %Y %H:%M:%S GMT"
    )
    .is_err());
    assert!(NaiveDateTime::parse_from_str("2014-5-7 12:3456", "%Y-%m-%d %H:%M:%S").is_err());
    assert!(NaiveDateTime::parse_from_str("12:34:56", "%H:%M:%S").is_err()); // insufficient
    assert_eq!(
        NaiveDateTime::parse_from_str("1441497364", "%s"),
        Ok(ymdhms(2015, 9, 5, 23, 56, 4))
    );
    assert_eq!(
        NaiveDateTime::parse_from_str("1283929614.1234", "%s.%f"),
        Ok(ymdhmsn(2010, 9, 8, 7, 6, 54, 1234))
    );
    assert_eq!(
        NaiveDateTime::parse_from_str("1441497364.649", "%s%.3f"),
        Ok(ymdhmsn(2015, 9, 5, 23, 56, 4, 649000000))
    );
    assert_eq!(
        NaiveDateTime::parse_from_str("1497854303.087654", "%s%.6f"),
        Ok(ymdhmsn(2017, 6, 19, 6, 38, 23, 87654000))
    );
    assert_eq!(
        NaiveDateTime::parse_from_str("1437742189.918273645", "%s%.9f"),
        Ok(ymdhmsn(2015, 7, 24, 12, 49, 49, 918273645))
    );
}

#[test]
fn test_datetime_parse_from_str_with_spaces() {
    let parse_from_str = NaiveDateTime::parse_from_str;
    let dt = NaiveDate::from_ymd(2013, 8, 9).unwrap().and_hms(23, 54, 35).unwrap();
    // with varying spaces - should succeed
    assert_eq!(parse_from_str(" Aug 09 2013 23:54:35", " %b %d %Y %H:%M:%S"), Ok(dt));
    assert_eq!(parse_from_str("Aug 09 2013 23:54:35 ", "%b %d %Y %H:%M:%S "), Ok(dt));
    assert_eq!(parse_from_str(" Aug 09 2013  23:54:35 ", " %b %d %Y  %H:%M:%S "), Ok(dt));
    assert_eq!(parse_from_str("  Aug 09 2013 23:54:35", "  %b %d %Y %H:%M:%S"), Ok(dt));
    assert_eq!(parse_from_str("   Aug 09 2013 23:54:35", "   %b %d %Y %H:%M:%S"), Ok(dt));
    assert_eq!(parse_from_str("\n\tAug 09 2013 23:54:35  ", "\n\t%b %d %Y %H:%M:%S  "), Ok(dt));
    assert_eq!(parse_from_str("\tAug 09 2013 23:54:35\t", "\t%b %d %Y %H:%M:%S\t"), Ok(dt));
    assert_eq!(parse_from_str("Aug  09 2013 23:54:35", "%b  %d %Y %H:%M:%S"), Ok(dt));
    assert_eq!(parse_from_str("Aug    09 2013 23:54:35", "%b    %d %Y %H:%M:%S"), Ok(dt));
    assert_eq!(parse_from_str("Aug  09 2013\t23:54:35", "%b  %d %Y\t%H:%M:%S"), Ok(dt));
    assert_eq!(parse_from_str("Aug  09 2013\t\t23:54:35", "%b  %d %Y\t\t%H:%M:%S"), Ok(dt));
    assert_eq!(parse_from_str("Aug 09 2013 23:54:35 ", "%b %d %Y %H:%M:%S\n"), Ok(dt));
    assert_eq!(parse_from_str("Aug 09 2013 23:54:35", "%b %d %Y\t%H:%M:%S"), Ok(dt));
    assert_eq!(parse_from_str("Aug 09 2013 23:54:35", "%b %d %Y %H:%M:%S "), Ok(dt));
    assert_eq!(parse_from_str("Aug 09 2013 23:54:35", " %b %d %Y %H:%M:%S"), Ok(dt));
    assert_eq!(parse_from_str("Aug 09 2013 23:54:35", "%b %d %Y %H:%M:%S\n"), Ok(dt));
    // with varying spaces - should fail
    // leading space in data
    assert!(parse_from_str(" Aug 09 2013 23:54:35", "%b %d %Y %H:%M:%S").is_err());
    // trailing space in data
    assert!(parse_from_str("Aug 09 2013 23:54:35 ", "%b %d %Y %H:%M:%S").is_err());
    // trailing tab in data
    assert!(parse_from_str("Aug 09 2013 23:54:35\t", "%b %d %Y %H:%M:%S").is_err());
    // mismatched newlines
    assert!(parse_from_str("\nAug 09 2013 23:54:35", "%b %d %Y %H:%M:%S\n").is_err());
    // trailing literal in data
    assert!(parse_from_str("Aug 09 2013 23:54:35 !!!", "%b %d %Y %H:%M:%S ").is_err());
}

#[test]
fn test_datetime_add_sub_invariant() {
    // issue #37
    let base = NaiveDate::from_ymd(2000, 1, 1).unwrap().and_hms(0, 0, 0).unwrap();
    let t = -946684799990000;
    let time = base + TimeDelta::microseconds(t);
    assert_eq!(t, time.signed_duration_since(base).num_microseconds().unwrap());
}

#[test]
fn test_and_local_timezone() {
<<<<<<< HEAD
    let ndt = NaiveDate::from_ymd(2022, 6, 15).unwrap().and_hms(18, 59, 36).unwrap();
    let dt_utc = ndt.and_local_timezone(Utc).unwrap();
=======
    let ndt = NaiveDate::from_ymd_opt(2022, 6, 15).unwrap().and_hms_opt(18, 59, 36).unwrap();
    let dt_utc = ndt.and_utc();
>>>>>>> e05ba8b9
    assert_eq!(dt_utc.naive_local(), ndt);
    assert_eq!(dt_utc.timezone(), Utc);

    let offset_tz = FixedOffset::west(4 * 3600).unwrap();
    let dt_offset = ndt.and_local_timezone(offset_tz).unwrap();
    assert_eq!(dt_offset.naive_local(), ndt);
    assert_eq!(dt_offset.timezone(), offset_tz);
}

#[test]
fn test_and_utc() {
    let ndt = NaiveDate::from_ymd(2023, 1, 30).unwrap().and_hms(19, 32, 33).unwrap();
    let dt_utc = ndt.and_utc();
    assert_eq!(dt_utc.naive_local(), ndt);
    assert_eq!(dt_utc.timezone(), Utc);
}

#[test]
fn test_checked_add_offset() -> Result<(), Error> {
    let ymdhmsm = |y, m, d, h, mn, s, mi| {
        NaiveDate::from_ymd(y, m, d).and_then(|d| d.and_hms_milli(h, mn, s, mi))
    };

    let positive_offset = FixedOffset::east(2 * 60 * 60)?;
    // regular date
    let dt = ymdhmsm(2023, 5, 5, 20, 10, 0, 0).unwrap();
    assert_eq!(dt.checked_add_offset(positive_offset), ymdhmsm(2023, 5, 5, 22, 10, 0, 0));
    // leap second is preserved
    let dt = ymdhmsm(2023, 6, 30, 23, 59, 59, 1_000).unwrap();
    assert_eq!(dt.checked_add_offset(positive_offset), ymdhmsm(2023, 7, 1, 1, 59, 59, 1_000));
    // out of range
    assert_eq!(NaiveDateTime::MAX.checked_add_offset(positive_offset), Err(Error::OutOfRange));

    let negative_offset = FixedOffset::west(2 * 60 * 60).unwrap();
    // regular date
    let dt = ymdhmsm(2023, 5, 5, 20, 10, 0, 0).unwrap();
    assert_eq!(dt.checked_add_offset(negative_offset), ymdhmsm(2023, 5, 5, 18, 10, 0, 0));
    // leap second is preserved
    let dt = ymdhmsm(2023, 6, 30, 23, 59, 59, 1_000).unwrap();
    assert_eq!(dt.checked_add_offset(negative_offset), ymdhmsm(2023, 6, 30, 21, 59, 59, 1_000));
    // out of range
    assert_eq!(NaiveDateTime::MIN.checked_add_offset(negative_offset), Err(Error::OutOfRange));

    assert_eq!(dt.checked_add_offset(positive_offset), Ok(dt + positive_offset));
    Ok(())
}

#[test]
fn test_checked_sub_offset() -> Result<(), Error> {
    let ymdhmsm = |y, m, d, h, mn, s, mi| {
        NaiveDate::from_ymd(y, m, d).and_then(|d| d.and_hms_milli(h, mn, s, mi))
    };

    let positive_offset = FixedOffset::east(2 * 60 * 60).unwrap();
    // regular date
    let dt = ymdhmsm(2023, 5, 5, 20, 10, 0, 0).unwrap();
    assert_eq!(dt.checked_sub_offset(positive_offset), ymdhmsm(2023, 5, 5, 18, 10, 0, 0));
    // leap second is preserved
    let dt = ymdhmsm(2023, 6, 30, 23, 59, 59, 1_000).unwrap();
    assert_eq!(dt.checked_sub_offset(positive_offset), ymdhmsm(2023, 6, 30, 21, 59, 59, 1_000));
    // out of range
    assert_eq!(NaiveDateTime::MIN.checked_sub_offset(positive_offset), Err(Error::OutOfRange));

    let negative_offset = FixedOffset::west(2 * 60 * 60).unwrap();
    // regular date
    let dt = ymdhmsm(2023, 5, 5, 20, 10, 0, 0).unwrap();
    assert_eq!(dt.checked_sub_offset(negative_offset), ymdhmsm(2023, 5, 5, 22, 10, 0, 0));
    // leap second is preserved
    let dt = ymdhmsm(2023, 6, 30, 23, 59, 59, 1_000).unwrap();
    assert_eq!(dt.checked_sub_offset(negative_offset), ymdhmsm(2023, 7, 1, 1, 59, 59, 1_000));
    // out of range
    assert_eq!(NaiveDateTime::MAX.checked_sub_offset(negative_offset), Err(Error::OutOfRange));

    assert_eq!(dt.checked_sub_offset(positive_offset), Ok(dt - positive_offset));
    Ok(())
}

#[test]
fn test_overflowing_add_offset() {
    let ymdhmsm = |y, m, d, h, mn, s, mi| {
        NaiveDate::from_ymd(y, m, d).unwrap().and_hms_milli(h, mn, s, mi).unwrap()
    };
    let positive_offset = FixedOffset::east(2 * 60 * 60).unwrap();
    // regular date
    let dt = ymdhmsm(2023, 5, 5, 20, 10, 0, 0);
    assert_eq!(dt.overflowing_add_offset(positive_offset), ymdhmsm(2023, 5, 5, 22, 10, 0, 0));
    // leap second is preserved
    let dt = ymdhmsm(2023, 6, 30, 23, 59, 59, 1_000);
    assert_eq!(dt.overflowing_add_offset(positive_offset), ymdhmsm(2023, 7, 1, 1, 59, 59, 1_000));
    // out of range
    assert!(NaiveDateTime::MAX.overflowing_add_offset(positive_offset) > NaiveDateTime::MAX);

    let negative_offset = FixedOffset::west(2 * 60 * 60).unwrap();
    // regular date
    let dt = ymdhmsm(2023, 5, 5, 20, 10, 0, 0);
    assert_eq!(dt.overflowing_add_offset(negative_offset), ymdhmsm(2023, 5, 5, 18, 10, 0, 0));
    // leap second is preserved
    let dt = ymdhmsm(2023, 6, 30, 23, 59, 59, 1_000);
    assert_eq!(dt.overflowing_add_offset(negative_offset), ymdhmsm(2023, 6, 30, 21, 59, 59, 1_000));
    // out of range
    assert!(NaiveDateTime::MIN.overflowing_add_offset(negative_offset) < NaiveDateTime::MIN);
}

#[test]
fn test_and_timezone_min_max_dates() {
    for offset_hour in -23..=23 {
        dbg!(offset_hour);
        let offset = FixedOffset::east(offset_hour * 60 * 60).unwrap();

        let local_max = NaiveDateTime::MAX.and_local_timezone(offset);
        if offset_hour >= 0 {
            assert_eq!(local_max.unwrap().naive_local(), NaiveDateTime::MAX);
        } else {
            assert_eq!(local_max, MappedLocalTime::None);
        }
        let local_min = NaiveDateTime::MIN.and_local_timezone(offset);
        if offset_hour <= 0 {
            assert_eq!(local_min.unwrap().naive_local(), NaiveDateTime::MIN);
        } else {
            assert_eq!(local_min, MappedLocalTime::None);
        }
    }
}

#[test]
#[cfg(feature = "rkyv-validation")]
fn test_rkyv_validation() {
    let dt_min = NaiveDateTime::MIN;
    let bytes = rkyv::to_bytes::<_, 12>(&dt_min).unwrap();
    assert_eq!(rkyv::from_bytes::<NaiveDateTime>(&bytes).unwrap(), dt_min);

    let dt_max = NaiveDateTime::MAX;
    let bytes = rkyv::to_bytes::<_, 12>(&dt_max).unwrap();
    assert_eq!(rkyv::from_bytes::<NaiveDateTime>(&bytes).unwrap(), dt_max);
}<|MERGE_RESOLUTION|>--- conflicted
+++ resolved
@@ -270,13 +270,8 @@
 
 #[test]
 fn test_and_local_timezone() {
-<<<<<<< HEAD
     let ndt = NaiveDate::from_ymd(2022, 6, 15).unwrap().and_hms(18, 59, 36).unwrap();
-    let dt_utc = ndt.and_local_timezone(Utc).unwrap();
-=======
-    let ndt = NaiveDate::from_ymd_opt(2022, 6, 15).unwrap().and_hms_opt(18, 59, 36).unwrap();
     let dt_utc = ndt.and_utc();
->>>>>>> e05ba8b9
     assert_eq!(dt_utc.naive_local(), ndt);
     assert_eq!(dt_utc.timezone(), Utc);
 
