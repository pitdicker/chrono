--- conflicted
+++ resolved
@@ -1,9 +1,5 @@
 use super::NaiveDateTime;
-<<<<<<< HEAD
-use crate::{Datelike, Error, FixedOffset, LocalResult, NaiveDate, TimeDelta, Utc};
-=======
-use crate::{Datelike, FixedOffset, MappedLocalTime, NaiveDate, TimeDelta, Utc};
->>>>>>> 236b7adf
+use crate::{Datelike, Error, FixedOffset, MappedLocalTime, NaiveDate, TimeDelta, Utc};
 
 #[test]
 fn test_datetime_add() -> Result<(), Error> {
