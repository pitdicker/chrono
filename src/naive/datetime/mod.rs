--- conflicted
+++ resolved
@@ -100,169 +100,74 @@
         NaiveDateTime { date, time }
     }
 
-<<<<<<< HEAD
-=======
+    /// Creates a new [NaiveDateTime] from milliseconds since the UNIX epoch.
+    ///
+    /// The UNIX epoch starts on midnight, January 1, 1970, UTC.
+    ///
+    /// # Errors
+    ///
+    /// Returns `None` if the number of milliseconds would be out of range for a `NaiveDateTime`
+    /// (more than ca. 262,000 years away from common era)
+    #[deprecated(since = "0.4.34", note = "use `DateTime::from_timestamp_millis` instead")]
+    #[inline]
+    #[must_use]
+    pub const fn from_timestamp_millis(millis: i64) -> Option<NaiveDateTime> {
+        Some(try_opt!(DateTime::from_timestamp_millis(millis)).naive_utc())
+    }
+
+    /// Creates a new [NaiveDateTime] from microseconds since the UNIX epoch.
+    ///
+    /// The UNIX epoch starts on midnight, January 1, 1970, UTC.
+    ///
+    /// # Errors
+    ///
+    /// Returns `None` if the number of microseconds would be out of range for a `NaiveDateTime`
+    /// (more than ca. 262,000 years away from common era)
+    #[deprecated(since = "0.4.34", note = "use `DateTime::from_timestamp_micros` instead")]
+    #[inline]
+    #[must_use]
+    pub const fn from_timestamp_micros(micros: i64) -> Option<NaiveDateTime> {
+        let secs = micros.div_euclid(1_000_000);
+        let nsecs = micros.rem_euclid(1_000_000) as u32 * 1000;
+        Some(try_opt!(DateTime::<Utc>::from_timestamp(secs, nsecs)).naive_utc())
+    }
+
+    /// Creates a new [NaiveDateTime] from nanoseconds since the UNIX epoch.
+    ///
+    /// The UNIX epoch starts on midnight, January 1, 1970, UTC.
+    ///
+    /// # Errors
+    ///
+    /// Returns `None` if the number of nanoseconds would be out of range for a `NaiveDateTime`
+    /// (more than ca. 262,000 years away from common era)
+    #[deprecated(since = "0.4.34", note = "use `DateTime::from_timestamp_nanos` instead")]
+    #[inline]
+    #[must_use]
+    pub const fn from_timestamp_nanos(nanos: i64) -> Option<NaiveDateTime> {
+        let secs = nanos.div_euclid(NANOS_PER_SEC as i64);
+        let nsecs = nanos.rem_euclid(NANOS_PER_SEC as i64) as u32;
+        Some(try_opt!(DateTime::from_timestamp(secs, nsecs)).naive_utc())
+    }
+
     /// Makes a new `NaiveDateTime` corresponding to a UTC date and time,
     /// from the number of non-leap seconds
     /// since the midnight UTC on January 1, 1970 (aka "UNIX timestamp")
     /// and the number of nanoseconds since the last whole non-leap second.
     ///
-    /// For a non-naive version of this function see [`TimeZone::timestamp`].
-    ///
     /// The nanosecond part can exceed 1,000,000,000 in order to represent a
     /// [leap second](NaiveTime#leap-second-handling), but only when `secs % 60 == 59`.
     /// (The true "UNIX timestamp" cannot represent a leap second unambiguously.)
     ///
-    /// # Panics
-    ///
-    /// Panics if the number of seconds would be out of range for a `NaiveDateTime` (more than
-    /// ca. 262,000 years away from common era), and panics on an invalid nanosecond (2 seconds or
-    /// more).
-    #[deprecated(since = "0.4.23", note = "use `DateTime::from_timestamp` instead")]
-    #[inline]
-    #[must_use]
-    pub const fn from_timestamp(secs: i64, nsecs: u32) -> NaiveDateTime {
-        let datetime =
-            expect!(DateTime::from_timestamp(secs, nsecs), "invalid or out-of-range datetime");
-        datetime.naive_utc()
-    }
-
->>>>>>> 967591e4
-    /// Creates a new [NaiveDateTime] from milliseconds since the UNIX epoch.
-    ///
-    /// The UNIX epoch starts on midnight, January 1, 1970, UTC.
-    ///
-    /// # Errors
-    ///
-    /// Returns `None` if the number of milliseconds would be out of range for a `NaiveDateTime`
-    /// (more than ca. 262,000 years away from common era)
-    #[deprecated(since = "0.4.34", note = "use `DateTime::from_timestamp_millis` instead")]
-    #[inline]
-    #[must_use]
-    pub const fn from_timestamp_millis(millis: i64) -> Option<NaiveDateTime> {
-<<<<<<< HEAD
-        let secs = millis.div_euclid(1000);
-        let nsecs = millis.rem_euclid(1000) as u32 * 1_000_000;
-        NaiveDateTime::from_timestamp(secs, nsecs)
-=======
-        Some(try_opt!(DateTime::from_timestamp_millis(millis)).naive_utc())
->>>>>>> 967591e4
-    }
-
-    /// Creates a new [NaiveDateTime] from microseconds since the UNIX epoch.
-    ///
-    /// The UNIX epoch starts on midnight, January 1, 1970, UTC.
-    ///
-    /// # Errors
-    ///
-    /// Returns `None` if the number of microseconds would be out of range for a `NaiveDateTime`
-    /// (more than ca. 262,000 years away from common era)
-    #[deprecated(since = "0.4.34", note = "use `DateTime::from_timestamp_micros` instead")]
-    #[inline]
-    #[must_use]
-    pub const fn from_timestamp_micros(micros: i64) -> Option<NaiveDateTime> {
-        let secs = micros.div_euclid(1_000_000);
-        let nsecs = micros.rem_euclid(1_000_000) as u32 * 1000;
-<<<<<<< HEAD
-        NaiveDateTime::from_timestamp(secs, nsecs)
-=======
-        Some(try_opt!(DateTime::<Utc>::from_timestamp(secs, nsecs)).naive_utc())
->>>>>>> 967591e4
-    }
-
-    /// Creates a new [NaiveDateTime] from nanoseconds since the UNIX epoch.
-    ///
-    /// The UNIX epoch starts on midnight, January 1, 1970, UTC.
-    ///
-    /// # Errors
-    ///
-    /// Returns `None` if the number of nanoseconds would be out of range for a `NaiveDateTime`
-    /// (more than ca. 262,000 years away from common era)
-<<<<<<< HEAD
-    ///
-    /// # Example
-    ///
-    /// ```
-    /// use chrono::NaiveDateTime;
-    /// let timestamp_nanos: i64 = 1662921288_000_000_000; //Sunday, September 11, 2022 6:34:48 PM
-    /// let naive_datetime = NaiveDateTime::from_timestamp_nanos(timestamp_nanos);
-    /// assert!(naive_datetime.is_some());
-    /// assert_eq!(timestamp_nanos, naive_datetime.unwrap().timestamp_nanos().unwrap());
-    ///
-    /// // Negative timestamps (before the UNIX epoch) are supported as well.
-    /// let timestamp_nanos: i64 = -2208936075_000_000_000; //Mon Jan 01 1900 14:38:45 GMT+0000
-    /// let naive_datetime = NaiveDateTime::from_timestamp_nanos(timestamp_nanos);
-    /// assert!(naive_datetime.is_some());
-    /// assert_eq!(timestamp_nanos, naive_datetime.unwrap().timestamp_nanos().unwrap());
-    /// ```
-=======
-    #[deprecated(since = "0.4.34", note = "use `DateTime::from_timestamp_nanos` instead")]
->>>>>>> 967591e4
-    #[inline]
-    #[must_use]
-    pub const fn from_timestamp_nanos(nanos: i64) -> Option<NaiveDateTime> {
-        let secs = nanos.div_euclid(NANOS_PER_SEC as i64);
-        let nsecs = nanos.rem_euclid(NANOS_PER_SEC as i64) as u32;
-<<<<<<< HEAD
-
-        NaiveDateTime::from_timestamp(secs, nsecs)
-=======
-        Some(try_opt!(DateTime::from_timestamp(secs, nsecs)).naive_utc())
->>>>>>> 967591e4
-    }
-
-    /// Makes a new `NaiveDateTime` corresponding to a UTC date and time,
-    /// from the number of non-leap seconds
-    /// since the midnight UTC on January 1, 1970 (aka "UNIX timestamp")
-    /// and the number of nanoseconds since the last whole non-leap second.
-    ///
-    /// The nanosecond part can exceed 1,000,000,000 in order to represent a
-    /// [leap second](NaiveTime#leap-second-handling), but only when `secs % 60 == 59`.
-    /// (The true "UNIX timestamp" cannot represent a leap second unambiguously.)
-    ///
     /// # Errors
     ///
     /// Returns `None` if the number of seconds would be out of range for a `NaiveDateTime` (more
     /// than ca. 262,000 years away from common era), and panics on an invalid nanosecond
     /// (2 seconds or more).
-<<<<<<< HEAD
-    ///
-    /// # Example
-    ///
-    /// ```
-    /// use chrono::NaiveDateTime;
-    /// use std::i64;
-    ///
-    /// let from_timestamp = NaiveDateTime::from_timestamp;
-    ///
-    /// assert!(from_timestamp(0, 0).is_some());
-    /// assert!(from_timestamp(0, 999_999_999).is_some());
-    /// assert!(from_timestamp(0, 1_500_000_000).is_none()); // invalid leap second
-    /// assert!(from_timestamp(59, 1_500_000_000).is_some()); // leap second
-    /// assert!(from_timestamp(59, 2_000_000_000).is_none());
-    /// assert!(from_timestamp(i64::MAX, 0).is_none());
-    /// ```
+    #[deprecated(since = "0.4.34", note = "use `DateTime::from_timestamp` instead")]
     #[inline]
     #[must_use]
     pub const fn from_timestamp(secs: i64, nsecs: u32) -> Option<NaiveDateTime> {
-        let days = secs.div_euclid(86_400);
-        let secs = secs.rem_euclid(86_400);
-        if days < i32::MIN as i64 || days > i32::MAX as i64 {
-            return None;
-        }
-        let date = NaiveDate::from_num_days_from_ce(try_opt!((days as i32).checked_add(719_163)));
-        let time = NaiveTime::from_num_seconds_from_midnight(secs as u32, nsecs);
-        match (date, time) {
-            (Ok(date), Ok(time)) => Some(NaiveDateTime { date, time }),
-            (_, _) => None,
-        }
-=======
-    #[deprecated(since = "0.4.34", note = "use `DateTime::from_timestamp` instead")]
-    #[inline]
-    #[must_use]
-    pub const fn from_timestamp_opt(secs: i64, nsecs: u32) -> Option<NaiveDateTime> {
         Some(try_opt!(DateTime::from_timestamp(secs, nsecs)).naive_utc())
->>>>>>> 967591e4
     }
 
     /// Parses a string with the specified format string and returns a new `NaiveDateTime`.
@@ -411,28 +316,7 @@
     ///
     /// Note that this does *not* account for the timezone!
     /// The true "UNIX timestamp" would count seconds since the midnight *UTC* on the epoch.
-<<<<<<< HEAD
-    ///
-    /// # Example
-    ///
-    /// ```
-    /// use chrono::NaiveDate;
-    ///
-    /// let dt = NaiveDate::from_ymd(1970, 1, 1).unwrap().and_hms_milli(0, 0, 1, 980).unwrap();
-    /// assert_eq!(dt.timestamp(), 1);
-    ///
-    /// let dt = NaiveDate::from_ymd(2001, 9, 9).unwrap().and_hms(1, 46, 40).unwrap();
-    /// assert_eq!(dt.timestamp(), 1_000_000_000);
-    ///
-    /// let dt = NaiveDate::from_ymd(1969, 12, 31).unwrap().and_hms(23, 59, 59).unwrap();
-    /// assert_eq!(dt.timestamp(), -1);
-    ///
-    /// let dt = NaiveDate::from_ymd(-1, 1, 1).unwrap().and_hms(0, 0, 0).unwrap();
-    /// assert_eq!(dt.timestamp(), -62198755200);
-    /// ```
-=======
     #[deprecated(since = "0.4.34", note = "use `.and_utc().timestamp()` instead")]
->>>>>>> 967591e4
     #[inline]
     #[must_use]
     pub const fn timestamp(&self) -> i64 {
@@ -443,25 +327,7 @@
     ///
     /// Note that this does *not* account for the timezone!
     /// The true "UNIX timestamp" would count seconds since the midnight *UTC* on the epoch.
-<<<<<<< HEAD
-    ///
-    /// # Example
-    ///
-    /// ```
-    /// use chrono::NaiveDate;
-    ///
-    /// let dt = NaiveDate::from_ymd(1970, 1, 1).unwrap().and_hms_milli(0, 0, 1, 444).unwrap();
-    /// assert_eq!(dt.timestamp_millis(), 1_444);
-    ///
-    /// let dt = NaiveDate::from_ymd(2001, 9, 9).unwrap().and_hms_milli(1, 46, 40, 555).unwrap();
-    /// assert_eq!(dt.timestamp_millis(), 1_000_000_000_555);
-    ///
-    /// let dt = NaiveDate::from_ymd(1969, 12, 31).unwrap().and_hms_milli(23, 59, 59, 100).unwrap();
-    /// assert_eq!(dt.timestamp_millis(), -900);
-    /// ```
-=======
     #[deprecated(since = "0.4.34", note = "use `.and_utc().timestamp_millis()` instead")]
->>>>>>> 967591e4
     #[inline]
     #[must_use]
     pub const fn timestamp_millis(&self) -> i64 {
@@ -472,22 +338,7 @@
     ///
     /// Note that this does *not* account for the timezone!
     /// The true "UNIX timestamp" would count seconds since the midnight *UTC* on the epoch.
-<<<<<<< HEAD
-    ///
-    /// # Example
-    ///
-    /// ```
-    /// use chrono::NaiveDate;
-    ///
-    /// let dt = NaiveDate::from_ymd(1970, 1, 1).unwrap().and_hms_micro(0, 0, 1, 444).unwrap();
-    /// assert_eq!(dt.timestamp_micros(), 1_000_444);
-    ///
-    /// let dt = NaiveDate::from_ymd(2001, 9, 9).unwrap().and_hms_micro(1, 46, 40, 555).unwrap();
-    /// assert_eq!(dt.timestamp_micros(), 1_000_000_000_000_555);
-    /// ```
-=======
     #[deprecated(since = "0.4.34", note = "use `.and_utc().timestamp_micros()` instead")]
->>>>>>> 967591e4
     #[inline]
     #[must_use]
     pub const fn timestamp_micros(&self) -> i64 {
@@ -499,109 +350,25 @@
     /// Note that this does *not* account for the timezone!
     /// The true "UNIX timestamp" would count seconds since the midnight *UTC* on the epoch.
     ///
-<<<<<<< HEAD
-=======
-    /// # Panics
-    ///
-    /// An `i64` with nanosecond precision can span a range of ~584 years. This function panics on
-    /// an out of range `NaiveDateTime`.
+    /// # Errors
+    ///
+    /// An `i64` with nanosecond precision can span a range of ~584 years. This function returns
+    /// `None` on an out of range `NaiveDateTime`.
     ///
     /// The dates that can be represented as nanoseconds are between 1677-09-21T00:12:43.145224192
     /// and 2262-04-11T23:47:16.854775807.
-    #[deprecated(since = "0.4.31", note = "use `.and_utc().timestamp_nanos_opt()` instead")]
-    #[inline]
-    #[must_use]
-    #[allow(deprecated)]
-    pub const fn timestamp_nanos(&self) -> i64 {
+    #[deprecated(since = "0.4.34", note = "use `.and_utc().timestamp_nanos_opt()` instead")]
+    #[inline]
+    #[must_use]
+    pub const fn timestamp_nanos(&self) -> Option<i64> {
         self.and_utc().timestamp_nanos()
-    }
-
-    /// Returns the number of non-leap *nanoseconds* since midnight on January 1, 1970.
-    ///
-    /// Note that this does *not* account for the timezone!
-    /// The true "UNIX timestamp" would count seconds since the midnight *UTC* on the epoch.
-    ///
->>>>>>> 967591e4
-    /// # Errors
-    ///
-    /// An `i64` with nanosecond precision can span a range of ~584 years. This function returns
-    /// `None` on an out of range `NaiveDateTime`.
-    ///
-    /// The dates that can be represented as nanoseconds are between 1677-09-21T00:12:43.145224192
-    /// and 2262-04-11T23:47:16.854775807.
-<<<<<<< HEAD
-    ///
-    /// # Example
-    ///
-    /// ```
-    /// use chrono::{NaiveDate, NaiveDateTime};
-    ///
-    /// let dt = NaiveDate::from_ymd(1970, 1, 1).unwrap().and_hms_nano(0, 0, 1, 444).unwrap();
-    /// assert_eq!(dt.timestamp_nanos(), Some(1_000_000_444));
-    ///
-    /// let dt = NaiveDate::from_ymd(2001, 9, 9).unwrap().and_hms_nano(1, 46, 40, 555).unwrap();
-    ///
-    /// const A_BILLION: i64 = 1_000_000_000;
-    /// let nanos = dt.timestamp_nanos().unwrap();
-    /// assert_eq!(nanos, 1_000_000_000_000_000_555);
-    /// assert_eq!(
-    ///     Some(dt),
-    ///     NaiveDateTime::from_timestamp(nanos / A_BILLION, (nanos % A_BILLION) as u32)
-    /// );
-    /// ```
-    #[inline]
-    #[must_use]
-    pub const fn timestamp_nanos(&self) -> Option<i64> {
-        let mut timestamp = self.timestamp();
-        let mut timestamp_subsec_nanos = self.timestamp_subsec_nanos() as i64;
-
-        // subsec nanos are always non-negative, however the timestamp itself (both in seconds and in nanos) can be
-        // negative. Now i64::MIN is NOT dividable by 1_000_000_000, so
-        //
-        //   (timestamp * 1_000_000_000) + nanos
-        //
-        // may underflow (even when in theory we COULD represent the datetime as i64) because we add the non-negative
-        // nanos AFTER the multiplication. This is fixed by converting the negative case to
-        //
-        //   ((timestamp + 1) * 1_000_000_000) + (ns - 1_000_000_000)
-        //
-        // Also see <https://github.com/chronotope/chrono/issues/1289>.
-        if timestamp < 0 && timestamp_subsec_nanos > 0 {
-            timestamp_subsec_nanos -= 1_000_000_000;
-            timestamp += 1;
-        }
-
-        try_opt!(timestamp.checked_mul(1_000_000_000)).checked_add(timestamp_subsec_nanos)
-=======
-    #[deprecated(since = "0.4.34", note = "use `.and_utc().timestamp_nanos_opt()` instead")]
-    #[inline]
-    #[must_use]
-    pub const fn timestamp_nanos_opt(&self) -> Option<i64> {
-        self.and_utc().timestamp_nanos_opt()
->>>>>>> 967591e4
     }
 
     /// Returns the number of milliseconds since the last whole non-leap second.
     ///
     /// The return value ranges from 0 to 999,
     /// or for [leap seconds](./struct.NaiveTime.html#leap-second-handling), to 1,999.
-<<<<<<< HEAD
-    ///
-    /// # Example
-    ///
-    /// ```
-    /// use chrono::NaiveDate;
-    ///
-    /// let dt = NaiveDate::from_ymd(2016, 7, 8).unwrap().and_hms_nano(9, 10, 11, 123_456_789).unwrap();
-    /// assert_eq!(dt.timestamp_subsec_millis(), 123);
-    ///
-    /// let dt =
-    ///     NaiveDate::from_ymd(2015, 7, 1).unwrap().and_hms_nano(8, 59, 59, 1_234_567_890).unwrap();
-    /// assert_eq!(dt.timestamp_subsec_millis(), 1_234);
-    /// ```
-=======
     #[deprecated(since = "0.4.34", note = "use `.and_utc().timestamp_subsec_millis()` instead")]
->>>>>>> 967591e4
     #[inline]
     #[must_use]
     pub const fn timestamp_subsec_millis(&self) -> u32 {
@@ -612,23 +379,7 @@
     ///
     /// The return value ranges from 0 to 999,999,
     /// or for [leap seconds](./struct.NaiveTime.html#leap-second-handling), to 1,999,999.
-<<<<<<< HEAD
-    ///
-    /// # Example
-    ///
-    /// ```
-    /// use chrono::NaiveDate;
-    ///
-    /// let dt = NaiveDate::from_ymd(2016, 7, 8).unwrap().and_hms_nano(9, 10, 11, 123_456_789).unwrap();
-    /// assert_eq!(dt.timestamp_subsec_micros(), 123_456);
-    ///
-    /// let dt =
-    ///     NaiveDate::from_ymd(2015, 7, 1).unwrap().and_hms_nano(8, 59, 59, 1_234_567_890).unwrap();
-    /// assert_eq!(dt.timestamp_subsec_micros(), 1_234_567);
-    /// ```
-=======
     #[deprecated(since = "0.4.34", note = "use `.and_utc().timestamp_subsec_micros()` instead")]
->>>>>>> 967591e4
     #[inline]
     #[must_use]
     pub const fn timestamp_subsec_micros(&self) -> u32 {
@@ -639,24 +390,9 @@
     ///
     /// The return value ranges from 0 to 999,999,999,
     /// or for [leap seconds](./struct.NaiveTime.html#leap-second-handling), to 1,999,999,999.
-<<<<<<< HEAD
-    ///
-    /// # Example
-    ///
-    /// ```
-    /// use chrono::NaiveDate;
-    ///
-    /// let dt = NaiveDate::from_ymd(2016, 7, 8).unwrap().and_hms_nano(9, 10, 11, 123_456_789).unwrap();
-    /// assert_eq!(dt.timestamp_subsec_nanos(), 123_456_789);
-    ///
-    /// let dt =
-    ///     NaiveDate::from_ymd(2015, 7, 1).unwrap().and_hms_nano(8, 59, 59, 1_234_567_890).unwrap();
-    /// assert_eq!(dt.timestamp_subsec_nanos(), 1_234_567_890);
-    /// ```
-    #[inline]
-    #[must_use]
-=======
->>>>>>> 967591e4
+    #[deprecated(since = "0.4.34", note = "use `.and_utc().timestamp_subsec_micros()` instead")]
+    #[inline]
+    #[must_use]
     pub const fn timestamp_subsec_nanos(&self) -> u32 {
         self.and_utc().timestamp_subsec_nanos()
     }
@@ -2301,20 +2037,11 @@
 /// ```rust
 /// use chrono::NaiveDateTime;
 ///
-<<<<<<< HEAD
-/// let default_date = NaiveDateTime::default();
-/// assert_eq!(Some(default_date), NaiveDateTime::from_timestamp(0, 0));
-/// ```
-impl Default for NaiveDateTime {
-    fn default() -> Self {
-        NaiveDateTime::from_timestamp(0, 0).unwrap()
-=======
 /// assert_eq!(NaiveDateTime::default(), NaiveDateTime::UNIX_EPOCH);
 /// ```
 impl Default for NaiveDateTime {
     fn default() -> Self {
         Self::UNIX_EPOCH
->>>>>>> 967591e4
     }
 }
 
