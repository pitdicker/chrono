--- conflicted
+++ resolved
@@ -442,82 +442,35 @@
 }
 
 #[test]
-<<<<<<< HEAD
-fn test_date_add() {
-    fn check((y1, m1, d1): (i32, u32, u32), rhs: TimeDelta, ymd: Option<(i32, u32, u32)>) {
-        let lhs = NaiveDate::from_ymd(y1, m1, d1).unwrap();
-        let sum = ymd.map(|(y, m, d)| NaiveDate::from_ymd(y, m, d).unwrap());
-        assert_eq!(lhs.checked_add_signed(rhs), sum);
-        assert_eq!(lhs.checked_sub_signed(-rhs), sum);
-=======
 fn test_date_checked_add_signed() {
     fn check(lhs: Option<NaiveDate>, delta: TimeDelta, rhs: Option<NaiveDate>) {
         assert_eq!(lhs.unwrap().checked_add_signed(delta), rhs);
         assert_eq!(lhs.unwrap().checked_sub_signed(-delta), rhs);
->>>>>>> 24868333
-    }
-    let ymd = NaiveDate::from_ymd_opt;
-
-<<<<<<< HEAD
-    check((2014, 1, 1), TimeDelta::zero(), Some((2014, 1, 1)));
-    check((2014, 1, 1), TimeDelta::seconds(86399).unwrap(), Some((2014, 1, 1)));
+    }
+    let ymd = |y, m, d| NaiveDate::from_ymd(y, m, d).ok();
+
+    check(ymd(2014, 1, 1), TimeDelta::zero(), ymd(2014, 1, 1));
+    check(ymd(2014, 1, 1), TimeDelta::seconds(86399).unwrap(), ymd(2014, 1, 1));
     // always round towards zero
-    check((2014, 1, 1), TimeDelta::seconds(-86399).unwrap(), Some((2014, 1, 1)));
-    check((2014, 1, 1), TimeDelta::days(1).unwrap(), Some((2014, 1, 2)));
-    check((2014, 1, 1), TimeDelta::days(-1).unwrap(), Some((2013, 12, 31)));
-    check((2014, 1, 1), TimeDelta::days(364).unwrap(), Some((2014, 12, 31)));
-    check((2014, 1, 1), TimeDelta::days(365 * 4 + 1).unwrap(), Some((2018, 1, 1)));
-    check((2014, 1, 1), TimeDelta::days(365 * 400 + 97).unwrap(), Some((2414, 1, 1)));
-
-    check((-7, 1, 1), TimeDelta::days(365 * 12 + 3).unwrap(), Some((5, 1, 1)));
-
-    // overflow check
-    check(
-        (0, 1, 1),
-        TimeDelta::days(MAX_DAYS_FROM_YEAR_0 as i64).unwrap(),
-        Some((MAX_YEAR, 12, 31)),
-    );
-    check((0, 1, 1), TimeDelta::days(MAX_DAYS_FROM_YEAR_0 as i64 + 1).unwrap(), None);
-    check((0, 1, 1), TimeDelta::max_value(), None);
-    check((0, 1, 1), TimeDelta::days(MIN_DAYS_FROM_YEAR_0 as i64).unwrap(), Some((MIN_YEAR, 1, 1)));
-    check((0, 1, 1), TimeDelta::days(MIN_DAYS_FROM_YEAR_0 as i64 - 1).unwrap(), None);
-    check((0, 1, 1), TimeDelta::min_value(), None);
-}
-
-#[test]
-fn test_date_sub() {
-    fn check((y1, m1, d1): (i32, u32, u32), (y2, m2, d2): (i32, u32, u32), diff: TimeDelta) {
-        let lhs = NaiveDate::from_ymd(y1, m1, d1).unwrap();
-        let rhs = NaiveDate::from_ymd(y2, m2, d2).unwrap();
-        assert_eq!(lhs.signed_duration_since(rhs), diff);
-        assert_eq!(rhs.signed_duration_since(lhs), -diff);
-=======
-    check(ymd(2014, 1, 1), TimeDelta::zero(), ymd(2014, 1, 1));
-    check(ymd(2014, 1, 1), TimeDelta::try_seconds(86399).unwrap(), ymd(2014, 1, 1));
-    // always round towards zero
-    check(ymd(2014, 1, 1), TimeDelta::try_seconds(-86399).unwrap(), ymd(2014, 1, 1));
-    check(ymd(2014, 1, 1), TimeDelta::try_days(1).unwrap(), ymd(2014, 1, 2));
-    check(ymd(2014, 1, 1), TimeDelta::try_days(-1).unwrap(), ymd(2013, 12, 31));
-    check(ymd(2014, 1, 1), TimeDelta::try_days(364).unwrap(), ymd(2014, 12, 31));
-    check(ymd(2014, 1, 1), TimeDelta::try_days(365 * 4 + 1).unwrap(), ymd(2018, 1, 1));
-    check(ymd(2014, 1, 1), TimeDelta::try_days(365 * 400 + 97).unwrap(), ymd(2414, 1, 1));
-
-    check(ymd(-7, 1, 1), TimeDelta::try_days(365 * 12 + 3).unwrap(), ymd(5, 1, 1));
+    check(ymd(2014, 1, 1), TimeDelta::seconds(-86399).unwrap(), ymd(2014, 1, 1));
+    check(ymd(2014, 1, 1), TimeDelta::days(1).unwrap(), ymd(2014, 1, 2));
+    check(ymd(2014, 1, 1), TimeDelta::days(-1).unwrap(), ymd(2013, 12, 31));
+    check(ymd(2014, 1, 1), TimeDelta::days(364).unwrap(), ymd(2014, 12, 31));
+    check(ymd(2014, 1, 1), TimeDelta::days(365 * 4 + 1).unwrap(), ymd(2018, 1, 1));
+    check(ymd(2014, 1, 1), TimeDelta::days(365 * 400 + 97).unwrap(), ymd(2414, 1, 1));
+
+    check(ymd(-7, 1, 1), TimeDelta::days(365 * 12 + 3).unwrap(), ymd(5, 1, 1));
 
     // overflow check
     check(
         ymd(0, 1, 1),
-        TimeDelta::try_days(MAX_DAYS_FROM_YEAR_0 as i64).unwrap(),
+        TimeDelta::days(MAX_DAYS_FROM_YEAR_0 as i64).unwrap(),
         ymd(MAX_YEAR, 12, 31),
     );
-    check(ymd(0, 1, 1), TimeDelta::try_days(MAX_DAYS_FROM_YEAR_0 as i64 + 1).unwrap(), None);
+    check(ymd(0, 1, 1), TimeDelta::days(MAX_DAYS_FROM_YEAR_0 as i64 + 1).unwrap(), None);
     check(ymd(0, 1, 1), TimeDelta::max_value(), None);
-    check(
-        ymd(0, 1, 1),
-        TimeDelta::try_days(MIN_DAYS_FROM_YEAR_0 as i64).unwrap(),
-        ymd(MIN_YEAR, 1, 1),
-    );
-    check(ymd(0, 1, 1), TimeDelta::try_days(MIN_DAYS_FROM_YEAR_0 as i64 - 1).unwrap(), None);
+    check(ymd(0, 1, 1), TimeDelta::days(MIN_DAYS_FROM_YEAR_0 as i64).unwrap(), ymd(MIN_YEAR, 1, 1));
+    check(ymd(0, 1, 1), TimeDelta::days(MIN_DAYS_FROM_YEAR_0 as i64 - 1).unwrap(), None);
     check(ymd(0, 1, 1), TimeDelta::min_value(), None);
 }
 
@@ -526,54 +479,30 @@
     fn check(lhs: Option<NaiveDate>, rhs: Option<NaiveDate>, delta: TimeDelta) {
         assert_eq!(lhs.unwrap().signed_duration_since(rhs.unwrap()), delta);
         assert_eq!(rhs.unwrap().signed_duration_since(lhs.unwrap()), -delta);
->>>>>>> 24868333
-    }
-    let ymd = NaiveDate::from_ymd_opt;
-
-<<<<<<< HEAD
-    check((2014, 1, 1), (2014, 1, 1), TimeDelta::zero());
-    check((2014, 1, 2), (2014, 1, 1), TimeDelta::days(1).unwrap());
-    check((2014, 12, 31), (2014, 1, 1), TimeDelta::days(364).unwrap());
-    check((2015, 1, 3), (2014, 1, 1), TimeDelta::days(365 + 2).unwrap());
-    check((2018, 1, 1), (2014, 1, 1), TimeDelta::days(365 * 4 + 1).unwrap());
-    check((2414, 1, 1), (2014, 1, 1), TimeDelta::days(365 * 400 + 97).unwrap());
-
-    check((MAX_YEAR, 12, 31), (0, 1, 1), TimeDelta::days(MAX_DAYS_FROM_YEAR_0 as i64).unwrap());
-    check((MIN_YEAR, 1, 1), (0, 1, 1), TimeDelta::days(MIN_DAYS_FROM_YEAR_0 as i64).unwrap());
-=======
+    }
+    let ymd = |y, m, d| NaiveDate::from_ymd(y, m, d).ok();
+
     check(ymd(2014, 1, 1), ymd(2014, 1, 1), TimeDelta::zero());
-    check(ymd(2014, 1, 2), ymd(2014, 1, 1), TimeDelta::try_days(1).unwrap());
-    check(ymd(2014, 12, 31), ymd(2014, 1, 1), TimeDelta::try_days(364).unwrap());
-    check(ymd(2015, 1, 3), ymd(2014, 1, 1), TimeDelta::try_days(365 + 2).unwrap());
-    check(ymd(2018, 1, 1), ymd(2014, 1, 1), TimeDelta::try_days(365 * 4 + 1).unwrap());
-    check(ymd(2414, 1, 1), ymd(2014, 1, 1), TimeDelta::try_days(365 * 400 + 97).unwrap());
+    check(ymd(2014, 1, 2), ymd(2014, 1, 1), TimeDelta::days(1).unwrap());
+    check(ymd(2014, 12, 31), ymd(2014, 1, 1), TimeDelta::days(364).unwrap());
+    check(ymd(2015, 1, 3), ymd(2014, 1, 1), TimeDelta::days(365 + 2).unwrap());
+    check(ymd(2018, 1, 1), ymd(2014, 1, 1), TimeDelta::days(365 * 4 + 1).unwrap());
+    check(ymd(2414, 1, 1), ymd(2014, 1, 1), TimeDelta::days(365 * 400 + 97).unwrap());
 
     check(
         ymd(MAX_YEAR, 12, 31),
         ymd(0, 1, 1),
-        TimeDelta::try_days(MAX_DAYS_FROM_YEAR_0 as i64).unwrap(),
-    );
-    check(
-        ymd(MIN_YEAR, 1, 1),
-        ymd(0, 1, 1),
-        TimeDelta::try_days(MIN_DAYS_FROM_YEAR_0 as i64).unwrap(),
-    );
->>>>>>> 24868333
+        TimeDelta::days(MAX_DAYS_FROM_YEAR_0 as i64).unwrap(),
+    );
+    check(ymd(MIN_YEAR, 1, 1), ymd(0, 1, 1), TimeDelta::days(MIN_DAYS_FROM_YEAR_0 as i64).unwrap());
 }
 
 #[test]
 fn test_date_add_days() {
-<<<<<<< HEAD
-    fn check((y1, m1, d1): (i32, u32, u32), rhs: Days, ymd: Option<(i32, u32, u32)>) {
-        let lhs = NaiveDate::from_ymd(y1, m1, d1).unwrap();
-        let sum = ymd.map(|(y, m, d)| NaiveDate::from_ymd(y, m, d).unwrap());
-        assert_eq!(lhs.checked_add_days(rhs), sum);
-=======
     fn check(lhs: Option<NaiveDate>, days: Days, rhs: Option<NaiveDate>) {
         assert_eq!(lhs.unwrap().checked_add_days(days), rhs);
->>>>>>> 24868333
-    }
-    let ymd = NaiveDate::from_ymd_opt;
+    }
+    let ymd = |y, m, d| NaiveDate::from_ymd(y, m, d).ok();
 
     check(ymd(2014, 1, 1), Days::new(0), ymd(2014, 1, 1));
     // always round towards zero
@@ -591,17 +520,10 @@
 
 #[test]
 fn test_date_sub_days() {
-<<<<<<< HEAD
-    fn check((y1, m1, d1): (i32, u32, u32), (y2, m2, d2): (i32, u32, u32), diff: Days) {
-        let lhs = NaiveDate::from_ymd(y1, m1, d1).unwrap();
-        let rhs = NaiveDate::from_ymd(y2, m2, d2).unwrap();
-        assert_eq!(lhs - diff, rhs);
-=======
     fn check(lhs: Option<NaiveDate>, days: Days, rhs: Option<NaiveDate>) {
         assert_eq!(lhs.unwrap().checked_sub_days(days), rhs);
->>>>>>> 24868333
-    }
-    let ymd = NaiveDate::from_ymd_opt;
+    }
+    let ymd = |y, m, d| NaiveDate::from_ymd(y, m, d).ok();
 
     check(ymd(2014, 1, 1), Days::new(0), ymd(2014, 1, 1));
     check(ymd(2014, 1, 2), Days::new(1), ymd(2014, 1, 1));
