--- conflicted
+++ resolved
@@ -1498,8 +1498,8 @@
     /// ```
     /// # use chrono::{Datelike, NaiveDate};
     /// assert_ne!(
-    ///     NaiveDate::from_yo_opt(2020, 100).unwrap().with_year(2023).unwrap(),
-    ///     NaiveDate::from_yo_opt(2023, 100).unwrap() // result is 2023-101
+    ///     NaiveDate::from_yo(2020, 100).unwrap().with_year(2023).unwrap(),
+    ///     NaiveDate::from_yo(2023, 100).unwrap() // result is 2023-101
     /// );
     /// ```
     #[inline]
@@ -1531,32 +1531,27 @@
     ///     NaiveDate::from_ymd(2015, 9, 8).unwrap().with_month(10),
     ///     Some(NaiveDate::from_ymd(2015, 10, 8).unwrap())
     /// );
-<<<<<<< HEAD
-    /// assert_eq!(NaiveDate::from_ymd(2015, 9, 8).unwrap().with_month(13), None); // no month 13
-    /// assert_eq!(NaiveDate::from_ymd(2015, 9, 30).unwrap().with_month(2), None); // no February 30
-=======
-    /// assert_eq!(NaiveDate::from_ymd_opt(2015, 9, 8).unwrap().with_month(13), None); // No month 13
-    /// assert_eq!(NaiveDate::from_ymd_opt(2015, 9, 30).unwrap().with_month(2), None); // No Feb 30
+    /// assert_eq!(NaiveDate::from_ymd(2015, 9, 8).unwrap().with_month(13), None); // No month 13
+    /// assert_eq!(NaiveDate::from_ymd(2015, 9, 30).unwrap().with_month(2), None); // No Feb 30
     /// ```
     ///
     /// Don't combine multiple `Datelike::with_*` methods. The intermediate value may not exist.
     ///
     /// ```
-    /// use chrono::{Datelike, NaiveDate};
+    /// use chrono::{Datelike, Error, NaiveDate};
     ///
     /// fn with_year_month(date: NaiveDate, year: i32, month: u32) -> Option<NaiveDate> {
     ///     date.with_year(year)?.with_month(month)
     /// }
-    /// let d = NaiveDate::from_ymd_opt(2020, 2, 29).unwrap();
+    /// let d = NaiveDate::from_ymd(2020, 2, 29).unwrap();
     /// assert!(with_year_month(d, 2019, 1).is_none()); // fails because of invalid intermediate value
     ///
     /// // Correct version:
-    /// fn with_year_month_fixed(date: NaiveDate, year: i32, month: u32) -> Option<NaiveDate> {
-    ///     NaiveDate::from_ymd_opt(year, month, date.day())
+    /// fn with_year_month_fixed(date: NaiveDate, year: i32, month: u32) -> Result<NaiveDate, Error> {
+    ///     NaiveDate::from_ymd(year, month, date.day())
     /// }
-    /// let d = NaiveDate::from_ymd_opt(2020, 2, 29).unwrap();
-    /// assert_eq!(with_year_month_fixed(d, 2019, 1), NaiveDate::from_ymd_opt(2019, 1, 29));
->>>>>>> 967591e4
+    /// let d = NaiveDate::from_ymd(2020, 2, 29).unwrap();
+    /// assert_eq!(with_year_month_fixed(d, 2019, 1), NaiveDate::from_ymd(2019, 1, 29));
     /// ```
     #[inline]
     fn with_month(&self, month: u32) -> Option<NaiveDate> {
@@ -1580,13 +1575,8 @@
     ///     NaiveDate::from_ymd(2015, 9, 8).unwrap().with_month0(9),
     ///     Some(NaiveDate::from_ymd(2015, 10, 8).unwrap())
     /// );
-<<<<<<< HEAD
-    /// assert_eq!(NaiveDate::from_ymd(2015, 9, 8).unwrap().with_month0(12), None); // no month 13
-    /// assert_eq!(NaiveDate::from_ymd(2015, 9, 30).unwrap().with_month0(1), None); // no February 30
-=======
-    /// assert_eq!(NaiveDate::from_ymd_opt(2015, 9, 8).unwrap().with_month0(12), None); // No month 12
-    /// assert_eq!(NaiveDate::from_ymd_opt(2015, 9, 30).unwrap().with_month0(1), None); // No Feb 30
->>>>>>> 967591e4
+    /// assert_eq!(NaiveDate::from_ymd(2015, 9, 8).unwrap().with_month0(12), None); // No month 12
+    /// assert_eq!(NaiveDate::from_ymd(2015, 9, 30).unwrap().with_month0(1), None); // No Feb 30
     /// ```
     #[inline]
     fn with_month0(&self, month0: u32) -> Option<NaiveDate> {
