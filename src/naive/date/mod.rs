// This is a part of Chrono.
// See README.md and LICENSE.txt for details.

//! ISO 8601 calendar date without timezone.
//!
//! The implementation is optimized for determining year, month, day and day of week.
//!
//! Format of `NaiveDate`:
//! `YYYY_YYYY_YYYY_YYYY_YYYO_OOOO_OOOO_LWWW`
//! `Y`: Year
//! `O`: Ordinal
//! `L`: leap year flag (1 = common year, 0 is leap year)
//! `W`: weekday before the first day of the year
//! `LWWW`: will also be referred to as the year flags (`F`)

#[cfg(feature = "alloc")]
use core::borrow::Borrow;
use core::iter::FusedIterator;
use core::num::NonZeroI32;
use core::ops::{Add, AddAssign, Sub, SubAssign};
use core::{fmt, str};

#[cfg(any(feature = "rkyv", feature = "rkyv-16", feature = "rkyv-32", feature = "rkyv-64"))]
use rkyv::{Archive, Deserialize, Serialize};

/// L10n locales.
#[cfg(all(feature = "unstable-locales", feature = "alloc"))]
use pure_rust_locales::Locale;

#[cfg(feature = "alloc")]
use crate::format::DelayedFormat;
use crate::format::{
    parse, parse_and_remainder, write_hundreds, Item, Numeric, Pad, ParseError, ParseResult,
    Parsed, StrftimeItems,
};
use crate::month::Months;
use crate::naive::{Days, IsoWeek, NaiveDateTime, NaiveTime, NaiveWeek};
use crate::{try_err, try_ok_or};
use crate::{Datelike, Error, TimeDelta, Weekday};

use super::internals::{Mdf, YearFlags};

#[cfg(test)]
mod tests;

/// ISO 8601 calendar date without timezone.
/// Allows for every [proleptic Gregorian date] from Jan 1, 262145 BCE to Dec 31, 262143 CE.
/// Also supports the conversion from ISO 8601 ordinal and week date.
///
/// # Calendar Date
///
/// The ISO 8601 **calendar date** follows the proleptic Gregorian calendar.
/// It is like a normal civil calendar but note some slight differences:
///
/// * Dates before the Gregorian calendar's inception in 1582 are defined via the extrapolation.
///   Be careful, as historical dates are often noted in the Julian calendar and others
///   and the transition to Gregorian may differ across countries (as late as early 20C).
///
///   (Some example: Both Shakespeare from Britain and Cervantes from Spain seemingly died
///   on the same calendar date---April 23, 1616---but in the different calendar.
///   Britain used the Julian calendar at that time, so Shakespeare's death is later.)
///
/// * ISO 8601 calendars has the year 0, which is 1 BCE (a year before 1 CE).
///   If you need a typical BCE/BC and CE/AD notation for year numbers,
///   use the [`Datelike::year_ce`] method.
///
/// # Week Date
///
/// The ISO 8601 **week date** is a triple of year number, week number
/// and [day of the week](Weekday) with the following rules:
///
/// * A week consists of Monday through Sunday, and is always numbered within some year.
///   The week number ranges from 1 to 52 or 53 depending on the year.
///
/// * The week 1 of given year is defined as the first week containing January 4 of that year,
///   or equivalently, the first week containing four or more days in that year.
///
/// * The year number in the week date may *not* correspond to the actual Gregorian year.
///   For example, January 3, 2016 (Sunday) was on the last (53rd) week of 2015.
///
/// Chrono's date types default to the ISO 8601 [calendar date](#calendar-date), but
/// [`Datelike::iso_week`] and [`Datelike::weekday`] methods can be used to get the corresponding
/// week date.
///
/// # Ordinal Date
///
/// The ISO 8601 **ordinal date** is a pair of year number and day of the year ("ordinal").
/// The ordinal number ranges from 1 to 365 or 366 depending on the year.
/// The year number is the same as that of the [calendar date](#calendar-date).
///
/// This is currently the internal format of Chrono's date types.
///
/// [proleptic Gregorian date]: crate::NaiveDate#calendar-date
#[derive(PartialEq, Eq, Hash, PartialOrd, Ord, Copy, Clone)]
#[cfg_attr(
    any(feature = "rkyv", feature = "rkyv-16", feature = "rkyv-32", feature = "rkyv-64"),
    derive(Archive, Deserialize, Serialize),
    archive(compare(PartialEq, PartialOrd)),
    archive_attr(derive(Clone, Copy, PartialEq, Eq, PartialOrd, Ord, Debug, Hash))
)]
#[cfg_attr(feature = "rkyv-validation", archive(check_bytes))]
pub struct NaiveDate {
    yof: NonZeroI32, // (year << 13) | of
}

#[cfg(all(feature = "arbitrary", feature = "std"))]
impl arbitrary::Arbitrary<'_> for NaiveDate {
    fn arbitrary(u: &mut arbitrary::Unstructured) -> arbitrary::Result<NaiveDate> {
        let year = u.int_in_range(MIN_YEAR..=MAX_YEAR)?;
        let max_days = YearFlags::from_year(year).ndays();
        let ord = u.int_in_range(1..=max_days)?;
        NaiveDate::from_yo(year, ord).map_err(|_| arbitrary::Error::IncorrectFormat)
    }
}

impl NaiveDate {
    pub(crate) fn weeks_from(self, day: Weekday) -> i32 {
        (self.ordinal() as i32 - self.weekday().num_days_from(day) as i32 + 6) / 7
    }

    /// Makes a new `NaiveDate` from year, ordinal and flags.
    /// Does not check whether the flags are correct for the provided year.
    const fn from_ordinal_and_flags(
        year: i32,
        ordinal: u32,
        flags: YearFlags,
    ) -> Result<NaiveDate, Error> {
        if year < MIN_YEAR || year > MAX_YEAR {
            return Err(Error::OutOfRange);
        }
        if ordinal == 0 || ordinal > 366 {
            return Err(Error::InvalidArgument);
        }
        debug_assert!(YearFlags::from_year(year).0 == flags.0);
        let yof = (year << 13) | (ordinal << 4) as i32 | flags.0 as i32;
        match yof & OL_MASK <= MAX_OL {
            true => Ok(NaiveDate::from_yof(yof)),
            false => Err(Error::DoesNotExist), // Ordinal 366 in a common year.
        }
    }

    /// Makes a new `NaiveDate` from year and packed month-day-flags.
    /// Does not check whether the flags are correct for the provided year.
    #[inline]
    const fn from_mdf(year: i32, mdf: Mdf) -> Result<NaiveDate, Error> {
        if year < MIN_YEAR || year > MAX_YEAR {
            return Err(Error::OutOfRange);
        }
        Ok(NaiveDate::from_yof((year << 13) | try_err!(mdf.ordinal_and_flags())))
    }

    /// Makes a new `NaiveDate` from the [calendar date](#calendar-date)
    /// (year, month and day).
    ///
    /// # Errors
    ///
    /// This method returns:
    /// - [`Error::DoesNotExist`] if the specified calendar day does not exist (for example
    ///   2023-04-31).
    /// - [`Error::InvalidArgument`] if the value for `month` or `day` is invalid.
    /// - [`Error::OutOfRange`] if `year` is out of range for a `NaiveDate`.
    ///
    /// # Example
    ///
    /// ```
    /// use chrono::{Error, Month, NaiveDate};
    ///
    /// assert!(NaiveDate::from_ymd(2015, 3, 14).is_ok());
    /// assert!(NaiveDate::from_ymd(2015, Month::March as u32, 14).is_ok());
    /// assert_eq!(NaiveDate::from_ymd(2015, 0, 14), Err(Error::InvalidArgument));
    /// assert_eq!(NaiveDate::from_ymd(2015, 2, 29), Err(Error::DoesNotExist));
    /// assert!(NaiveDate::from_ymd(-4, 2, 29).is_ok()); // 5 BCE is a leap year
    /// assert_eq!(NaiveDate::from_ymd(400000, 1, 1), Err(Error::OutOfRange));
    /// assert_eq!(NaiveDate::from_ymd(-400000, 1, 1), Err(Error::OutOfRange));
    /// ```
    pub const fn from_ymd(year: i32, month: u32, day: u32) -> Result<NaiveDate, Error> {
        let flags = YearFlags::from_year(year);
        NaiveDate::from_mdf(year, try_err!(Mdf::new(month, day, flags)))
    }

    /// Makes a new `NaiveDate` from the [ordinal date](#ordinal-date)
    /// (year and day of the year).
    ///
    /// # Errors
    ///
    /// This method returns:
    /// - [`Error::DoesNotExist`] if the specified ordinal day does not exist (for example
    ///   2023-366).
    /// - [`Error::InvalidArgument`] if the value for `ordinal` is invalid (for example: `0`, `400`).
    /// - [`Error::OutOfRange`] if `year` is out of range for a `NaiveDate`.
    ///
    /// # Example
    ///
    /// ```
    /// use chrono::{Error, NaiveDate};
    ///
    /// let from_yo = NaiveDate::from_yo;
    ///
    /// assert!(from_yo(2015, 100).is_ok());
    /// assert_eq!(from_yo(2015, 0), Err(Error::InvalidArgument));
    /// assert!(from_yo(2015, 365).is_ok());
    /// assert_eq!(from_yo(2015, 366), Err(Error::DoesNotExist));
    /// assert!(from_yo(-4, 366).is_ok()); // 5 BCE is a leap year
    /// assert_eq!(from_yo(400000, 1), Err(Error::OutOfRange));
    /// assert_eq!(from_yo(-400000, 1), Err(Error::OutOfRange));
    /// ```
    pub const fn from_yo(year: i32, ordinal: u32) -> Result<NaiveDate, Error> {
        let flags = YearFlags::from_year(year);
        NaiveDate::from_ordinal_and_flags(year, ordinal, flags)
    }

    /// Makes a new `NaiveDate` from the [ISO week date](#week-date)
    /// (year, week number and day of the week).
    /// The resulting `NaiveDate` may have a different year from the input year.
    ///
    /// # Errors
    ///
    /// This method returns:
    /// - [`Error::DoesNotExist`] if specified week does not exist in that year (for example 2023
    ///    week 53).
    /// - [`Error::InvalidArgument`] if the value for `week` is invalid (for example: `0`, `60`).
    /// - [`Error::OutOfRange`] if the resulting date is out of range for `NaiveDate`.
    ///
    /// # Example
    ///
    /// ```
    /// use chrono::{Error, NaiveDate, Weekday};
    ///
    /// let from_ymd = |y, m, d| NaiveDate::from_ymd(y, m, d).unwrap();
    /// let from_isoywd = NaiveDate::from_isoywd;
    ///
    /// assert_eq!(from_isoywd(2015, 0, Weekday::Sun), Err(Error::InvalidArgument));
    /// assert_eq!(from_isoywd(2015, 10, Weekday::Sun), Ok(from_ymd(2015, 3, 8)));
    /// assert_eq!(from_isoywd(2015, 30, Weekday::Mon), Ok(from_ymd(2015, 7, 20)));
    /// assert_eq!(from_isoywd(2015, 60, Weekday::Mon), Err(Error::InvalidArgument));
    ///
    /// assert_eq!(from_isoywd(400000, 10, Weekday::Fri), Err(Error::OutOfRange));
    /// assert_eq!(from_isoywd(-400000, 10, Weekday::Sat), Err(Error::OutOfRange));
    /// ```
    ///
    /// The year number of ISO week date may differ from that of the calendar date.
    ///
    /// ```
    /// # use chrono::{Error, NaiveDate, Weekday};
    /// # let from_ymd = |y, m, d| NaiveDate::from_ymd(y, m, d).unwrap();
    /// # let from_isoywd = NaiveDate::from_isoywd;
    /// //           Mo Tu We Th Fr Sa Su
    /// // 2014-W52  22 23 24 25 26 27 28    has 4+ days of new year,
    /// // 2015-W01  29 30 31  1  2  3  4 <- so this is the first week
    /// assert_eq!(from_isoywd(2014, 52, Weekday::Sun), Ok(from_ymd(2014, 12, 28)));
    /// assert_eq!(from_isoywd(2014, 53, Weekday::Mon), Err(Error::DoesNotExist));
    /// assert_eq!(from_isoywd(2015, 1, Weekday::Mon), Ok(from_ymd(2014, 12, 29)));
    ///
    /// // 2015-W52  21 22 23 24 25 26 27    has 4+ days of old year,
    /// // 2015-W53  28 29 30 31  1  2  3 <- so this is the last week
    /// // 2016-W01   4  5  6  7  8  9 10
    /// assert_eq!(from_isoywd(2015, 52, Weekday::Sun), Ok(from_ymd(2015, 12, 27)));
    /// assert_eq!(from_isoywd(2015, 53, Weekday::Sun), Ok(from_ymd(2016, 1, 3)));
    /// assert_eq!(from_isoywd(2015, 54, Weekday::Mon), Err(Error::InvalidArgument));
    /// assert_eq!(from_isoywd(2016, 1, Weekday::Mon), Ok(from_ymd(2016, 1, 4)));
    /// ```
    pub const fn from_isoywd(year: i32, week: u32, weekday: Weekday) -> Result<NaiveDate, Error> {
        let flags = YearFlags::from_year(year);
        let nweeks = flags.nisoweeks();
        if week == 0 || week > nweeks {
            return Err(match week == 0 || week > 53 {
                true => Error::InvalidArgument,
                false => Error::DoesNotExist,
            });
        }
        // ordinal = week ordinal - delta
        let weekord = week * 7 + weekday as u32;
        let delta = flags.isoweek_delta();
        let (year, ordinal, flags) = if weekord <= delta {
            // ordinal < 1, previous year
            let prevflags = YearFlags::from_year(year - 1);
            (year - 1, weekord + prevflags.ndays() - delta, prevflags)
        } else {
            let ordinal = weekord - delta;
            let ndays = flags.ndays();
            if ordinal <= ndays {
                // this year
                (year, ordinal, flags)
            } else {
                // ordinal > ndays, next year
                let nextflags = YearFlags::from_year(year + 1);
                (year + 1, ordinal - ndays, nextflags)
            }
        };
        NaiveDate::from_ordinal_and_flags(year, ordinal, flags)
    }

    /// Makes a new `NaiveDate` from a day's number in the proleptic Gregorian calendar, with
    /// January 1, 1 being day 1.
    ///
    /// # Errors
    ///
    /// Returns [`Error::OutOfRange`] if the date is out of range.
    ///
    /// # Example
    ///
    /// ```
    /// # use chrono::{Error, NaiveDate};
    /// let from_ndays = NaiveDate::from_num_days_from_ce;
    /// let from_ymd = NaiveDate::from_ymd;
    ///
    /// assert_eq!(from_ndays(730_000), from_ymd(1999, 9, 3));
    /// assert_eq!(from_ndays(1), from_ymd(1, 1, 1));
    /// assert_eq!(from_ndays(0), from_ymd(0, 12, 31));
    /// assert_eq!(from_ndays(-1), from_ymd(0, 12, 30));
    /// assert_eq!(from_ndays(100_000_000), Err(Error::OutOfRange));
    /// assert_eq!(from_ndays(-100_000_000), Err(Error::OutOfRange));
    /// # Ok::<(), Error>(())
    /// ```
    pub const fn from_num_days_from_ce(days: i32) -> Result<NaiveDate, Error> {
        // make December 31, 1 BCE equal to day 0
        let days = match days.checked_add(365) {
            Some(d) => d,
            None => return Err(Error::OutOfRange),
        };
        let year_div_400 = days.div_euclid(146_097);
        let cycle = days.rem_euclid(146_097);
        let (year_mod_400, ordinal) = cycle_to_yo(cycle as u32);
        let flags = YearFlags::from_year_mod_400(year_mod_400 as i32);
        NaiveDate::from_ordinal_and_flags(year_div_400 * 400 + year_mod_400 as i32, ordinal, flags)
    }

    /// Makes a new `NaiveDate` by counting the number of occurrences of a particular day-of-week
    /// since the beginning of the given month. For instance, if you want the 2nd Friday of March
    /// 2017, you would use `NaiveDate::from_weekday_of_month(2017, 3, Weekday::Fri, 2)`.
    ///
    /// `n` is 1-indexed.
    ///
    /// # Errors
    ///
    /// This methods returns:
    /// - [`Error::DoesNotExist`] if the specified day does not exist in that month
    ///   (for example the 5th Monday of Apr. 2023).
    /// - [`Error::InvalidArgument`] if the value for `month` or `n` is invalid.
    /// - [`Error::OutOfRange`] if `year` is out of range for `NaiveDate`.
    ///
    /// # Example
    ///
    /// ```
    /// use chrono::{NaiveDate, Weekday};
    ///
    /// assert_eq!(
    ///     NaiveDate::from_weekday_of_month(2017, 3, Weekday::Fri, 2),
    ///     NaiveDate::from_ymd(2017, 3, 10)
    /// )
    /// ```
    pub const fn from_weekday_of_month(
        year: i32,
        month: u32,
        weekday: Weekday,
        n: u8,
    ) -> Result<NaiveDate, Error> {
        if n == 0 || n > 5 {
            return Err(Error::InvalidArgument);
        }
        let first = try_err!(NaiveDate::from_ymd(year, month, 1)).weekday();
        let first_to_dow = (7 + weekday.number_from_monday() - first.number_from_monday()) % 7;
        let day = (n - 1) as u32 * 7 + first_to_dow + 1;
        // `day` may be larger than 31. That makes it an `InvalidArgument` for `from_ymd`, while in
        // this context it just means that day in week 5 does not exist.
        match NaiveDate::from_ymd(year, month, day) {
            Ok(d) => Ok(d),
            Err(_) => Err(Error::DoesNotExist),
        }
    }

    /// Parses a string with the specified format string and returns a new `NaiveDate`.
    /// See the [`format::strftime` module](crate::format::strftime)
    /// on the supported escape sequences.
    ///
    /// # Example
    ///
    /// ```
    /// use chrono::NaiveDate;
    ///
    /// let parse_from_str = NaiveDate::parse_from_str;
    ///
    /// assert_eq!(
    ///     parse_from_str("2015-09-05", "%Y-%m-%d"),
    ///     Ok(NaiveDate::from_ymd(2015, 9, 5).unwrap())
    /// );
    /// assert_eq!(parse_from_str("5sep2015", "%d%b%Y"), Ok(NaiveDate::from_ymd(2015, 9, 5).unwrap()));
    /// ```
    ///
    /// Time and offset is ignored for the purpose of parsing.
    ///
    /// ```
    /// # use chrono::NaiveDate;
    /// # let parse_from_str = NaiveDate::parse_from_str;
    /// assert_eq!(
    ///     parse_from_str("2014-5-17T12:34:56+09:30", "%Y-%m-%dT%H:%M:%S%z"),
    ///     Ok(NaiveDate::from_ymd(2014, 5, 17).unwrap())
    /// );
    /// ```
    ///
    /// Out-of-bound dates or insufficient fields are errors.
    ///
    /// ```
    /// # use chrono::NaiveDate;
    /// # let parse_from_str = NaiveDate::parse_from_str;
    /// assert!(parse_from_str("2015/9", "%Y/%m").is_err());
    /// assert!(parse_from_str("2015/9/31", "%Y/%m/%d").is_err());
    /// ```
    ///
    /// All parsed fields should be consistent to each other, otherwise it's an error.
    ///
    /// ```
    /// # use chrono::NaiveDate;
    /// # let parse_from_str = NaiveDate::parse_from_str;
    /// assert!(parse_from_str("Sat, 09 Aug 2013", "%a, %d %b %Y").is_err());
    /// ```
    pub fn parse_from_str(s: &str, fmt: &str) -> ParseResult<NaiveDate> {
        let mut parsed = Parsed::default();
        parse(&mut parsed, s, StrftimeItems::new(fmt))?;
        parsed.to_naive_date()
    }

    /// Parses a string from a user-specified format into a new `NaiveDate` value, and a slice with
    /// the remaining portion of the string.
    /// See the [`format::strftime` module](crate::format::strftime)
    /// on the supported escape sequences.
    ///
    /// Similar to [`parse_from_str`](#method.parse_from_str).
    ///
    /// # Example
    ///
    /// ```rust
    /// # use chrono::{NaiveDate};
    /// let (date, remainder) =
    ///     NaiveDate::parse_and_remainder("2015-02-18 trailing text", "%Y-%m-%d").unwrap();
    /// assert_eq!(date, NaiveDate::from_ymd(2015, 2, 18).unwrap());
    /// assert_eq!(remainder, " trailing text");
    /// ```
    pub fn parse_and_remainder<'a>(s: &'a str, fmt: &str) -> ParseResult<(NaiveDate, &'a str)> {
        let mut parsed = Parsed::default();
        let remainder = parse_and_remainder(&mut parsed, s, StrftimeItems::new(fmt))?;
        parsed.to_naive_date().map(|d| (d, remainder))
    }

    /// Add a duration in [`Months`] to the date
    ///
    /// Uses the last day of the month if the day does not exist in the resulting month.
    ///
    /// # Errors
    ///
    /// Returns [`Error::OutOfRange`] if the resulting date would be out of range.
    ///
    /// # Example
    ///
    /// ```
    /// # use chrono::{NaiveDate, Months};
    /// assert_eq!(
    ///     NaiveDate::from_ymd(2022, 2, 20)?.checked_add_months(Months::new(6)),
    ///     NaiveDate::from_ymd(2022, 8, 20)
    /// );
    /// assert_eq!(
    ///     NaiveDate::from_ymd(2022, 7, 31)?.checked_add_months(Months::new(2)),
    ///     NaiveDate::from_ymd(2022, 9, 30)
    /// );
    /// # Ok::<(), chrono::Error>(())
    /// ```
    pub const fn checked_add_months(self, months: Months) -> Result<Self, Error> {
        if months.0 == 0 {
            return Ok(self);
        }

        match months.0 <= i32::MAX as u32 {
            true => self.diff_months(months.0 as i32),
            false => Err(Error::OutOfRange),
        }
    }

    /// Subtract a duration in [`Months`] from the date
    ///
    /// Uses the last day of the month if the day does not exist in the resulting month.
    ///
    /// # Errors
    ///
    /// Returns [`Error::OutOfRange`] if the resulting date would be out of range.
    ///
    /// # Example
    ///
    /// ```
    /// # use chrono::{NaiveDate, Months};
    /// assert_eq!(
    ///     NaiveDate::from_ymd(2022, 2, 20)?.checked_sub_months(Months::new(6)),
    ///     NaiveDate::from_ymd(2021, 8, 20)
    /// );
    /// assert_eq!(
    ///     NaiveDate::from_ymd(2022, 7, 31)?.checked_sub_months(Months::new(3)),
    ///     NaiveDate::from_ymd(2022, 4, 30)
    /// );
    /// # Ok::<(), chrono::Error>(())
    /// ```
    pub const fn checked_sub_months(self, months: Months) -> Result<Self, Error> {
        if months.0 == 0 {
            return Ok(self);
        }

        match months.0 <= i32::MAX as u32 {
            true => self.diff_months(-(months.0 as i32)),
            false => Err(Error::OutOfRange),
        }
    }

    const fn diff_months(self, months: i32) -> Result<Self, Error> {
        let months = try_ok_or!(
            (self.year() * 12 + self.month() as i32 - 1).checked_add(months),
            Error::OutOfRange
        );
        let year = months.div_euclid(12);
        let month = months.rem_euclid(12) as u32 + 1;

        // Clamp original day in case new month is shorter
        let flags = YearFlags::from_year(year);
        let feb_days = if flags.ndays() == 366 { 29 } else { 28 };
        let days = [31, feb_days, 31, 30, 31, 30, 31, 31, 30, 31, 30, 31];
        let day_max = days[(month - 1) as usize];
        let mut day = self.day();
        if day > day_max {
            day = day_max;
        };

        NaiveDate::from_ymd(year, month, day)
    }

    /// Add a duration in [`Days`] to the date
    ///
    /// # Errors
    ///
    /// Returns [`Error::OutOfRange`] if the resulting date would be out of range.
    ///
    /// # Example
    ///
    /// ```
    /// # use chrono::{NaiveDate, Days, Error};
    /// assert_eq!(
    ///     NaiveDate::from_ymd(2022, 2, 20)?.checked_add_days(Days::new(9)),
    ///     NaiveDate::from_ymd(2022, 3, 1)
    /// );
    /// assert_eq!(
    ///     NaiveDate::from_ymd(2022, 7, 31)?.checked_add_days(Days::new(1000000000000)),
    ///     Err(Error::OutOfRange)
    /// );
    /// # Ok::<(), Error>(())
    /// ```
    pub const fn checked_add_days(self, days: Days) -> Result<Self, Error> {
        match days.0 <= i32::MAX as u64 {
            true => self.add_days(days.0 as i32),
            false => Err(Error::OutOfRange),
        }
    }

    /// Subtract a duration in [`Days`] from the date
    ///
    /// # Errors
    ///
    /// Returns [`Error::OutOfRange`] if the resulting date would be out of range.
    ///
    /// # Example
    ///
    /// ```
    /// # use chrono::{NaiveDate, Days, Error};
    /// assert_eq!(
    ///     NaiveDate::from_ymd(2022, 2, 20)?.checked_sub_days(Days::new(6)),
    ///     NaiveDate::from_ymd(2022, 2, 14)
    /// );
    /// assert_eq!(
    ///     NaiveDate::from_ymd(2022, 2, 20)?.checked_sub_days(Days::new(1000000000000)),
    ///     Err(Error::OutOfRange)
    /// );
    /// # Ok::<(), Error>(())
    /// ```
    pub const fn checked_sub_days(self, days: Days) -> Result<Self, Error> {
        match days.0 <= i32::MAX as u64 {
            true => self.add_days(-(days.0 as i32)),
            false => Err(Error::OutOfRange),
        }
    }

    /// Add a duration of `i32` days to the date.
    pub(crate) const fn add_days(self, days: i32) -> Result<Self, Error> {
        // Fast path if the result is within the same year.
        // Also `DateTime::checked_(add|sub)_days` relies on this path, because if the value remains
        // within the year it doesn't do a check if the year is in range.
        // This way `DateTime:checked_(add|sub)_days(Days::new(0))` can be a no-op on dates were the
        // local datetime is beyond `NaiveDate::{MIN, MAX}.
        const ORDINAL_MASK: i32 = 0b1_1111_1111_0000;
        let ordinal =
            try_ok_or!(((self.yof() & ORDINAL_MASK) >> 4).checked_add(days), Error::OutOfRange);
        {
            if ordinal > 0 && ordinal <= (365 + self.leap_year() as i32) {
                let year_and_flags = self.yof() & !ORDINAL_MASK;
                return Ok(NaiveDate::from_yof(year_and_flags | (ordinal << 4)));
            }
        }
        // do the full check
        let year = self.year();
        let (mut year_div_400, year_mod_400) = div_mod_floor(year, 400);
        let cycle = yo_to_cycle(year_mod_400 as u32, self.ordinal());
        let cycle = try_ok_or!((cycle as i32).checked_add(days), Error::OutOfRange);
        let (cycle_div_400y, cycle) = div_mod_floor(cycle, 146_097);
        year_div_400 += cycle_div_400y;

        let (year_mod_400, ordinal) = cycle_to_yo(cycle as u32);
        let flags = YearFlags::from_year_mod_400(year_mod_400 as i32);
        NaiveDate::from_ordinal_and_flags(year_div_400 * 400 + year_mod_400 as i32, ordinal, flags)
    }

    /// Makes a new `NaiveDateTime` from the current date and given `NaiveTime`.
    ///
    /// # Example
    ///
    /// ```
    /// use chrono::{NaiveDate, NaiveDateTime, NaiveTime};
    ///
    /// let d = NaiveDate::from_ymd(2015, 6, 3).unwrap();
    /// let t = NaiveTime::from_hms_milli(12, 34, 56, 789).unwrap();
    ///
    /// let dt: NaiveDateTime = d.at(t);
    /// assert_eq!(dt.date(), d);
    /// assert_eq!(dt.time(), t);
    /// ```
    #[inline]
    #[must_use]
    pub const fn at(self, time: NaiveTime) -> NaiveDateTime {
        NaiveDateTime::new(self, time)
    }

    /// Makes a new `NaiveDateTime` from the current date, hour, minute and second.
    ///
    /// No [leap second](./struct.NaiveTime.html#leap-second-handling) is allowed here;
    /// use `NaiveDate::at_hms_*` methods with a subsecond parameter instead.
    ///
    /// # Errors
    ///
    /// Returns [`Error::InvalidArgument`] on invalid hour, minute and/or second.
    ///
    /// # Example
    ///
    /// ```
    /// use chrono::{Error, NaiveDate};
    ///
    /// let d = NaiveDate::from_ymd(2015, 6, 3).unwrap();
    /// assert!(d.at_hms(12, 34, 56).is_ok());
    /// assert_eq!(d.at_hms(12, 34, 60), Err(Error::InvalidArgument));
    /// assert_eq!(d.at_hms(12, 60, 56), Err(Error::InvalidArgument));
    /// assert_eq!(d.at_hms(24, 34, 56), Err(Error::InvalidArgument));
    /// ```
    #[inline]
    pub const fn at_hms(self, hour: u32, min: u32, sec: u32) -> Result<NaiveDateTime, Error> {
        let time = try_err!(NaiveTime::from_hms(hour, min, sec));
        Ok(self.at(time))
    }

    /// Makes a new `NaiveDateTime` from the current date, hour, minute, second and millisecond.
    ///
    /// The millisecond part is allowed to exceed 1,000,000,000 in order to represent a [leap second](
    /// ./struct.NaiveTime.html#leap-second-handling), but only when `sec == 59`.
    ///
    /// # Errors
    ///
    /// Returns [`Error::InvalidArgument`] on invalid hour, minute, second and/or millisecond.
    ///
    /// Returns [`Error::DoesNotExist`] if the millisecond part to represent a leap second is not on
    /// a minute boundary.
    ///
    /// # Example
    ///
    /// ```
    /// use chrono::{Error, NaiveDate};
    ///
    /// let d = NaiveDate::from_ymd(2015, 6, 3).unwrap();
    /// assert!(d.at_hms_milli(12, 34, 56, 789).is_ok());
    /// assert!(d.at_hms_milli(12, 34, 59, 1_789).is_ok()); // leap second
    /// assert_eq!(d.at_hms_milli(12, 34, 59, 2_789), Err(Error::InvalidArgument));
    /// assert_eq!(d.at_hms_milli(12, 34, 60, 789), Err(Error::InvalidArgument));
    /// assert_eq!(d.at_hms_milli(12, 60, 56, 789), Err(Error::InvalidArgument));
    /// assert_eq!(d.at_hms_milli(24, 34, 56, 789), Err(Error::InvalidArgument));
    /// ```
    #[inline]
    pub const fn at_hms_milli(
        &self,
        hour: u32,
        min: u32,
        sec: u32,
        milli: u32,
    ) -> Result<NaiveDateTime, Error> {
        let time = try_err!(NaiveTime::from_hms_milli(hour, min, sec, milli));
        Ok(self.at(time))
    }

    /// Makes a new `NaiveDateTime` from the current date, hour, minute, second and microsecond.
    ///
    /// The microsecond part is allowed to exceed 1,000,000,000 in order to represent a [leap second](
    /// ./struct.NaiveTime.html#leap-second-handling), but only when `sec == 59`.
    ///
    /// # Errors
    ///
    /// Returns [`Error::InvalidArgument`] on invalid hour, minute, second and/or microsecond.
    ///
    /// Returns [`Error::DoesNotExist`] if the microsecond part to represent a leap second is not on
    /// a minute boundary.
    ///
    /// # Example
    ///
    /// ```
    /// use chrono::{Error, NaiveDate};
    ///
    /// let d = NaiveDate::from_ymd(2015, 6, 3).unwrap();
    /// assert!(d.at_hms_micro(12, 34, 56, 789_012).is_ok());
    /// assert!(d.at_hms_micro(12, 34, 59, 1_789_012).is_ok()); // leap second
    /// assert_eq!(d.at_hms_micro(12, 34, 59, 2_789_012), Err(Error::InvalidArgument));
    /// assert_eq!(d.at_hms_micro(12, 34, 60, 789_012), Err(Error::InvalidArgument));
    /// assert_eq!(d.at_hms_micro(12, 60, 56, 789_012), Err(Error::InvalidArgument));
    /// assert_eq!(d.at_hms_micro(24, 34, 56, 789_012), Err(Error::InvalidArgument));
    /// ```
    #[inline]
    pub const fn at_hms_micro(
        &self,
        hour: u32,
        min: u32,
        sec: u32,
        micro: u32,
    ) -> Result<NaiveDateTime, Error> {
        let time = try_err!(NaiveTime::from_hms_micro(hour, min, sec, micro));
        Ok(self.at(time))
    }

    /// Makes a new `NaiveDateTime` from the current date, hour, minute, second and nanosecond.
    ///
    /// The nanosecond part is allowed to exceed 1,000,000,000 in order to represent a [leap second](
    /// ./struct.NaiveTime.html#leap-second-handling), but only when `sec == 59`.
    ///
    /// # Errors
    ///
    /// Returns [`Error::InvalidArgument`] on invalid hour, minute, second and/or nanosecond.
    ///
    /// Returns [`Error::DoesNotExist`] if the nanosecond part to represent a leap second is not on
    /// a minute boundary.
    ///
    /// # Example
    ///
    /// ```
    /// use chrono::{Error, NaiveDate};
    ///
    /// let d = NaiveDate::from_ymd(2015, 6, 3).unwrap();
    /// assert!(d.at_hms_nano(12, 34, 56, 789_012_345).is_ok());
    /// assert!(d.at_hms_nano(12, 34, 59, 1_789_012_345).is_ok()); // leap second
    /// assert_eq!(d.at_hms_nano(12, 34, 59, 2_789_012_345), Err(Error::InvalidArgument));
    /// assert_eq!(d.at_hms_nano(12, 34, 60, 789_012_345), Err(Error::InvalidArgument));
    /// assert_eq!(d.at_hms_nano(12, 60, 56, 789_012_345), Err(Error::InvalidArgument));
    /// assert_eq!(d.at_hms_nano(24, 34, 56, 789_012_345), Err(Error::InvalidArgument));
    /// ```
    #[inline]
    pub const fn at_hms_nano(
        &self,
        hour: u32,
        min: u32,
        sec: u32,
        nano: u32,
    ) -> Result<NaiveDateTime, Error> {
        let time = try_err!(NaiveTime::from_hms_nano(hour, min, sec, nano));
        Ok(self.at(time))
    }

    /// Returns the packed month-day-flags.
    #[inline]
    const fn mdf(self) -> Mdf {
        Mdf::from_ol((self.yof() & OL_MASK) >> 3, self.year_flags())
    }

    /// Makes a new `NaiveDate` with the packed month-day-flags changed.
    ///
    /// # Errors
    ///
    /// This method returns:
    /// - [`Error::InvalidArgument`] if the `mdf` was created with `month == 0` or `day == 0`.
    /// - [`Error::DoesNotExist`] if the given day does not exist in the given month.
    #[inline]
    const fn with_mdf(self, mdf: Mdf) -> Result<NaiveDate, Error> {
        debug_assert!(self.year_flags().0 == mdf.year_flags().0);
        let ordinal = try_err!(mdf.ordinal());
        Ok(NaiveDate::from_yof((self.yof() & !ORDINAL_MASK) | (ordinal << 4) as i32))
    }

    /// Makes a new `NaiveDate` for the next calendar date.
    ///
    /// # Errors
    ///
    /// Returns [`Error::OutOfRange`] when `self` is the last representable date.
    ///
    /// # Example
    ///
    /// ```
    /// # use chrono::{NaiveDate, Error};
    /// assert_eq!(NaiveDate::from_ymd(2015, 6, 3)?.succ(), NaiveDate::from_ymd(2015, 6, 4));
    /// assert_eq!(NaiveDate::MAX.succ(), Err(Error::OutOfRange));
    /// # Ok::<(), Error>(())
    /// ```
    #[inline]
    pub const fn succ(self) -> Result<NaiveDate, Error> {
        let new_ol = (self.yof() & OL_MASK) + (1 << 4);
        match new_ol <= MAX_OL {
            true => Ok(NaiveDate::from_yof(self.yof() & !OL_MASK | new_ol)),
            false => NaiveDate::from_yo(self.year() + 1, 1),
        }
    }

    /// Makes a new `NaiveDate` for the previous calendar date.
    ///
    /// # Errors
    ///
    /// Returns [`Error::OutOfRange`] when `self` is the first representable date.
    ///
    /// # Example
    ///
    /// ```
    /// # use chrono::{NaiveDate, Error};
    /// assert_eq!(NaiveDate::from_ymd(2015, 6, 3)?.pred(), NaiveDate::from_ymd(2015, 6, 2));
    /// assert_eq!(NaiveDate::MIN.pred(), Err(Error::OutOfRange));
    /// # Ok::<(), Error>(())
    /// ```
    #[inline]
    pub const fn pred(self) -> Result<NaiveDate, Error> {
        let new_shifted_ordinal = (self.yof() & ORDINAL_MASK) - (1 << 4);
        match new_shifted_ordinal > 0 {
            true => Ok(NaiveDate::from_yof(self.yof() & !ORDINAL_MASK | new_shifted_ordinal)),
            false => NaiveDate::from_ymd(self.year() - 1, 12, 31),
        }
    }

    /// Adds the number of whole days in the given `TimeDelta` to the current date.
    ///
    /// # Errors
    ///
    /// Returns [`Error::OutOfRange`] if the resulting date would be out of range.
    ///
    /// # Example
    ///
    /// ```
    /// use chrono::{Error, NaiveDate, TimeDelta};
    ///
    /// let d = NaiveDate::from_ymd(2015, 9, 5)?;
    /// assert_eq!(d.checked_add_signed(TimeDelta::days(40)), NaiveDate::from_ymd(2015, 10, 15));
    /// assert_eq!(d.checked_add_signed(TimeDelta::days(-40)), NaiveDate::from_ymd(2015, 7, 27));
    /// assert_eq!(d.checked_add_signed(TimeDelta::days(1_000_000_000)), Err(Error::OutOfRange));
    /// assert_eq!(d.checked_add_signed(TimeDelta::days(-1_000_000_000)), Err(Error::OutOfRange));
    /// assert_eq!(NaiveDate::MAX.checked_add_signed(TimeDelta::days(1)), Err(Error::OutOfRange));
    /// # Ok::<(), Error>(())
    /// ```
    pub const fn checked_add_signed(self, rhs: TimeDelta) -> Result<NaiveDate, Error> {
        let days = rhs.num_days();
        if days < i32::MIN as i64 || days > i32::MAX as i64 {
            return Err(Error::OutOfRange);
        }
        self.add_days(days as i32)
    }

    /// Subtracts the number of whole days in the given `TimeDelta` from the current date.
    ///
    /// # Errors
    ///
    /// Returns [`Error::OutOfRange`] if the resulting date would be out of range.
    ///
    /// # Example
    ///
    /// ```
    /// use chrono::{Error, NaiveDate, TimeDelta};
    ///
    /// let d = NaiveDate::from_ymd(2015, 9, 5).unwrap();
    /// assert_eq!(d.checked_sub_signed(TimeDelta::days(40)), NaiveDate::from_ymd(2015, 7, 27));
    /// assert_eq!(d.checked_sub_signed(TimeDelta::days(-40)), NaiveDate::from_ymd(2015, 10, 15));
    /// assert_eq!(d.checked_sub_signed(TimeDelta::days(1_000_000_000)), Err(Error::OutOfRange));
    /// assert_eq!(d.checked_sub_signed(TimeDelta::days(-1_000_000_000)), Err(Error::OutOfRange));
    /// assert_eq!(NaiveDate::MIN.checked_sub_signed(TimeDelta::days(1)), Err(Error::OutOfRange));
    /// ```
    pub const fn checked_sub_signed(self, rhs: TimeDelta) -> Result<NaiveDate, Error> {
        let days = -rhs.num_days();
        if days < i32::MIN as i64 || days > i32::MAX as i64 {
            return Err(Error::OutOfRange);
        }
        self.add_days(days as i32)
    }

    /// Subtracts another `NaiveDate` from the current date.
    /// Returns a `TimeDelta` of integral numbers.
    ///
    /// This does not overflow or underflow at all,
    /// as all possible output fits in the range of `TimeDelta`.
    ///
    /// # Example
    ///
    /// ```
    /// use chrono::{NaiveDate, TimeDelta};
    ///
    /// let from_ymd = |y, m, d| NaiveDate::from_ymd(y, m, d).unwrap();
    /// let since = NaiveDate::signed_duration_since;
    ///
    /// assert_eq!(since(from_ymd(2014, 1, 1), from_ymd(2014, 1, 1)), TimeDelta::zero());
    /// assert_eq!(since(from_ymd(2014, 1, 1), from_ymd(2013, 12, 31)), TimeDelta::days(1));
    /// assert_eq!(since(from_ymd(2014, 1, 1), from_ymd(2014, 1, 2)), TimeDelta::days(-1));
    /// assert_eq!(since(from_ymd(2014, 1, 1), from_ymd(2013, 9, 23)), TimeDelta::days(100));
    /// assert_eq!(since(from_ymd(2014, 1, 1), from_ymd(2013, 1, 1)), TimeDelta::days(365));
    /// assert_eq!(since(from_ymd(2014, 1, 1), from_ymd(2010, 1, 1)), TimeDelta::days(365 * 4 + 1));
    /// assert_eq!(since(from_ymd(2014, 1, 1), from_ymd(1614, 1, 1)), TimeDelta::days(365 * 400 + 97));
    /// ```
    #[must_use]
    pub const fn signed_duration_since(self, rhs: NaiveDate) -> TimeDelta {
        let year1 = self.year();
        let year2 = rhs.year();
        let (year1_div_400, year1_mod_400) = div_mod_floor(year1, 400);
        let (year2_div_400, year2_mod_400) = div_mod_floor(year2, 400);
        let cycle1 = yo_to_cycle(year1_mod_400 as u32, self.ordinal()) as i32;
        let cycle2 = yo_to_cycle(year2_mod_400 as u32, rhs.ordinal()) as i32;
        let days = (year1_div_400 - year2_div_400) * 146_097 + (cycle1 - cycle2);
        TimeDelta::days(days)
    }

    /// Returns the number of whole years from the given `base` until `self`.
    ///
    /// # Errors
    ///
    /// Returns `None` if `base < self`.
    #[must_use]
    pub const fn years_since(self, base: Self) -> Option<u32> {
        let mut years = self.year() - base.year();
        // Comparing tuples is not (yet) possible in const context. Instead we combine month and
        // day into one `u32` for easy comparison.
        if (self.month() << 5 | self.day()) < (base.month() << 5 | base.day()) {
            years -= 1;
        }

        match years >= 0 {
            true => Some(years as u32),
            false => None,
        }
    }

    /// Formats the date with the specified formatting items.
    /// Otherwise it is the same as the ordinary `format` method.
    ///
    /// The `Iterator` of items should be `Clone`able,
    /// since the resulting `DelayedFormat` value may be formatted multiple times.
    ///
    /// # Example
    ///
    /// ```
    /// use chrono::format::strftime::StrftimeItems;
    /// use chrono::NaiveDate;
    ///
    /// let fmt = StrftimeItems::new("%Y-%m-%d");
    /// let d = NaiveDate::from_ymd(2015, 9, 5).unwrap();
    /// assert_eq!(d.format_with_items(fmt.clone()).to_string(), "2015-09-05");
    /// assert_eq!(d.format("%Y-%m-%d").to_string(), "2015-09-05");
    /// ```
    ///
    /// The resulting `DelayedFormat` can be formatted directly via the `Display` trait.
    ///
    /// ```
    /// # use chrono::NaiveDate;
    /// # use chrono::format::strftime::StrftimeItems;
    /// # let fmt = StrftimeItems::new("%Y-%m-%d").clone();
    /// # let d = NaiveDate::from_ymd(2015, 9, 5).unwrap();
    /// assert_eq!(format!("{}", d.format_with_items(fmt)), "2015-09-05");
    /// ```
    #[cfg(feature = "alloc")]
    #[inline]
    #[must_use]
    pub fn format_with_items<'a, I, B>(self, items: I) -> DelayedFormat<I>
    where
        I: Iterator<Item = B> + Clone,
        B: Borrow<Item<'a>>,
    {
        DelayedFormat::new(Some(self), None, items)
    }

    /// Formats the date with the specified format string.
    /// See the [`format::strftime` module](crate::format::strftime)
    /// on the supported escape sequences.
    ///
    /// This returns a `DelayedFormat`,
    /// which gets converted to a string only when actual formatting happens.
    /// You may use the `to_string` method to get a `String`,
    /// or just feed it into `print!` and other formatting macros.
    /// (In this way it avoids the redundant memory allocation.)
    ///
    /// A wrong format string does *not* issue an error immediately.
    /// Rather, converting or formatting the `DelayedFormat` fails.
    /// You are recommended to immediately use `DelayedFormat` for this reason.
    ///
    /// # Example
    ///
    /// ```
    /// use chrono::NaiveDate;
    ///
    /// let d = NaiveDate::from_ymd(2015, 9, 5).unwrap();
    /// assert_eq!(d.format("%Y-%m-%d").to_string(), "2015-09-05");
    /// assert_eq!(d.format("%A, %-d %B, %C%y").to_string(), "Saturday, 5 September, 2015");
    /// ```
    ///
    /// The resulting `DelayedFormat` can be formatted directly via the `Display` trait.
    ///
    /// ```
    /// # use chrono::NaiveDate;
    /// # let d = NaiveDate::from_ymd(2015, 9, 5).unwrap();
    /// assert_eq!(format!("{}", d.format("%Y-%m-%d")), "2015-09-05");
    /// assert_eq!(format!("{}", d.format("%A, %-d %B, %C%y")), "Saturday, 5 September, 2015");
    /// ```
    #[cfg(feature = "alloc")]
    #[inline]
    #[must_use]
    pub fn format(self, fmt: &str) -> DelayedFormat<StrftimeItems> {
        self.format_with_items(StrftimeItems::new(fmt))
    }

    /// Formats the date with the specified formatting items and locale.
    #[cfg(all(feature = "unstable-locales", feature = "alloc"))]
    #[inline]
    #[must_use]
    pub fn format_localized_with_items<'a, I, B>(
        &self,
        items: I,
        locale: Locale,
    ) -> DelayedFormat<I>
    where
        I: Iterator<Item = B> + Clone,
        B: Borrow<Item<'a>>,
    {
        DelayedFormat::new_with_locale(Some(*self), None, items, locale)
    }

    /// Formats the date with the specified format string and locale.
    ///
    /// See the [`crate::format::strftime`] module on the supported escape
    /// sequences.
    #[cfg(all(feature = "unstable-locales", feature = "alloc"))]
    #[inline]
    #[must_use]
    pub fn format_localized<'a>(
        &self,
        fmt: &'a str,
        locale: Locale,
    ) -> DelayedFormat<StrftimeItems<'a>> {
        self.format_localized_with_items(StrftimeItems::new_with_locale(fmt, locale), locale)
    }

    /// Returns an iterator that steps by days across all representable dates.
    ///
    /// # Example
    ///
    /// ```
    /// # use chrono::NaiveDate;
    ///
    /// let expected = [
    ///     NaiveDate::from_ymd(2016, 2, 27).unwrap(),
    ///     NaiveDate::from_ymd(2016, 2, 28).unwrap(),
    ///     NaiveDate::from_ymd(2016, 2, 29).unwrap(),
    ///     NaiveDate::from_ymd(2016, 3, 1).unwrap(),
    /// ];
    ///
    /// let mut count = 0;
    /// for (idx, d) in NaiveDate::from_ymd(2016, 2, 27).unwrap().iter_days().take(4).enumerate() {
    ///     assert_eq!(d, expected[idx]);
    ///     count += 1;
    /// }
    /// assert_eq!(count, 4);
    ///
    /// for d in NaiveDate::from_ymd(2016, 3, 1).unwrap().iter_days().rev().take(4) {
    ///     count -= 1;
    ///     assert_eq!(d, expected[count]);
    /// }
    /// ```
    #[inline]
    pub const fn iter_days(self) -> NaiveDateDaysIterator {
        NaiveDateDaysIterator { value: self }
    }

    /// Returns an iterator that steps by weeks across all representable dates.
    ///
    /// # Example
    ///
    /// ```
    /// # use chrono::NaiveDate;
    ///
    /// let expected = [
    ///     NaiveDate::from_ymd(2016, 2, 27).unwrap(),
    ///     NaiveDate::from_ymd(2016, 3, 5).unwrap(),
    ///     NaiveDate::from_ymd(2016, 3, 12).unwrap(),
    ///     NaiveDate::from_ymd(2016, 3, 19).unwrap(),
    /// ];
    ///
    /// let mut count = 0;
    /// for (idx, d) in NaiveDate::from_ymd(2016, 2, 27).unwrap().iter_weeks().take(4).enumerate() {
    ///     assert_eq!(d, expected[idx]);
    ///     count += 1;
    /// }
    /// assert_eq!(count, 4);
    ///
    /// for d in NaiveDate::from_ymd(2016, 3, 19).unwrap().iter_weeks().rev().take(4) {
    ///     count -= 1;
    ///     assert_eq!(d, expected[count]);
    /// }
    /// ```
    #[inline]
    pub const fn iter_weeks(self) -> NaiveDateWeeksIterator {
        NaiveDateWeeksIterator { value: self }
    }

    /// Returns the [`NaiveWeek`] that the date belongs to, starting with the [`Weekday`]
    /// specified.
    #[inline]
    pub const fn week(self, start: Weekday) -> NaiveWeek {
        NaiveWeek::new(self, start)
    }

    /// Returns `true` if this is a leap year.
    ///
    /// ```
    /// # use chrono::NaiveDate;
    /// assert_eq!(NaiveDate::from_ymd(2000, 1, 1).unwrap().leap_year(), true);
    /// assert_eq!(NaiveDate::from_ymd(2001, 1, 1).unwrap().leap_year(), false);
    /// assert_eq!(NaiveDate::from_ymd(2002, 1, 1).unwrap().leap_year(), false);
    /// assert_eq!(NaiveDate::from_ymd(2003, 1, 1).unwrap().leap_year(), false);
    /// assert_eq!(NaiveDate::from_ymd(2004, 1, 1).unwrap().leap_year(), true);
    /// assert_eq!(NaiveDate::from_ymd(2100, 1, 1).unwrap().leap_year(), false);
    /// ```
    pub const fn leap_year(self) -> bool {
        self.yof() & (0b1000) == 0
    }

    /// Makes a new `NaiveDate` with the year number changed, while keeping the same month and day.
    ///
    /// This method assumes you want to work on the date as a year-month-day value. Don't use it if
    /// you want the ordinal to stay the same after changing the year, of if you want the week and
    /// weekday values to stay the same.
    ///
    /// # Errors
    ///
    /// Returns:
    /// - [`Error::DoesNotExist`] if the resulting date does not exist.
    /// - [`Error::OutOfRange`] if `year` is out of range for a `NaiveDate`.
    ///
    /// # Examples
    ///
    /// ```
    /// # use chrono::{NaiveDate, Error};
    /// assert_eq!(NaiveDate::from_ymd(2015, 9, 8)?.with_year(2016), NaiveDate::from_ymd(2016, 9, 8));
    /// assert_eq!(NaiveDate::from_ymd(2015, 9, 8)?.with_year(-308), NaiveDate::from_ymd(-308, 9, 8));
    /// # Ok::<(), Error>(())
    /// ```
    ///
    /// A leap day (February 29) in a non-leap year will return [`Err(Error::DoesNotExist)`].
    ///
    /// ```
    /// # use chrono::{NaiveDate, Error};
    /// assert_eq!(NaiveDate::from_ymd(2016, 2, 29)?.with_year(2015), Err(Error::DoesNotExist));
    /// assert!(NaiveDate::from_ymd(2016, 2, 29)?.with_year(2020).is_ok());
    /// # Ok::<(), Error>(())
    /// ```
    ///
    /// Don't use `with_year` if you want the ordinal date to stay the same.
    ///
    /// ```
    /// # use chrono::{NaiveDate, Error};
    /// let date = NaiveDate::from_yo(2020, 100)?.with_year(2023);
    /// assert_ne!(date, NaiveDate::from_yo(2023, 100));
    /// assert_eq!(date, NaiveDate::from_yo(2023, 99));
    /// # Ok::<(), Error>(())
    /// ```
    #[inline]
    pub const fn with_year(self, year: i32) -> Result<NaiveDate, Error> {
        // we need to operate with `mdf` since we should keep the month and day number as is
        let mdf = self.mdf();

        // adjust the flags as needed
        let flags = YearFlags::from_year(year);
        let mdf = mdf.with_flags(flags);

        NaiveDate::from_mdf(year, mdf)
    }

    /// Makes a new `NaiveDate` with the month number (starting from 1) changed.
    ///
    /// # Errors
    ///
    /// This method returns:
    /// - [`Error::DoesNotExist`] if the resulting date does not exist (for example `month(4)` when
    ///   day of the month is 31).
    /// - [`Error::InvalidArgument`] if the value for `month` is invalid.
    ///
    /// # Examples
    ///
    /// ```
    /// use chrono::{Error, Month, NaiveDate};
    ///
    /// let date = NaiveDate::from_ymd(2015, 9, 30)?;
    /// assert_eq!(date.with_month(7), NaiveDate::from_ymd(2015, 7, 30));
    /// assert_eq!(date.with_month(Month::July as u32), NaiveDate::from_ymd(2015, 7, 30));
    /// assert_eq!(date.with_month(13), Err(Error::InvalidArgument)); // No month 13
    /// assert_eq!(date.with_month(2), Err(Error::DoesNotExist)); // No February 30
    /// # Ok::<(), Error>(())
    /// ```
    ///
    /// Don't combine multiple `NaiveDate::with_*` methods. The intermediate value may not exist.
    ///
    /// ```
    /// use chrono::{Datelike, Error, NaiveDate};
    ///
    /// fn with_year_month(date: NaiveDate, year: i32, month: u32) -> Result<NaiveDate, Error> {
    ///     date.with_year(year)?.with_month(month)
    /// }
    /// let d = NaiveDate::from_ymd(2020, 2, 29)?;
    /// assert!(with_year_month(d, 2019, 1).is_err()); // fails because of invalid intermediate value
    ///
    /// // Correct version:
    /// fn with_year_month_fixed(date: NaiveDate, year: i32, month: u32) -> Result<NaiveDate, Error> {
    ///     NaiveDate::from_ymd(year, month, date.day())
    /// }
    /// let d = NaiveDate::from_ymd(2020, 2, 29)?;
    /// assert_eq!(with_year_month_fixed(d, 2019, 1), NaiveDate::from_ymd(2019, 1, 29));
    /// # Ok::<(), Error>(())
    /// ```
    #[inline]
    pub const fn with_month(self, month: u32) -> Result<NaiveDate, Error> {
        self.with_mdf(try_err!(self.mdf().with_month(month)))
    }

    /// Makes a new `NaiveDate` with the day of month (starting from 1) changed.
    ///
    /// # Errors
    ///
    /// This method returns:
    /// - [`Error::DoesNotExist`] if the resulting date does not exist (for example `day(31)` in
    ///   April).
    /// - [`Error::InvalidArgument`] if the value for `day` is invalid.
    ///
    /// # Example
    ///
    /// ```
    /// use chrono::{Error, NaiveDate};
    ///
    /// let date = NaiveDate::from_ymd(2015, 9, 8)?;
    /// assert_eq!(date.with_day(30), NaiveDate::from_ymd(2015, 9, 30));
    /// assert_eq!(date.with_day(31), Err(Error::DoesNotExist)); // No September 31
    /// # Ok::<(), Error>(())
    /// ```
    #[inline]
    pub const fn with_day(self, day: u32) -> Result<NaiveDate, Error> {
        self.with_mdf(try_err!(self.mdf().with_day(day)))
    }

    /// Makes a new `NaiveDate` with the day of year (starting from 1) changed.
    ///
    /// # Errors
    ///
    /// This method returns:
    /// - [`Error::DoesNotExist`] if the resulting date does not exist (`with_ordinal(366)` in a
    ///   non-leap year).
    /// - [`Error::InvalidArgument`] if the value for `ordinal` is invalid.
    ///
    /// # Example
    ///
    /// ```
    /// use chrono::{Error, NaiveDate};
    ///
    /// let date = NaiveDate::from_ymd(2015, 9, 8)?;
    /// assert_eq!(date.with_ordinal(60), NaiveDate::from_ymd(2015, 3, 1));
    /// assert_eq!(date.with_ordinal(366), Err(Error::DoesNotExist)); // 2015 had only 365 days
    ///
    /// let date = NaiveDate::from_ymd(2016, 9, 8)?;
    /// assert_eq!(date.with_ordinal(60), NaiveDate::from_ymd(2016, 2, 29));
    /// assert_eq!(date.with_ordinal(366), NaiveDate::from_ymd(2016, 12, 31));
    /// # Ok::<(), Error>(())
    /// ```
    #[inline]
    pub const fn with_ordinal(self, ordinal: u32) -> Result<NaiveDate, Error> {
        if ordinal == 0 || ordinal > 366 {
            return Err(Error::InvalidArgument);
        }
        let yof = (self.yof() & !ORDINAL_MASK) | (ordinal << 4) as i32;
        match yof & OL_MASK <= MAX_OL {
            true => Ok(NaiveDate::from_yof(yof)),
            false => Err(Error::DoesNotExist), // Ordinal 366 in a common year.
        }
    }

    // This duplicates `Datelike::year()`, because trait methods can't be const yet.
    #[inline]
    const fn year(self) -> i32 {
        self.yof() >> 13
    }

    /// Returns the day of year starting from 1.
    // This duplicates `Datelike::ordinal()`, because trait methods can't be const yet.
    #[inline]
    const fn ordinal(self) -> u32 {
        ((self.yof() & ORDINAL_MASK) >> 4) as u32
    }

    // This duplicates `Datelike::month()`, because trait methods can't be const yet.
    #[inline]
    const fn month(self) -> u32 {
        self.mdf().month()
    }

    // This duplicates `Datelike::day()`, because trait methods can't be const yet.
    #[inline]
    const fn day(self) -> u32 {
        self.mdf().day()
    }

    /// Returns the day of week.
    // This duplicates `Datelike::weekday()`, because trait methods can't be const yet.
    #[inline]
    pub(super) const fn weekday(self) -> Weekday {
        match (((self.yof() & ORDINAL_MASK) >> 4) + (self.yof() & WEEKDAY_FLAGS_MASK)) % 7 {
            0 => Weekday::Mon,
            1 => Weekday::Tue,
            2 => Weekday::Wed,
            3 => Weekday::Thu,
            4 => Weekday::Fri,
            5 => Weekday::Sat,
            _ => Weekday::Sun,
        }
    }

    #[inline]
    const fn year_flags(self) -> YearFlags {
        YearFlags((self.yof() & YEAR_FLAGS_MASK) as u8)
    }

    /// Counts the days in the proleptic Gregorian calendar, with January 1, Year 1 (CE) as day 1.
    // This duplicates `Datelike::num_days_from_ce()`, because trait methods can't be const yet.
    pub(crate) const fn num_days_from_ce(self) -> i32 {
        // we know this wouldn't overflow since year is limited to 1/2^13 of i32's full range.
        let mut year = self.year() - 1;
        let mut ndays = 0;
        if year < 0 {
            let excess = 1 + (-year) / 400;
            year += excess * 400;
            ndays -= excess * 146_097;
        }
        let div_100 = year / 100;
        ndays += ((year * 1461) >> 2) - div_100 + (div_100 >> 2);
        ndays + self.ordinal() as i32
    }

    /// Create a new `NaiveDate` from a raw year-ordinal-flags `i32`.
    ///
    /// In a valid value an ordinal is never `0`, and neither are the year flags. This method
    /// doesn't do any validation in release builds.
    #[inline]
    const fn from_yof(yof: i32) -> NaiveDate {
        // The following are the invariants our ordinal and flags should uphold for a valid
        // `NaiveDate`.
        debug_assert!(((yof & OL_MASK) >> 3) > 1);
        debug_assert!(((yof & OL_MASK) >> 3) <= MAX_OL);
        debug_assert!((yof & 0b111) != 000);
        NaiveDate { yof: unsafe { NonZeroI32::new_unchecked(yof) } }
    }

    /// Get the raw year-ordinal-flags `i32`.
    #[inline]
    const fn yof(self) -> i32 {
        self.yof.get()
    }

    /// The minimum possible `NaiveDate` (January 1, 262144 BCE).
    pub const MIN: NaiveDate = NaiveDate::from_yof((MIN_YEAR << 13) | (1 << 4) | 0o12 /* D */);
    /// The maximum possible `NaiveDate` (December 31, 262142 CE).
    pub const MAX: NaiveDate =
        NaiveDate::from_yof((MAX_YEAR << 13) | (365 << 4) | 0o16 /* G */);

    /// One day before the minimum possible `NaiveDate` (December 31, 262145 BCE).
    pub(crate) const BEFORE_MIN: NaiveDate =
        NaiveDate::from_yof(((MIN_YEAR - 1) << 13) | (366 << 4) | 0o07 /* FE */);
    /// One day after the maximum possible `NaiveDate` (January 1, 262143 CE).
    pub(crate) const AFTER_MAX: NaiveDate =
        NaiveDate::from_yof(((MAX_YEAR + 1) << 13) | (1 << 4) | 0o17 /* F */);
}

impl Datelike for NaiveDate {
    /// Returns the year number in the [calendar date](#calendar-date).
    ///
    /// # Example
    ///
    /// ```
    /// use chrono::{Datelike, NaiveDate};
    ///
    /// assert_eq!(NaiveDate::from_ymd(2015, 9, 8).unwrap().year(), 2015);
    /// assert_eq!(NaiveDate::from_ymd(-308, 3, 14).unwrap().year(), -308); // 309 BCE
    /// ```
    #[inline]
    fn year(&self) -> i32 {
        (*self).year()
    }

    /// Returns the month number starting from 1.
    ///
    /// The return value ranges from 1 to 12.
    ///
    /// # Example
    ///
    /// ```
    /// use chrono::{Datelike, NaiveDate};
    ///
    /// assert_eq!(NaiveDate::from_ymd(2015, 9, 8).unwrap().month(), 9);
    /// assert_eq!(NaiveDate::from_ymd(-308, 3, 14).unwrap().month(), 3);
    /// ```
    #[inline]
    fn month(&self) -> u32 {
        (*self).month()
    }

    /// Returns the month number starting from 0.
    ///
    /// The return value ranges from 0 to 11.
    ///
    /// # Example
    ///
    /// ```
    /// use chrono::{Datelike, NaiveDate};
    ///
    /// assert_eq!(NaiveDate::from_ymd(2015, 9, 8).unwrap().month0(), 8);
    /// assert_eq!(NaiveDate::from_ymd(-308, 3, 14).unwrap().month0(), 2);
    /// ```
    #[inline]
    fn month0(&self) -> u32 {
        self.month() - 1
    }

    /// Returns the day of month starting from 1.
    ///
    /// The return value ranges from 1 to 31. (The last day of month differs by months.)
    ///
    /// # Example
    ///
    /// ```
    /// use chrono::{Datelike, NaiveDate};
    ///
    /// assert_eq!(NaiveDate::from_ymd(2015, 9, 8).unwrap().day(), 8);
    /// assert_eq!(NaiveDate::from_ymd(-308, 3, 14).unwrap().day(), 14);
    /// ```
    ///
    /// Combined with [`NaiveDate::pred`](#method.pred),
    /// one can determine the number of days in a particular month.
    /// (Note that this panics when `year` is out of range.)
    ///
    /// ```
    /// use chrono::{Datelike, NaiveDate};
    ///
    /// fn ndays_in_month(year: i32, month: u32) -> u32 {
    ///     // the first day of the next month...
    ///     let (y, m) = if month == 12 { (year + 1, 1) } else { (year, month + 1) };
    ///     let d = NaiveDate::from_ymd(y, m, 1).unwrap();
    ///
    ///     // ...is preceded by the last day of the original month
    ///     d.pred().unwrap().day()
    /// }
    ///
    /// assert_eq!(ndays_in_month(2015, 8), 31);
    /// assert_eq!(ndays_in_month(2015, 9), 30);
    /// assert_eq!(ndays_in_month(2015, 12), 31);
    /// assert_eq!(ndays_in_month(2016, 2), 29);
    /// assert_eq!(ndays_in_month(2017, 2), 28);
    /// ```
    #[inline]
    fn day(&self) -> u32 {
        (*self).day()
    }

    /// Returns the day of month starting from 0.
    ///
    /// The return value ranges from 0 to 30. (The last day of month differs by months.)
    ///
    /// # Example
    ///
    /// ```
    /// use chrono::{Datelike, NaiveDate};
    ///
    /// assert_eq!(NaiveDate::from_ymd(2015, 9, 8).unwrap().day0(), 7);
    /// assert_eq!(NaiveDate::from_ymd(-308, 3, 14).unwrap().day0(), 13);
    /// ```
    #[inline]
    fn day0(&self) -> u32 {
        self.mdf().day() - 1
    }

    /// Returns the day of year starting from 1.
    ///
    /// The return value ranges from 1 to 366. (The last day of year differs by years.)
    ///
    /// # Example
    ///
    /// ```
    /// use chrono::{Datelike, NaiveDate};
    ///
    /// assert_eq!(NaiveDate::from_ymd(2015, 9, 8).unwrap().ordinal(), 251);
    /// assert_eq!(NaiveDate::from_ymd(-308, 3, 14).unwrap().ordinal(), 74);
    /// ```
    ///
    /// Combined with [`NaiveDate::pred`](#method.pred),
    /// one can determine the number of days in a particular year.
    /// (Note that this panics when `year` is out of range.)
    ///
    /// ```
    /// use chrono::{Datelike, NaiveDate};
    ///
    /// fn ndays_in_year(year: i32) -> u32 {
    ///     // the first day of the next year...
    ///     let d = NaiveDate::from_ymd(year + 1, 1, 1).unwrap();
    ///
    ///     // ...is preceded by the last day of the original year
    ///     d.pred().unwrap().ordinal()
    /// }
    ///
    /// assert_eq!(ndays_in_year(2015), 365);
    /// assert_eq!(ndays_in_year(2016), 366);
    /// assert_eq!(ndays_in_year(2017), 365);
    /// assert_eq!(ndays_in_year(2000), 366);
    /// assert_eq!(ndays_in_year(2100), 365);
    /// ```
    #[inline]
    fn ordinal(&self) -> u32 {
        ((self.yof() & ORDINAL_MASK) >> 4) as u32
    }

    /// Returns the day of year starting from 0.
    ///
    /// The return value ranges from 0 to 365. (The last day of year differs by years.)
    ///
    /// # Example
    ///
    /// ```
    /// use chrono::{Datelike, NaiveDate};
    ///
    /// assert_eq!(NaiveDate::from_ymd(2015, 9, 8).unwrap().ordinal0(), 250);
    /// assert_eq!(NaiveDate::from_ymd(-308, 3, 14).unwrap().ordinal0(), 73);
    /// ```
    #[inline]
    fn ordinal0(&self) -> u32 {
        self.ordinal() - 1
    }

    /// Returns the day of week.
    ///
    /// # Example
    ///
    /// ```
    /// use chrono::{Datelike, NaiveDate, Weekday};
    ///
    /// assert_eq!(NaiveDate::from_ymd(2015, 9, 8).unwrap().weekday(), Weekday::Tue);
    /// assert_eq!(NaiveDate::from_ymd(-308, 3, 14).unwrap().weekday(), Weekday::Fri);
    /// ```
    #[inline]
    fn weekday(&self) -> Weekday {
        (*self).weekday()
    }

    #[inline]
    fn iso_week(&self) -> IsoWeek {
        IsoWeek::from_yof(self.year(), self.ordinal(), self.year_flags())
    }
}

/// Add `TimeDelta` to `NaiveDate`.
///
/// This discards the fractional days in `TimeDelta`, rounding to the closest integral number of
/// days towards `TimeDelta::zero()`.
///
/// # Panics
///
/// Panics if the resulting date would be out of range.
/// Consider using [`NaiveDate::checked_add_signed`] to get an `Option` instead.
///
/// # Example
///
/// ```
/// use chrono::{NaiveDate, TimeDelta};
///
/// let from_ymd = |y, m, d| NaiveDate::from_ymd(y, m, d).unwrap();
///
/// assert_eq!(from_ymd(2014, 1, 1) + TimeDelta::zero(), from_ymd(2014, 1, 1));
/// assert_eq!(from_ymd(2014, 1, 1) + TimeDelta::seconds(86399), from_ymd(2014, 1, 1));
/// assert_eq!(from_ymd(2014, 1, 1) + TimeDelta::seconds(-86399), from_ymd(2014, 1, 1));
/// assert_eq!(from_ymd(2014, 1, 1) + TimeDelta::days(1), from_ymd(2014, 1, 2));
/// assert_eq!(from_ymd(2014, 1, 1) + TimeDelta::days(-1), from_ymd(2013, 12, 31));
/// assert_eq!(from_ymd(2014, 1, 1) + TimeDelta::days(364), from_ymd(2014, 12, 31));
/// assert_eq!(from_ymd(2014, 1, 1) + TimeDelta::days(365 * 4 + 1), from_ymd(2018, 1, 1));
/// assert_eq!(from_ymd(2014, 1, 1) + TimeDelta::days(365 * 400 + 97), from_ymd(2414, 1, 1));
/// ```
///
/// [`NaiveDate::checked_add_signed`]: crate::NaiveDate::checked_add_signed
impl Add<TimeDelta> for NaiveDate {
    type Output = NaiveDate;

    #[inline]
    fn add(self, rhs: TimeDelta) -> NaiveDate {
        self.checked_add_signed(rhs).expect("`NaiveDate + TimeDelta` overflowed")
    }
}

/// Add-assign of `TimeDelta` to `NaiveDate`.
///
/// This discards the fractional days in `TimeDelta`, rounding to the closest integral number of days
/// towards `TimeDelta::zero()`.
///
/// # Panics
///
/// Panics if the resulting date would be out of range.
/// Consider using [`NaiveDate::checked_add_signed`] to get an `Option` instead.
impl AddAssign<TimeDelta> for NaiveDate {
    #[inline]
    fn add_assign(&mut self, rhs: TimeDelta) {
        *self = self.add(rhs);
    }
}

/// Add `Months` to `NaiveDate`.
///
/// The result will be clamped to valid days in the resulting month, see `checked_add_months` for
/// details.
///
/// # Panics
///
/// Panics if the resulting date would be out of range.
/// Consider using `NaiveDate::checked_add_months` to get an `Option` instead.
///
/// # Example
///
/// ```
/// use chrono::{Months, NaiveDate};
///
/// let from_ymd = |y, m, d| NaiveDate::from_ymd(y, m, d).unwrap();
///
/// assert_eq!(from_ymd(2014, 1, 1) + Months::new(1), from_ymd(2014, 2, 1));
/// assert_eq!(from_ymd(2014, 1, 1) + Months::new(11), from_ymd(2014, 12, 1));
/// assert_eq!(from_ymd(2014, 1, 1) + Months::new(12), from_ymd(2015, 1, 1));
/// assert_eq!(from_ymd(2014, 1, 1) + Months::new(13), from_ymd(2015, 2, 1));
/// assert_eq!(from_ymd(2014, 1, 31) + Months::new(1), from_ymd(2014, 2, 28));
/// assert_eq!(from_ymd(2020, 1, 31) + Months::new(1), from_ymd(2020, 2, 29));
/// ```
impl Add<Months> for NaiveDate {
    type Output = NaiveDate;

    fn add(self, months: Months) -> Self::Output {
        self.checked_add_months(months).expect("`NaiveDate + Months` out of range")
    }
}

/// Subtract `Months` from `NaiveDate`.
///
/// The result will be clamped to valid days in the resulting month, see `checked_sub_months` for
/// details.
///
/// # Panics
///
/// Panics if the resulting date would be out of range.
/// Consider using `NaiveDate::checked_sub_months` to get an `Option` instead.
///
/// # Example
///
/// ```
/// use chrono::{Months, NaiveDate};
///
/// let from_ymd = |y, m, d| NaiveDate::from_ymd(y, m, d).unwrap();
///
/// assert_eq!(from_ymd(2014, 1, 1) - Months::new(11), from_ymd(2013, 2, 1));
/// assert_eq!(from_ymd(2014, 1, 1) - Months::new(12), from_ymd(2013, 1, 1));
/// assert_eq!(from_ymd(2014, 1, 1) - Months::new(13), from_ymd(2012, 12, 1));
/// ```
impl Sub<Months> for NaiveDate {
    type Output = NaiveDate;

    fn sub(self, months: Months) -> Self::Output {
        self.checked_sub_months(months).expect("`NaiveDate - Months` out of range")
    }
}

/// Add `Days` to `NaiveDate`.
///
/// # Panics
///
/// Panics if the resulting date would be out of range.
/// Consider using `NaiveDate::checked_add_days` to get an `Option` instead.
impl Add<Days> for NaiveDate {
    type Output = NaiveDate;

    fn add(self, days: Days) -> Self::Output {
        self.checked_add_days(days).expect("`NaiveDate + Days` out of range")
    }
}

/// Subtract `Days` from `NaiveDate`.
///
/// # Panics
///
/// Panics if the resulting date would be out of range.
/// Consider using `NaiveDate::checked_sub_days` to get an `Option` instead.
impl Sub<Days> for NaiveDate {
    type Output = NaiveDate;

    fn sub(self, days: Days) -> Self::Output {
        self.checked_sub_days(days).expect("`NaiveDate - Days` out of range")
    }
}

/// Subtract `TimeDelta` from `NaiveDate`.
///
/// This discards the fractional days in `TimeDelta`, rounding to the closest integral number of
/// days towards `TimeDelta::zero()`.
/// It is the same as the addition with a negated `TimeDelta`.
///
/// # Panics
///
/// Panics if the resulting date would be out of range.
/// Consider using [`NaiveDate::checked_sub_signed`] to get an `Option` instead.
///
/// # Example
///
/// ```
/// use chrono::{NaiveDate, TimeDelta};
///
/// let from_ymd = |y, m, d| NaiveDate::from_ymd(y, m, d).unwrap();
///
/// assert_eq!(from_ymd(2014, 1, 1) - TimeDelta::zero(), from_ymd(2014, 1, 1));
/// assert_eq!(from_ymd(2014, 1, 1) - TimeDelta::seconds(86399), from_ymd(2014, 1, 1));
/// assert_eq!(from_ymd(2014, 1, 1) - TimeDelta::seconds(-86399), from_ymd(2014, 1, 1));
/// assert_eq!(from_ymd(2014, 1, 1) - TimeDelta::days(1), from_ymd(2013, 12, 31));
/// assert_eq!(from_ymd(2014, 1, 1) - TimeDelta::days(-1), from_ymd(2014, 1, 2));
/// assert_eq!(from_ymd(2014, 1, 1) - TimeDelta::days(364), from_ymd(2013, 1, 2));
/// assert_eq!(from_ymd(2014, 1, 1) - TimeDelta::days(365 * 4 + 1), from_ymd(2010, 1, 1));
/// assert_eq!(from_ymd(2014, 1, 1) - TimeDelta::days(365 * 400 + 97), from_ymd(1614, 1, 1));
/// ```
///
/// [`NaiveDate::checked_sub_signed`]: crate::NaiveDate::checked_sub_signed
impl Sub<TimeDelta> for NaiveDate {
    type Output = NaiveDate;

    #[inline]
    fn sub(self, rhs: TimeDelta) -> NaiveDate {
        self.checked_sub_signed(rhs).expect("`NaiveDate - TimeDelta` overflowed")
    }
}

/// Subtract-assign `TimeDelta` from `NaiveDate`.
///
/// This discards the fractional days in `TimeDelta`, rounding to the closest integral number of
/// days towards `TimeDelta::zero()`.
/// It is the same as the addition with a negated `TimeDelta`.
///
/// # Panics
///
/// Panics if the resulting date would be out of range.
/// Consider using [`NaiveDate::checked_sub_signed`] to get an `Option` instead.
impl SubAssign<TimeDelta> for NaiveDate {
    #[inline]
    fn sub_assign(&mut self, rhs: TimeDelta) {
        *self = self.sub(rhs);
    }
}

/// Subtracts another `NaiveDate` from the current date.
/// Returns a `TimeDelta` of integral numbers.
///
/// This does not overflow or underflow at all,
/// as all possible output fits in the range of `TimeDelta`.
///
/// The implementation is a wrapper around
/// [`NaiveDate::signed_duration_since`](#method.signed_duration_since).
///
/// # Example
///
/// ```
/// use chrono::{NaiveDate, TimeDelta};
///
/// let from_ymd = |y, m, d| NaiveDate::from_ymd(y, m, d).unwrap();
///
/// assert_eq!(from_ymd(2014, 1, 1) - from_ymd(2014, 1, 1), TimeDelta::zero());
/// assert_eq!(from_ymd(2014, 1, 1) - from_ymd(2013, 12, 31), TimeDelta::days(1));
/// assert_eq!(from_ymd(2014, 1, 1) - from_ymd(2014, 1, 2), TimeDelta::days(-1));
/// assert_eq!(from_ymd(2014, 1, 1) - from_ymd(2013, 9, 23), TimeDelta::days(100));
/// assert_eq!(from_ymd(2014, 1, 1) - from_ymd(2013, 1, 1), TimeDelta::days(365));
/// assert_eq!(from_ymd(2014, 1, 1) - from_ymd(2010, 1, 1), TimeDelta::days(365 * 4 + 1));
/// assert_eq!(from_ymd(2014, 1, 1) - from_ymd(1614, 1, 1), TimeDelta::days(365 * 400 + 97));
/// ```
impl Sub<NaiveDate> for NaiveDate {
    type Output = TimeDelta;

    #[inline]
    fn sub(self, rhs: NaiveDate) -> TimeDelta {
        self.signed_duration_since(rhs)
    }
}

impl From<NaiveDateTime> for NaiveDate {
    fn from(naive_datetime: NaiveDateTime) -> Self {
        naive_datetime.date()
    }
}

/// Iterator over `NaiveDate` with a step size of one day.
#[derive(Debug, Copy, Clone, Hash, PartialEq, PartialOrd, Eq, Ord)]
pub struct NaiveDateDaysIterator {
    value: NaiveDate,
}

impl Iterator for NaiveDateDaysIterator {
    type Item = NaiveDate;

    fn next(&mut self) -> Option<Self::Item> {
        // We return the current value, and have no way to return `NaiveDate::MAX`.
        let current = self.value;
        // This can't panic because current is < NaiveDate::MAX:
        self.value = current.succ().ok()?;
        Some(current)
    }

    fn size_hint(&self) -> (usize, Option<usize>) {
        let exact_size = NaiveDate::MAX.signed_duration_since(self.value).num_days();
        (exact_size as usize, Some(exact_size as usize))
    }
}

impl ExactSizeIterator for NaiveDateDaysIterator {}

impl DoubleEndedIterator for NaiveDateDaysIterator {
    fn next_back(&mut self) -> Option<Self::Item> {
        // We return the current value, and have no way to return `NaiveDate::MIN`.
        let current = self.value;
        self.value = current.pred().ok()?;
        Some(current)
    }
}

impl FusedIterator for NaiveDateDaysIterator {}

/// Iterator over `NaiveDate` with a step size of one week.
#[derive(Debug, Copy, Clone, Hash, PartialEq, PartialOrd, Eq, Ord)]
pub struct NaiveDateWeeksIterator {
    value: NaiveDate,
}

impl Iterator for NaiveDateWeeksIterator {
    type Item = NaiveDate;

    fn next(&mut self) -> Option<Self::Item> {
        let current = self.value;
        self.value = current.checked_add_days(Days::new(7)).ok()?;
        Some(current)
    }

    fn size_hint(&self) -> (usize, Option<usize>) {
        let exact_size = NaiveDate::MAX.signed_duration_since(self.value).num_weeks();
        (exact_size as usize, Some(exact_size as usize))
    }
}

impl ExactSizeIterator for NaiveDateWeeksIterator {}

impl DoubleEndedIterator for NaiveDateWeeksIterator {
    fn next_back(&mut self) -> Option<Self::Item> {
        let current = self.value;
        self.value = current.checked_sub_days(Days::new(7)).ok()?;
        Some(current)
    }
}

impl FusedIterator for NaiveDateWeeksIterator {}

/// The `Debug` output of the naive date `d` is the same as
/// [`d.format("%Y-%m-%d")`](crate::format::strftime).
///
/// The string printed can be readily parsed via the `parse` method on `str`.
///
/// # Example
///
/// ```
/// use chrono::NaiveDate;
///
/// assert_eq!(format!("{:?}", NaiveDate::from_ymd(2015, 9, 5).unwrap()), "2015-09-05");
/// assert_eq!(format!("{:?}", NaiveDate::from_ymd(0, 1, 1).unwrap()), "0000-01-01");
/// assert_eq!(format!("{:?}", NaiveDate::from_ymd(9999, 12, 31).unwrap()), "9999-12-31");
/// ```
///
/// ISO 8601 requires an explicit sign for years before 1 BCE or after 9999 CE.
///
/// ```
/// # use chrono::NaiveDate;
/// assert_eq!(format!("{:?}", NaiveDate::from_ymd(-1, 1, 1).unwrap()), "-0001-01-01");
/// assert_eq!(format!("{:?}", NaiveDate::from_ymd(10000, 12, 31).unwrap()), "+10000-12-31");
/// ```
impl fmt::Debug for NaiveDate {
    fn fmt(&self, f: &mut fmt::Formatter) -> fmt::Result {
        use core::fmt::Write;

        let year = self.year();
        let mdf = self.mdf();
        if (0..=9999).contains(&year) {
            write_hundreds(f, (year / 100) as u8)?;
            write_hundreds(f, (year % 100) as u8)?;
        } else {
            // ISO 8601 requires the explicit sign for out-of-range years
            write!(f, "{:+05}", year)?;
        }

        f.write_char('-')?;
        write_hundreds(f, mdf.month() as u8)?;
        f.write_char('-')?;
        write_hundreds(f, mdf.day() as u8)
    }
}

/// The `Display` output of the naive date `d` is the same as
/// [`d.format("%Y-%m-%d")`](crate::format::strftime).
///
/// The string printed can be readily parsed via the `parse` method on `str`.
///
/// # Example
///
/// ```
/// use chrono::NaiveDate;
///
/// assert_eq!(format!("{}", NaiveDate::from_ymd(2015, 9, 5).unwrap()), "2015-09-05");
/// assert_eq!(format!("{}", NaiveDate::from_ymd(0, 1, 1).unwrap()), "0000-01-01");
/// assert_eq!(format!("{}", NaiveDate::from_ymd(9999, 12, 31).unwrap()), "9999-12-31");
/// ```
///
/// ISO 8601 requires an explicit sign for years before 1 BCE or after 9999 CE.
///
/// ```
/// # use chrono::NaiveDate;
/// assert_eq!(format!("{}", NaiveDate::from_ymd(-1, 1, 1).unwrap()), "-0001-01-01");
/// assert_eq!(format!("{}", NaiveDate::from_ymd(10000, 12, 31).unwrap()), "+10000-12-31");
/// ```
impl fmt::Display for NaiveDate {
    fn fmt(&self, f: &mut fmt::Formatter) -> fmt::Result {
        fmt::Debug::fmt(self, f)
    }
}

/// Parsing a `str` into a `NaiveDate` uses the same format,
/// [`%Y-%m-%d`](crate::format::strftime), as in `Debug` and `Display`.
///
/// # Example
///
/// ```
/// use chrono::NaiveDate;
///
/// let d = NaiveDate::from_ymd(2015, 9, 18).unwrap();
/// assert_eq!("2015-09-18".parse::<NaiveDate>(), Ok(d));
///
/// let d = NaiveDate::from_ymd(12345, 6, 7).unwrap();
/// assert_eq!("+12345-6-7".parse::<NaiveDate>(), Ok(d));
///
/// assert!("foo".parse::<NaiveDate>().is_err());
/// ```
impl str::FromStr for NaiveDate {
    type Err = ParseError;

    fn from_str(s: &str) -> ParseResult<NaiveDate> {
        const ITEMS: &[Item<'static>] = &[
            Item::Numeric(Numeric::Year, Pad::Zero),
            Item::Space(""),
            Item::Literal("-"),
            Item::Numeric(Numeric::Month, Pad::Zero),
            Item::Space(""),
            Item::Literal("-"),
            Item::Numeric(Numeric::Day, Pad::Zero),
            Item::Space(""),
        ];

        let mut parsed = Parsed::default();
        parse(&mut parsed, s, ITEMS.iter())?;
        parsed.to_naive_date()
    }
}

/// The default value for a NaiveDate is 1st of January 1970.
///
/// # Example
///
/// ```rust
/// use chrono::NaiveDate;
///
/// let default_date = NaiveDate::default();
/// assert_eq!(default_date, NaiveDate::from_ymd(1970, 1, 1).unwrap());
/// ```
impl Default for NaiveDate {
    fn default() -> Self {
        NaiveDate::from_ymd(1970, 1, 1).unwrap()
    }
}

const fn cycle_to_yo(cycle: u32) -> (u32, u32) {
    let mut year_mod_400 = cycle / 365;
    let mut ordinal0 = cycle % 365;
    let delta = YEAR_DELTAS[year_mod_400 as usize] as u32;
    if ordinal0 < delta {
        year_mod_400 -= 1;
        ordinal0 += 365 - YEAR_DELTAS[year_mod_400 as usize] as u32;
    } else {
        ordinal0 -= delta;
    }
    (year_mod_400, ordinal0 + 1)
}

const fn yo_to_cycle(year_mod_400: u32, ordinal: u32) -> u32 {
    year_mod_400 * 365 + YEAR_DELTAS[year_mod_400 as usize] as u32 + ordinal - 1
}

const fn div_mod_floor(val: i32, div: i32) -> (i32, i32) {
    (val.div_euclid(div), val.rem_euclid(div))
}

/// MAX_YEAR is one year less than the type is capable of representing. Internally we may sometimes
/// use the headroom, notably to handle cases where the offset of a `DateTime` constructed with
/// `NaiveDate::MAX` pushes it beyond the valid, representable range.
pub(super) const MAX_YEAR: i32 = (i32::MAX >> 13) - 1;

/// MIN_YEAR is one year more than the type is capable of representing. Internally we may sometimes
/// use the headroom, notably to handle cases where the offset of a `DateTime` constructed with
/// `NaiveDate::MIN` pushes it beyond the valid, representable range.
pub(super) const MIN_YEAR: i32 = (i32::MIN >> 13) + 1;

const ORDINAL_MASK: i32 = 0b1_1111_1111_0000;

const LEAP_YEAR_MASK: i32 = 0b1000;

// OL: ordinal and leap year flag.
// With only these parts of the date an ordinal 366 in a common year would be encoded as
// `((366 << 1) | 1) << 3`, and in a leap year as `((366 << 1) | 0) << 3`, which is less.
// This allows for efficiently checking the ordinal exists depending on whether this is a leap year.
const OL_MASK: i32 = ORDINAL_MASK | LEAP_YEAR_MASK;
const MAX_OL: i32 = 366 << 4;

// Weekday of the last day in the preceding year.
// Allows for quick day of week calculation from the 1-based ordinal.
const WEEKDAY_FLAGS_MASK: i32 = 0b111;

const YEAR_FLAGS_MASK: i32 = LEAP_YEAR_MASK | WEEKDAY_FLAGS_MASK;

const YEAR_DELTAS: &[u8; 401] = &[
    0, 1, 1, 1, 1, 2, 2, 2, 2, 3, 3, 3, 3, 4, 4, 4, 4, 5, 5, 5, 5, 6, 6, 6, 6, 7, 7, 7, 7, 8, 8, 8,
    8, 9, 9, 9, 9, 10, 10, 10, 10, 11, 11, 11, 11, 12, 12, 12, 12, 13, 13, 13, 13, 14, 14, 14, 14,
    15, 15, 15, 15, 16, 16, 16, 16, 17, 17, 17, 17, 18, 18, 18, 18, 19, 19, 19, 19, 20, 20, 20, 20,
    21, 21, 21, 21, 22, 22, 22, 22, 23, 23, 23, 23, 24, 24, 24, 24, 25, 25, 25, // 100
    25, 25, 25, 25, 25, 26, 26, 26, 26, 27, 27, 27, 27, 28, 28, 28, 28, 29, 29, 29, 29, 30, 30, 30,
    30, 31, 31, 31, 31, 32, 32, 32, 32, 33, 33, 33, 33, 34, 34, 34, 34, 35, 35, 35, 35, 36, 36, 36,
    36, 37, 37, 37, 37, 38, 38, 38, 38, 39, 39, 39, 39, 40, 40, 40, 40, 41, 41, 41, 41, 42, 42, 42,
    42, 43, 43, 43, 43, 44, 44, 44, 44, 45, 45, 45, 45, 46, 46, 46, 46, 47, 47, 47, 47, 48, 48, 48,
    48, 49, 49, 49, // 200
    49, 49, 49, 49, 49, 50, 50, 50, 50, 51, 51, 51, 51, 52, 52, 52, 52, 53, 53, 53, 53, 54, 54, 54,
    54, 55, 55, 55, 55, 56, 56, 56, 56, 57, 57, 57, 57, 58, 58, 58, 58, 59, 59, 59, 59, 60, 60, 60,
    60, 61, 61, 61, 61, 62, 62, 62, 62, 63, 63, 63, 63, 64, 64, 64, 64, 65, 65, 65, 65, 66, 66, 66,
    66, 67, 67, 67, 67, 68, 68, 68, 68, 69, 69, 69, 69, 70, 70, 70, 70, 71, 71, 71, 71, 72, 72, 72,
    72, 73, 73, 73, // 300
    73, 73, 73, 73, 73, 74, 74, 74, 74, 75, 75, 75, 75, 76, 76, 76, 76, 77, 77, 77, 77, 78, 78, 78,
    78, 79, 79, 79, 79, 80, 80, 80, 80, 81, 81, 81, 81, 82, 82, 82, 82, 83, 83, 83, 83, 84, 84, 84,
    84, 85, 85, 85, 85, 86, 86, 86, 86, 87, 87, 87, 87, 88, 88, 88, 88, 89, 89, 89, 89, 90, 90, 90,
    90, 91, 91, 91, 91, 92, 92, 92, 92, 93, 93, 93, 93, 94, 94, 94, 94, 95, 95, 95, 95, 96, 96, 96,
    96, 97, 97, 97, 97, // 400+1
];

<<<<<<< HEAD
#[cfg(all(test, feature = "serde"))]
fn test_encodable_json<F, E>(to_string: F)
where
    F: Fn(&NaiveDate) -> Result<String, E>,
    E: ::std::fmt::Debug,
{
    assert_eq!(
        to_string(&NaiveDate::from_ymd(2014, 7, 24).unwrap()).ok(),
        Some(r#""2014-07-24""#.into())
    );
    assert_eq!(
        to_string(&NaiveDate::from_ymd(0, 1, 1).unwrap()).ok(),
        Some(r#""0000-01-01""#.into())
    );
    assert_eq!(
        to_string(&NaiveDate::from_ymd(-1, 12, 31).unwrap()).ok(),
        Some(r#""-0001-12-31""#.into())
    );
    assert_eq!(to_string(&NaiveDate::MIN).ok(), Some(r#""-262143-01-01""#.into()));
    assert_eq!(to_string(&NaiveDate::MAX).ok(), Some(r#""+262142-12-31""#.into()));
}

#[cfg(all(test, feature = "serde"))]
fn test_decodable_json<F, E>(from_str: F)
where
    F: Fn(&str) -> Result<NaiveDate, E>,
    E: ::std::fmt::Debug,
{
    use std::{i32, i64};

    assert_eq!(from_str(r#""2016-07-08""#).ok(), Some(NaiveDate::from_ymd(2016, 7, 8).unwrap()));
    assert_eq!(from_str(r#""2016-7-8""#).ok(), Some(NaiveDate::from_ymd(2016, 7, 8).unwrap()));
    assert_eq!(from_str(r#""+002016-07-08""#).ok(), Some(NaiveDate::from_ymd(2016, 7, 8).unwrap()));
    assert_eq!(from_str(r#""0000-01-01""#).ok(), Some(NaiveDate::from_ymd(0, 1, 1).unwrap()));
    assert_eq!(from_str(r#""0-1-1""#).ok(), Some(NaiveDate::from_ymd(0, 1, 1).unwrap()));
    assert_eq!(from_str(r#""-0001-12-31""#).ok(), Some(NaiveDate::from_ymd(-1, 12, 31).unwrap()));
    assert_eq!(from_str(r#""-262143-01-01""#).ok(), Some(NaiveDate::MIN));
    assert_eq!(from_str(r#""+262142-12-31""#).ok(), Some(NaiveDate::MAX));

    // bad formats
    assert!(from_str(r#""""#).is_err());
    assert!(from_str(r#""20001231""#).is_err());
    assert!(from_str(r#""2000-00-00""#).is_err());
    assert!(from_str(r#""2000-02-30""#).is_err());
    assert!(from_str(r#""2001-02-29""#).is_err());
    assert!(from_str(r#""2002-002-28""#).is_err());
    assert!(from_str(r#""yyyy-mm-dd""#).is_err());
    assert!(from_str(r#"0"#).is_err());
    assert!(from_str(r#"20.01"#).is_err());
    assert!(from_str(&i32::MIN.to_string()).is_err());
    assert!(from_str(&i32::MAX.to_string()).is_err());
    assert!(from_str(&i64::MIN.to_string()).is_err());
    assert!(from_str(&i64::MAX.to_string()).is_err());
    assert!(from_str(r#"{}"#).is_err());
    assert!(from_str(r#"{"ymdf":20}"#).is_err());
    assert!(from_str(r#"null"#).is_err());
}

=======
>>>>>>> 7f57dde6
#[cfg(feature = "serde")]
mod serde {
    use super::NaiveDate;
    use core::fmt;
    use serde::{de, ser};

    // TODO not very optimized for space (binary formats would want something better)

    impl ser::Serialize for NaiveDate {
        fn serialize<S>(&self, serializer: S) -> Result<S::Ok, S::Error>
        where
            S: ser::Serializer,
        {
            struct FormatWrapped<'a, D: 'a> {
                inner: &'a D,
            }

            impl<'a, D: fmt::Debug> fmt::Display for FormatWrapped<'a, D> {
                fn fmt(&self, f: &mut fmt::Formatter) -> fmt::Result {
                    self.inner.fmt(f)
                }
            }

            serializer.collect_str(&FormatWrapped { inner: &self })
        }
    }

    struct NaiveDateVisitor;

    impl<'de> de::Visitor<'de> for NaiveDateVisitor {
        type Value = NaiveDate;

        fn expecting(&self, formatter: &mut fmt::Formatter) -> fmt::Result {
            formatter.write_str("a formatted date string")
        }

        fn visit_str<E>(self, value: &str) -> Result<Self::Value, E>
        where
            E: de::Error,
        {
            value.parse().map_err(E::custom)
        }
    }

    impl<'de> de::Deserialize<'de> for NaiveDate {
        fn deserialize<D>(deserializer: D) -> Result<Self, D::Error>
        where
            D: de::Deserializer<'de>,
        {
            deserializer.deserialize_str(NaiveDateVisitor)
        }
    }

    #[cfg(test)]
    mod tests {
        use crate::NaiveDate;

        #[test]
        fn test_serde_serialize() {
            assert_eq!(
                serde_json::to_string(&NaiveDate::from_ymd_opt(2014, 7, 24).unwrap()).ok(),
                Some(r#""2014-07-24""#.into())
            );
            assert_eq!(
                serde_json::to_string(&NaiveDate::from_ymd_opt(0, 1, 1).unwrap()).ok(),
                Some(r#""0000-01-01""#.into())
            );
            assert_eq!(
                serde_json::to_string(&NaiveDate::from_ymd_opt(-1, 12, 31).unwrap()).ok(),
                Some(r#""-0001-12-31""#.into())
            );
            assert_eq!(
                serde_json::to_string(&NaiveDate::MIN).ok(),
                Some(r#""-262143-01-01""#.into())
            );
            assert_eq!(
                serde_json::to_string(&NaiveDate::MAX).ok(),
                Some(r#""+262142-12-31""#.into())
            );
        }

        #[test]
        fn test_serde_deserialize() {
            let from_str = serde_json::from_str::<NaiveDate>;

            assert_eq!(
                from_str(r#""2016-07-08""#).ok(),
                Some(NaiveDate::from_ymd_opt(2016, 7, 8).unwrap())
            );
            assert_eq!(
                from_str(r#""2016-7-8""#).ok(),
                Some(NaiveDate::from_ymd_opt(2016, 7, 8).unwrap())
            );
            assert_eq!(from_str(r#""+002016-07-08""#).ok(), NaiveDate::from_ymd_opt(2016, 7, 8));
            assert_eq!(
                from_str(r#""0000-01-01""#).ok(),
                Some(NaiveDate::from_ymd_opt(0, 1, 1).unwrap())
            );
            assert_eq!(
                from_str(r#""0-1-1""#).ok(),
                Some(NaiveDate::from_ymd_opt(0, 1, 1).unwrap())
            );
            assert_eq!(
                from_str(r#""-0001-12-31""#).ok(),
                Some(NaiveDate::from_ymd_opt(-1, 12, 31).unwrap())
            );
            assert_eq!(from_str(r#""-262143-01-01""#).ok(), Some(NaiveDate::MIN));
            assert_eq!(from_str(r#""+262142-12-31""#).ok(), Some(NaiveDate::MAX));

            // bad formats
            assert!(from_str(r#""""#).is_err());
            assert!(from_str(r#""20001231""#).is_err());
            assert!(from_str(r#""2000-00-00""#).is_err());
            assert!(from_str(r#""2000-02-30""#).is_err());
            assert!(from_str(r#""2001-02-29""#).is_err());
            assert!(from_str(r#""2002-002-28""#).is_err());
            assert!(from_str(r#""yyyy-mm-dd""#).is_err());
            assert!(from_str(r#"0"#).is_err());
            assert!(from_str(r#"20.01"#).is_err());
            let min = i32::MIN.to_string();
            assert!(from_str(&min).is_err());
            let max = i32::MAX.to_string();
            assert!(from_str(&max).is_err());
            let min = i64::MIN.to_string();
            assert!(from_str(&min).is_err());
            let max = i64::MAX.to_string();
            assert!(from_str(&max).is_err());
            assert!(from_str(r#"{}"#).is_err());
        }

        #[test]
        fn test_serde_bincode() {
            // Bincode is relevant to test separately from JSON because
            // it is not self-describing.
            use bincode::{deserialize, serialize};

            let d = NaiveDate::from_ymd(2014, 7, 24).unwrap();
            let encoded = serialize(&d).unwrap();
            let decoded: NaiveDate = deserialize(&encoded).unwrap();
            assert_eq!(d, decoded);
        }
    }
}<|MERGE_RESOLUTION|>--- conflicted
+++ resolved
@@ -2068,67 +2068,6 @@
     96, 97, 97, 97, 97, // 400+1
 ];
 
-<<<<<<< HEAD
-#[cfg(all(test, feature = "serde"))]
-fn test_encodable_json<F, E>(to_string: F)
-where
-    F: Fn(&NaiveDate) -> Result<String, E>,
-    E: ::std::fmt::Debug,
-{
-    assert_eq!(
-        to_string(&NaiveDate::from_ymd(2014, 7, 24).unwrap()).ok(),
-        Some(r#""2014-07-24""#.into())
-    );
-    assert_eq!(
-        to_string(&NaiveDate::from_ymd(0, 1, 1).unwrap()).ok(),
-        Some(r#""0000-01-01""#.into())
-    );
-    assert_eq!(
-        to_string(&NaiveDate::from_ymd(-1, 12, 31).unwrap()).ok(),
-        Some(r#""-0001-12-31""#.into())
-    );
-    assert_eq!(to_string(&NaiveDate::MIN).ok(), Some(r#""-262143-01-01""#.into()));
-    assert_eq!(to_string(&NaiveDate::MAX).ok(), Some(r#""+262142-12-31""#.into()));
-}
-
-#[cfg(all(test, feature = "serde"))]
-fn test_decodable_json<F, E>(from_str: F)
-where
-    F: Fn(&str) -> Result<NaiveDate, E>,
-    E: ::std::fmt::Debug,
-{
-    use std::{i32, i64};
-
-    assert_eq!(from_str(r#""2016-07-08""#).ok(), Some(NaiveDate::from_ymd(2016, 7, 8).unwrap()));
-    assert_eq!(from_str(r#""2016-7-8""#).ok(), Some(NaiveDate::from_ymd(2016, 7, 8).unwrap()));
-    assert_eq!(from_str(r#""+002016-07-08""#).ok(), Some(NaiveDate::from_ymd(2016, 7, 8).unwrap()));
-    assert_eq!(from_str(r#""0000-01-01""#).ok(), Some(NaiveDate::from_ymd(0, 1, 1).unwrap()));
-    assert_eq!(from_str(r#""0-1-1""#).ok(), Some(NaiveDate::from_ymd(0, 1, 1).unwrap()));
-    assert_eq!(from_str(r#""-0001-12-31""#).ok(), Some(NaiveDate::from_ymd(-1, 12, 31).unwrap()));
-    assert_eq!(from_str(r#""-262143-01-01""#).ok(), Some(NaiveDate::MIN));
-    assert_eq!(from_str(r#""+262142-12-31""#).ok(), Some(NaiveDate::MAX));
-
-    // bad formats
-    assert!(from_str(r#""""#).is_err());
-    assert!(from_str(r#""20001231""#).is_err());
-    assert!(from_str(r#""2000-00-00""#).is_err());
-    assert!(from_str(r#""2000-02-30""#).is_err());
-    assert!(from_str(r#""2001-02-29""#).is_err());
-    assert!(from_str(r#""2002-002-28""#).is_err());
-    assert!(from_str(r#""yyyy-mm-dd""#).is_err());
-    assert!(from_str(r#"0"#).is_err());
-    assert!(from_str(r#"20.01"#).is_err());
-    assert!(from_str(&i32::MIN.to_string()).is_err());
-    assert!(from_str(&i32::MAX.to_string()).is_err());
-    assert!(from_str(&i64::MIN.to_string()).is_err());
-    assert!(from_str(&i64::MAX.to_string()).is_err());
-    assert!(from_str(r#"{}"#).is_err());
-    assert!(from_str(r#"{"ymdf":20}"#).is_err());
-    assert!(from_str(r#"null"#).is_err());
-}
-
-=======
->>>>>>> 7f57dde6
 #[cfg(feature = "serde")]
 mod serde {
     use super::NaiveDate;
@@ -2189,15 +2128,15 @@
         #[test]
         fn test_serde_serialize() {
             assert_eq!(
-                serde_json::to_string(&NaiveDate::from_ymd_opt(2014, 7, 24).unwrap()).ok(),
+                serde_json::to_string(&NaiveDate::from_ymd(2014, 7, 24).unwrap()).ok(),
                 Some(r#""2014-07-24""#.into())
             );
             assert_eq!(
-                serde_json::to_string(&NaiveDate::from_ymd_opt(0, 1, 1).unwrap()).ok(),
+                serde_json::to_string(&NaiveDate::from_ymd(0, 1, 1).unwrap()).ok(),
                 Some(r#""0000-01-01""#.into())
             );
             assert_eq!(
-                serde_json::to_string(&NaiveDate::from_ymd_opt(-1, 12, 31).unwrap()).ok(),
+                serde_json::to_string(&NaiveDate::from_ymd(-1, 12, 31).unwrap()).ok(),
                 Some(r#""-0001-12-31""#.into())
             );
             assert_eq!(
@@ -2216,24 +2155,21 @@
 
             assert_eq!(
                 from_str(r#""2016-07-08""#).ok(),
-                Some(NaiveDate::from_ymd_opt(2016, 7, 8).unwrap())
+                Some(NaiveDate::from_ymd(2016, 7, 8).unwrap())
             );
             assert_eq!(
                 from_str(r#""2016-7-8""#).ok(),
-                Some(NaiveDate::from_ymd_opt(2016, 7, 8).unwrap())
+                Some(NaiveDate::from_ymd(2016, 7, 8).unwrap())
             );
-            assert_eq!(from_str(r#""+002016-07-08""#).ok(), NaiveDate::from_ymd_opt(2016, 7, 8));
+            assert_eq!(from_str(r#""+002016-07-08""#).ok(), NaiveDate::from_ymd(2016, 7, 8).ok());
             assert_eq!(
                 from_str(r#""0000-01-01""#).ok(),
-                Some(NaiveDate::from_ymd_opt(0, 1, 1).unwrap())
+                Some(NaiveDate::from_ymd(0, 1, 1).unwrap())
             );
-            assert_eq!(
-                from_str(r#""0-1-1""#).ok(),
-                Some(NaiveDate::from_ymd_opt(0, 1, 1).unwrap())
-            );
+            assert_eq!(from_str(r#""0-1-1""#).ok(), Some(NaiveDate::from_ymd(0, 1, 1).unwrap()));
             assert_eq!(
                 from_str(r#""-0001-12-31""#).ok(),
-                Some(NaiveDate::from_ymd_opt(-1, 12, 31).unwrap())
+                Some(NaiveDate::from_ymd(-1, 12, 31).unwrap())
             );
             assert_eq!(from_str(r#""-262143-01-01""#).ok(), Some(NaiveDate::MIN));
             assert_eq!(from_str(r#""+262142-12-31""#).ok(), Some(NaiveDate::MAX));
