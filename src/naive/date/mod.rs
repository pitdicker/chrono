--- conflicted
+++ resolved
@@ -307,21 +307,12 @@
     /// let from_ndays = NaiveDate::from_num_days_from_ce;
     /// let from_ymd = |y, m, d| NaiveDate::from_ymd(y, m, d).unwrap();
     ///
-<<<<<<< HEAD
-    /// assert_eq!(from_ndays(730_000),      Some(from_ymd(1999, 9, 3)));
-    /// assert_eq!(from_ndays(1),            Some(from_ymd(1, 1, 1)));
-    /// assert_eq!(from_ndays(0),            Some(from_ymd(0, 12, 31)));
-    /// assert_eq!(from_ndays(-1),           Some(from_ymd(0, 12, 30)));
-    /// assert_eq!(from_ndays(100_000_000),  None);
+    /// assert_eq!(from_ndays(730_000), Some(from_ymd(1999, 9, 3)));
+    /// assert_eq!(from_ndays(1), Some(from_ymd(1, 1, 1)));
+    /// assert_eq!(from_ndays(0), Some(from_ymd(0, 12, 31)));
+    /// assert_eq!(from_ndays(-1), Some(from_ymd(0, 12, 30)));
+    /// assert_eq!(from_ndays(100_000_000), None);
     /// assert_eq!(from_ndays(-100_000_000), None);
-=======
-    /// assert_eq!(from_ndays_opt(730_000), Some(from_ymd(1999, 9, 3)));
-    /// assert_eq!(from_ndays_opt(1), Some(from_ymd(1, 1, 1)));
-    /// assert_eq!(from_ndays_opt(0), Some(from_ymd(0, 12, 31)));
-    /// assert_eq!(from_ndays_opt(-1), Some(from_ymd(0, 12, 30)));
-    /// assert_eq!(from_ndays_opt(100_000_000), None);
-    /// assert_eq!(from_ndays_opt(-100_000_000), None);
->>>>>>> 02c68d69
     /// ```
     #[must_use]
     pub const fn from_num_days_from_ce(days: i32) -> Option<NaiveDate> {
@@ -350,15 +341,10 @@
     ///
     /// ```
     /// use chrono::{NaiveDate, Weekday};
-<<<<<<< HEAD
-    /// assert_eq!(NaiveDate::from_weekday_of_month(2017, 3, Weekday::Fri, 2),
-    ///            NaiveDate::from_ymd(2017, 3, 10).ok())
-=======
-    /// assert_eq!(
-    ///     NaiveDate::from_weekday_of_month_opt(2017, 3, Weekday::Fri, 2),
-    ///     NaiveDate::from_ymd_opt(2017, 3, 10)
+    /// assert_eq!(
+    ///     NaiveDate::from_weekday_of_month(2017, 3, Weekday::Fri, 2),
+    ///     NaiveDate::from_ymd(2017, 3, 10).ok()
     /// )
->>>>>>> 02c68d69
     /// ```
     #[must_use]
     pub const fn from_weekday_of_month(
@@ -387,21 +373,11 @@
     ///
     /// let parse_from_str = NaiveDate::parse_from_str;
     ///
-<<<<<<< HEAD
-    /// assert_eq!(parse_from_str("2015-09-05", "%Y-%m-%d"),
-    ///            Ok(NaiveDate::from_ymd(2015, 9, 5).unwrap()));
-    /// assert_eq!(parse_from_str("5sep2015", "%d%b%Y"),
-    ///            Ok(NaiveDate::from_ymd(2015, 9, 5).unwrap()));
-=======
     /// assert_eq!(
     ///     parse_from_str("2015-09-05", "%Y-%m-%d"),
-    ///     Ok(NaiveDate::from_ymd_opt(2015, 9, 5).unwrap())
+    ///     Ok(NaiveDate::from_ymd(2015, 9, 5).unwrap())
     /// );
-    /// assert_eq!(
-    ///     parse_from_str("5sep2015", "%d%b%Y"),
-    ///     Ok(NaiveDate::from_ymd_opt(2015, 9, 5).unwrap())
-    /// );
->>>>>>> 02c68d69
+    /// assert_eq!(parse_from_str("5sep2015", "%d%b%Y"), Ok(NaiveDate::from_ymd(2015, 9, 5).unwrap()));
     /// ```
     ///
     /// Time and offset is ignored for the purpose of parsing.
@@ -409,15 +385,10 @@
     /// ```
     /// # use chrono::NaiveDate;
     /// # let parse_from_str = NaiveDate::parse_from_str;
-<<<<<<< HEAD
-    /// assert_eq!(parse_from_str("2014-5-17T12:34:56+09:30", "%Y-%m-%dT%H:%M:%S%z"),
-    ///            Ok(NaiveDate::from_ymd(2014, 5, 17).unwrap()));
-=======
     /// assert_eq!(
     ///     parse_from_str("2014-5-17T12:34:56+09:30", "%Y-%m-%dT%H:%M:%S%z"),
-    ///     Ok(NaiveDate::from_ymd_opt(2014, 5, 17).unwrap())
+    ///     Ok(NaiveDate::from_ymd(2014, 5, 17).unwrap())
     /// );
->>>>>>> 02c68d69
     /// ```
     ///
     /// Out-of-bound dates or insufficient fields are errors.
@@ -453,15 +424,9 @@
     ///
     /// ```rust
     /// # use chrono::{NaiveDate};
-<<<<<<< HEAD
-    /// let (date, remainder) = NaiveDate::parse_and_remainder(
-    ///     "2015-02-18 trailing text", "%Y-%m-%d").unwrap();
-    /// assert_eq!(date, NaiveDate::from_ymd(2015, 2, 18).unwrap());
-=======
     /// let (date, remainder) =
     ///     NaiveDate::parse_and_remainder("2015-02-18 trailing text", "%Y-%m-%d").unwrap();
-    /// assert_eq!(date, NaiveDate::from_ymd_opt(2015, 2, 18).unwrap());
->>>>>>> 02c68d69
+    /// assert_eq!(date, NaiveDate::from_ymd(2015, 2, 18).unwrap());
     /// assert_eq!(remainder, " trailing text");
     /// ```
     pub fn parse_and_remainder<'a>(s: &'a str, fmt: &str) -> ParseResult<(NaiveDate, &'a str)> {
@@ -521,12 +486,8 @@
     /// );
     ///
     /// assert_eq!(
-<<<<<<< HEAD
-    ///     NaiveDate::from_ymd(2014, 1, 1).unwrap()
-=======
-    ///     NaiveDate::from_ymd_opt(2014, 1, 1)
+    ///     NaiveDate::from_ymd(2014, 1, 1)
     ///         .unwrap()
->>>>>>> 02c68d69
     ///         .checked_sub_months(Months::new(core::i32::MAX as u32 + 1)),
     ///     None
     /// );
@@ -734,23 +695,13 @@
     /// ```
     /// use chrono::{Error, NaiveDate};
     ///
-<<<<<<< HEAD
     /// let d = NaiveDate::from_ymd(2015, 6, 3).unwrap();
-    /// assert!(d.and_hms_milli(12, 34, 56,   789).is_ok());
+    /// assert!(d.and_hms_milli(12, 34, 56, 789).is_ok());
     /// assert!(d.and_hms_milli(12, 34, 59, 1_789).is_ok()); // leap second
     /// assert_eq!(d.and_hms_milli(12, 34, 59, 2_789), Err(Error::InvalidArgument));
-    /// assert_eq!(d.and_hms_milli(12, 34, 60,   789), Err(Error::InvalidArgument));
-    /// assert_eq!(d.and_hms_milli(12, 60, 56,   789), Err(Error::InvalidArgument));
-    /// assert_eq!(d.and_hms_milli(24, 34, 56,   789), Err(Error::InvalidArgument));
-=======
-    /// let d = NaiveDate::from_ymd_opt(2015, 6, 3).unwrap();
-    /// assert!(d.and_hms_milli_opt(12, 34, 56, 789).is_some());
-    /// assert!(d.and_hms_milli_opt(12, 34, 59, 1_789).is_some()); // leap second
-    /// assert!(d.and_hms_milli_opt(12, 34, 59, 2_789).is_none());
-    /// assert!(d.and_hms_milli_opt(12, 34, 60, 789).is_none());
-    /// assert!(d.and_hms_milli_opt(12, 60, 56, 789).is_none());
-    /// assert!(d.and_hms_milli_opt(24, 34, 56, 789).is_none());
->>>>>>> 02c68d69
+    /// assert_eq!(d.and_hms_milli(12, 34, 60, 789), Err(Error::InvalidArgument));
+    /// assert_eq!(d.and_hms_milli(12, 60, 56, 789), Err(Error::InvalidArgument));
+    /// assert_eq!(d.and_hms_milli(24, 34, 56, 789), Err(Error::InvalidArgument));
     /// ```
     #[inline]
     pub const fn and_hms_milli(
@@ -759,14 +710,9 @@
         min: u32,
         sec: u32,
         milli: u32,
-<<<<<<< HEAD
     ) -> Result<NaiveDateTime, Error> {
         let time = try_err!(NaiveTime::from_hms_milli(hour, min, sec, milli));
         Ok(self.and_time(time))
-=======
-    ) -> Option<NaiveDateTime> {
-        let time = try_opt!(NaiveTime::from_hms_milli_opt(hour, min, sec, milli));
-        Some(self.and_time(time))
     }
 
     /// Makes a new `NaiveDateTime` from the current date, hour, minute, second and microsecond.
@@ -774,36 +720,6 @@
     /// The microsecond part is allowed to exceed 1,000,000,000 in order to represent a [leap second](
     /// ./struct.NaiveTime.html#leap-second-handling), but only when `sec == 59`.
     ///
-    /// # Panics
-    ///
-    /// Panics on invalid hour, minute, second and/or microsecond.
-    ///
-    /// # Example
-    ///
-    /// ```
-    /// use chrono::{Datelike, NaiveDate, NaiveDateTime, Timelike, Weekday};
-    ///
-    /// let d = NaiveDate::from_ymd_opt(2015, 6, 3).unwrap();
-    ///
-    /// let dt: NaiveDateTime = d.and_hms_micro_opt(12, 34, 56, 789_012).unwrap();
-    /// assert_eq!(dt.year(), 2015);
-    /// assert_eq!(dt.weekday(), Weekday::Wed);
-    /// assert_eq!(dt.second(), 56);
-    /// assert_eq!(dt.nanosecond(), 789_012_000);
-    /// ```
-    #[deprecated(since = "0.4.23", note = "use `and_hms_micro_opt()` instead")]
-    #[inline]
-    #[must_use]
-    pub const fn and_hms_micro(&self, hour: u32, min: u32, sec: u32, micro: u32) -> NaiveDateTime {
-        expect!(self.and_hms_micro_opt(hour, min, sec, micro), "invalid time")
->>>>>>> 02c68d69
-    }
-
-    /// Makes a new `NaiveDateTime` from the current date, hour, minute, second and microsecond.
-    ///
-    /// The microsecond part is allowed to exceed 1,000,000,000 in order to represent a [leap second](
-    /// ./struct.NaiveTime.html#leap-second-handling), but only when `sec == 59`.
-    ///
     /// # Errors
     ///
     /// Returns [`Error::InvalidArgument`] on invalid hour, minute, second and/or microsecond.
@@ -816,23 +732,13 @@
     /// ```
     /// use chrono::{Error, NaiveDate};
     ///
-<<<<<<< HEAD
     /// let d = NaiveDate::from_ymd(2015, 6, 3).unwrap();
-    /// assert!(d.and_hms_micro(12, 34, 56,   789_012).is_ok());
+    /// assert!(d.and_hms_micro(12, 34, 56, 789_012).is_ok());
     /// assert!(d.and_hms_micro(12, 34, 59, 1_789_012).is_ok()); // leap second
     /// assert_eq!(d.and_hms_micro(12, 34, 59, 2_789_012), Err(Error::InvalidArgument));
-    /// assert_eq!(d.and_hms_micro(12, 34, 60,   789_012), Err(Error::InvalidArgument));
-    /// assert_eq!(d.and_hms_micro(12, 60, 56,   789_012), Err(Error::InvalidArgument));
-    /// assert_eq!(d.and_hms_micro(24, 34, 56,   789_012), Err(Error::InvalidArgument));
-=======
-    /// let d = NaiveDate::from_ymd_opt(2015, 6, 3).unwrap();
-    /// assert!(d.and_hms_micro_opt(12, 34, 56, 789_012).is_some());
-    /// assert!(d.and_hms_micro_opt(12, 34, 59, 1_789_012).is_some()); // leap second
-    /// assert!(d.and_hms_micro_opt(12, 34, 59, 2_789_012).is_none());
-    /// assert!(d.and_hms_micro_opt(12, 34, 60, 789_012).is_none());
-    /// assert!(d.and_hms_micro_opt(12, 60, 56, 789_012).is_none());
-    /// assert!(d.and_hms_micro_opt(24, 34, 56, 789_012).is_none());
->>>>>>> 02c68d69
+    /// assert_eq!(d.and_hms_micro(12, 34, 60, 789_012), Err(Error::InvalidArgument));
+    /// assert_eq!(d.and_hms_micro(12, 60, 56, 789_012), Err(Error::InvalidArgument));
+    /// assert_eq!(d.and_hms_micro(24, 34, 56, 789_012), Err(Error::InvalidArgument));
     /// ```
     #[inline]
     pub const fn and_hms_micro(
@@ -863,23 +769,13 @@
     /// ```
     /// use chrono::{Error, NaiveDate};
     ///
-<<<<<<< HEAD
     /// let d = NaiveDate::from_ymd(2015, 6, 3).unwrap();
-    /// assert!(d.and_hms_nano(12, 34, 56,   789_012_345).is_ok());
+    /// assert!(d.and_hms_nano(12, 34, 56, 789_012_345).is_ok());
     /// assert!(d.and_hms_nano(12, 34, 59, 1_789_012_345).is_ok()); // leap second
     /// assert_eq!(d.and_hms_nano(12, 34, 59, 2_789_012_345), Err(Error::InvalidArgument));
-    /// assert_eq!(d.and_hms_nano(12, 34, 60,   789_012_345), Err(Error::InvalidArgument));
-    /// assert_eq!(d.and_hms_nano(12, 60, 56,   789_012_345), Err(Error::InvalidArgument));
-    /// assert_eq!(d.and_hms_nano(24, 34, 56,   789_012_345), Err(Error::InvalidArgument));
-=======
-    /// let d = NaiveDate::from_ymd_opt(2015, 6, 3).unwrap();
-    /// assert!(d.and_hms_nano_opt(12, 34, 56, 789_012_345).is_some());
-    /// assert!(d.and_hms_nano_opt(12, 34, 59, 1_789_012_345).is_some()); // leap second
-    /// assert!(d.and_hms_nano_opt(12, 34, 59, 2_789_012_345).is_none());
-    /// assert!(d.and_hms_nano_opt(12, 34, 60, 789_012_345).is_none());
-    /// assert!(d.and_hms_nano_opt(12, 60, 56, 789_012_345).is_none());
-    /// assert!(d.and_hms_nano_opt(24, 34, 56, 789_012_345).is_none());
->>>>>>> 02c68d69
+    /// assert_eq!(d.and_hms_nano(12, 34, 60, 789_012_345), Err(Error::InvalidArgument));
+    /// assert_eq!(d.and_hms_nano(12, 60, 56, 789_012_345), Err(Error::InvalidArgument));
+    /// assert_eq!(d.and_hms_nano(24, 34, 56, 789_012_345), Err(Error::InvalidArgument));
     /// ```
     #[inline]
     pub const fn and_hms_nano(
@@ -924,17 +820,11 @@
     /// ```
     /// use chrono::NaiveDate;
     ///
-<<<<<<< HEAD
-    /// assert_eq!(NaiveDate::from_ymd(2015, 6, 3).unwrap().succ(),
-    ///            Some(NaiveDate::from_ymd(2015, 6, 4).unwrap()));
+    /// assert_eq!(
+    ///     NaiveDate::from_ymd(2015, 6, 3).unwrap().succ(),
+    ///     Some(NaiveDate::from_ymd(2015, 6, 4).unwrap())
+    /// );
     /// assert_eq!(NaiveDate::MAX.succ(), None);
-=======
-    /// assert_eq!(
-    ///     NaiveDate::from_ymd_opt(2015, 6, 3).unwrap().succ_opt(),
-    ///     Some(NaiveDate::from_ymd_opt(2015, 6, 4).unwrap())
-    /// );
-    /// assert_eq!(NaiveDate::MAX.succ_opt(), None);
->>>>>>> 02c68d69
     /// ```
     #[inline]
     #[must_use]
@@ -957,17 +847,11 @@
     /// ```
     /// use chrono::NaiveDate;
     ///
-<<<<<<< HEAD
-    /// assert_eq!(NaiveDate::from_ymd(2015, 6, 3).unwrap().pred(),
-    ///            Some(NaiveDate::from_ymd(2015, 6, 2).unwrap()));
+    /// assert_eq!(
+    ///     NaiveDate::from_ymd(2015, 6, 3).unwrap().pred(),
+    ///     Some(NaiveDate::from_ymd(2015, 6, 2).unwrap())
+    /// );
     /// assert_eq!(NaiveDate::MIN.pred(), None);
-=======
-    /// assert_eq!(
-    ///     NaiveDate::from_ymd_opt(2015, 6, 3).unwrap().pred_opt(),
-    ///     Some(NaiveDate::from_ymd_opt(2015, 6, 2).unwrap())
-    /// );
-    /// assert_eq!(NaiveDate::MIN.pred_opt(), None);
->>>>>>> 02c68d69
     /// ```
     #[inline]
     #[must_use]
@@ -990,23 +874,15 @@
     /// ```
     /// use chrono::{NaiveDate, TimeDelta};
     ///
-<<<<<<< HEAD
     /// let d = NaiveDate::from_ymd(2015, 9, 5).unwrap();
-    /// assert_eq!(d.checked_add_signed(TimeDelta::days(40)),
-    ///            Some(NaiveDate::from_ymd(2015, 10, 15).unwrap()));
-    /// assert_eq!(d.checked_add_signed(TimeDelta::days(-40)),
-    ///            Some(NaiveDate::from_ymd(2015, 7, 27).unwrap()));
-=======
-    /// let d = NaiveDate::from_ymd_opt(2015, 9, 5).unwrap();
     /// assert_eq!(
     ///     d.checked_add_signed(TimeDelta::days(40)),
-    ///     Some(NaiveDate::from_ymd_opt(2015, 10, 15).unwrap())
+    ///     Some(NaiveDate::from_ymd(2015, 10, 15).unwrap())
     /// );
     /// assert_eq!(
     ///     d.checked_add_signed(TimeDelta::days(-40)),
-    ///     Some(NaiveDate::from_ymd_opt(2015, 7, 27).unwrap())
+    ///     Some(NaiveDate::from_ymd(2015, 7, 27).unwrap())
     /// );
->>>>>>> 02c68d69
     /// assert_eq!(d.checked_add_signed(TimeDelta::days(1_000_000_000)), None);
     /// assert_eq!(d.checked_add_signed(TimeDelta::days(-1_000_000_000)), None);
     /// assert_eq!(NaiveDate::MAX.checked_add_signed(TimeDelta::days(1)), None);
@@ -1031,23 +907,15 @@
     /// ```
     /// use chrono::{NaiveDate, TimeDelta};
     ///
-<<<<<<< HEAD
     /// let d = NaiveDate::from_ymd(2015, 9, 5).unwrap();
-    /// assert_eq!(d.checked_sub_signed(TimeDelta::days(40)),
-    ///            Some(NaiveDate::from_ymd(2015, 7, 27).unwrap()));
-    /// assert_eq!(d.checked_sub_signed(TimeDelta::days(-40)),
-    ///            Some(NaiveDate::from_ymd(2015, 10, 15).unwrap()));
-=======
-    /// let d = NaiveDate::from_ymd_opt(2015, 9, 5).unwrap();
     /// assert_eq!(
     ///     d.checked_sub_signed(TimeDelta::days(40)),
-    ///     Some(NaiveDate::from_ymd_opt(2015, 7, 27).unwrap())
+    ///     Some(NaiveDate::from_ymd(2015, 7, 27).unwrap())
     /// );
     /// assert_eq!(
     ///     d.checked_sub_signed(TimeDelta::days(-40)),
-    ///     Some(NaiveDate::from_ymd_opt(2015, 10, 15).unwrap())
+    ///     Some(NaiveDate::from_ymd(2015, 10, 15).unwrap())
     /// );
->>>>>>> 02c68d69
     /// assert_eq!(d.checked_sub_signed(TimeDelta::days(1_000_000_000)), None);
     /// assert_eq!(d.checked_sub_signed(TimeDelta::days(-1_000_000_000)), None);
     /// assert_eq!(NaiveDate::MIN.checked_sub_signed(TimeDelta::days(1)), None);
@@ -1237,15 +1105,9 @@
     /// ];
     ///
     /// let mut count = 0;
-<<<<<<< HEAD
     /// for (idx, d) in NaiveDate::from_ymd(2016, 2, 27).unwrap().iter_days().take(4).enumerate() {
-    ///    assert_eq!(d, expected[idx]);
-    ///    count += 1;
-=======
-    /// for (idx, d) in NaiveDate::from_ymd_opt(2016, 2, 27).unwrap().iter_days().take(4).enumerate() {
     ///     assert_eq!(d, expected[idx]);
     ///     count += 1;
->>>>>>> 02c68d69
     /// }
     /// assert_eq!(count, 4);
     ///
@@ -1274,15 +1136,9 @@
     /// ];
     ///
     /// let mut count = 0;
-<<<<<<< HEAD
     /// for (idx, d) in NaiveDate::from_ymd(2016, 2, 27).unwrap().iter_weeks().take(4).enumerate() {
-    ///    assert_eq!(d, expected[idx]);
-    ///    count += 1;
-=======
-    /// for (idx, d) in NaiveDate::from_ymd_opt(2016, 2, 27).unwrap().iter_weeks().take(4).enumerate() {
     ///     assert_eq!(d, expected[idx]);
     ///     count += 1;
->>>>>>> 02c68d69
     /// }
     /// assert_eq!(count, 4);
     ///
@@ -1604,21 +1460,14 @@
     /// ```
     /// use chrono::{Datelike, NaiveDate};
     ///
-<<<<<<< HEAD
-    /// assert_eq!(NaiveDate::from_ymd(2015, 9, 8).unwrap().with_year(2016),
-    ///            Some(NaiveDate::from_ymd(2016, 9, 8).unwrap()));
-    /// assert_eq!(NaiveDate::from_ymd(2015, 9, 8).unwrap().with_year(-308),
-    ///            Some(NaiveDate::from_ymd(-308, 9, 8).unwrap()));
-=======
-    /// assert_eq!(
-    ///     NaiveDate::from_ymd_opt(2015, 9, 8).unwrap().with_year(2016),
-    ///     Some(NaiveDate::from_ymd_opt(2016, 9, 8).unwrap())
+    /// assert_eq!(
+    ///     NaiveDate::from_ymd(2015, 9, 8).unwrap().with_year(2016),
+    ///     Some(NaiveDate::from_ymd(2016, 9, 8).unwrap())
     /// );
     /// assert_eq!(
-    ///     NaiveDate::from_ymd_opt(2015, 9, 8).unwrap().with_year(-308),
-    ///     Some(NaiveDate::from_ymd_opt(-308, 9, 8).unwrap())
+    ///     NaiveDate::from_ymd(2015, 9, 8).unwrap().with_year(-308),
+    ///     Some(NaiveDate::from_ymd(-308, 9, 8).unwrap())
     /// );
->>>>>>> 02c68d69
     /// ```
     ///
     /// A leap day (February 29) is a good example that this method can return `None`.
@@ -1651,20 +1500,12 @@
     /// ```
     /// use chrono::{Datelike, NaiveDate};
     ///
-<<<<<<< HEAD
-    /// assert_eq!(NaiveDate::from_ymd(2015, 9, 8).unwrap().with_month(10),
-    ///            Some(NaiveDate::from_ymd(2015, 10, 8).unwrap()));
+    /// assert_eq!(
+    ///     NaiveDate::from_ymd(2015, 9, 8).unwrap().with_month(10),
+    ///     Some(NaiveDate::from_ymd(2015, 10, 8).unwrap())
+    /// );
     /// assert_eq!(NaiveDate::from_ymd(2015, 9, 8).unwrap().with_month(13), None); // no month 13
     /// assert_eq!(NaiveDate::from_ymd(2015, 9, 30).unwrap().with_month(2), None); // no February 30
-=======
-    /// assert_eq!(
-    ///     NaiveDate::from_ymd_opt(2015, 9, 8).unwrap().with_month(10),
-    ///     Some(NaiveDate::from_ymd_opt(2015, 10, 8).unwrap())
-    /// );
-    /// assert_eq!(NaiveDate::from_ymd_opt(2015, 9, 8).unwrap().with_month(13), None); // no month 13
-    /// assert_eq!(NaiveDate::from_ymd_opt(2015, 9, 30).unwrap().with_month(2), None);
-    /// // no February 30
->>>>>>> 02c68d69
     /// ```
     #[inline]
     fn with_month(&self, month: u32) -> Option<NaiveDate> {
@@ -1683,20 +1524,12 @@
     /// ```
     /// use chrono::{Datelike, NaiveDate};
     ///
-<<<<<<< HEAD
-    /// assert_eq!(NaiveDate::from_ymd(2015, 9, 8).unwrap().with_month0(9),
-    ///            Some(NaiveDate::from_ymd(2015, 10, 8).unwrap()));
+    /// assert_eq!(
+    ///     NaiveDate::from_ymd(2015, 9, 8).unwrap().with_month0(9),
+    ///     Some(NaiveDate::from_ymd(2015, 10, 8).unwrap())
+    /// );
     /// assert_eq!(NaiveDate::from_ymd(2015, 9, 8).unwrap().with_month0(12), None); // no month 13
     /// assert_eq!(NaiveDate::from_ymd(2015, 9, 30).unwrap().with_month0(1), None); // no February 30
-=======
-    /// assert_eq!(
-    ///     NaiveDate::from_ymd_opt(2015, 9, 8).unwrap().with_month0(9),
-    ///     Some(NaiveDate::from_ymd_opt(2015, 10, 8).unwrap())
-    /// );
-    /// assert_eq!(NaiveDate::from_ymd_opt(2015, 9, 8).unwrap().with_month0(12), None); // no month 13
-    /// assert_eq!(NaiveDate::from_ymd_opt(2015, 9, 30).unwrap().with_month0(1), None);
-    /// // no February 30
->>>>>>> 02c68d69
     /// ```
     #[inline]
     fn with_month0(&self, month0: u32) -> Option<NaiveDate> {
@@ -1715,19 +1548,11 @@
     /// ```
     /// use chrono::{Datelike, NaiveDate};
     ///
-<<<<<<< HEAD
-    /// assert_eq!(NaiveDate::from_ymd(2015, 9, 8).unwrap().with_day(30),
-    ///            Some(NaiveDate::from_ymd(2015, 9, 30).unwrap()));
-    /// assert_eq!(NaiveDate::from_ymd(2015, 9, 8).unwrap().with_day(31),
-    ///            None); // no September 31
-=======
-    /// assert_eq!(
-    ///     NaiveDate::from_ymd_opt(2015, 9, 8).unwrap().with_day(30),
-    ///     Some(NaiveDate::from_ymd_opt(2015, 9, 30).unwrap())
+    /// assert_eq!(
+    ///     NaiveDate::from_ymd(2015, 9, 8).unwrap().with_day(30),
+    ///     Some(NaiveDate::from_ymd(2015, 9, 30).unwrap())
     /// );
-    /// assert_eq!(NaiveDate::from_ymd_opt(2015, 9, 8).unwrap().with_day(31), None);
-    /// // no September 31
->>>>>>> 02c68d69
+    /// assert_eq!(NaiveDate::from_ymd(2015, 9, 8).unwrap().with_day(31), None); // no September 31
     /// ```
     #[inline]
     fn with_day(&self, day: u32) -> Option<NaiveDate> {
@@ -1745,19 +1570,11 @@
     /// ```
     /// use chrono::{Datelike, NaiveDate};
     ///
-<<<<<<< HEAD
-    /// assert_eq!(NaiveDate::from_ymd(2015, 9, 8).unwrap().with_day0(29),
-    ///            Some(NaiveDate::from_ymd(2015, 9, 30).unwrap()));
-    /// assert_eq!(NaiveDate::from_ymd(2015, 9, 8).unwrap().with_day0(30),
-    ///            None); // no September 31
-=======
-    /// assert_eq!(
-    ///     NaiveDate::from_ymd_opt(2015, 9, 8).unwrap().with_day0(29),
-    ///     Some(NaiveDate::from_ymd_opt(2015, 9, 30).unwrap())
+    /// assert_eq!(
+    ///     NaiveDate::from_ymd(2015, 9, 8).unwrap().with_day0(29),
+    ///     Some(NaiveDate::from_ymd(2015, 9, 30).unwrap())
     /// );
-    /// assert_eq!(NaiveDate::from_ymd_opt(2015, 9, 8).unwrap().with_day0(30), None);
-    /// // no September 31
->>>>>>> 02c68d69
+    /// assert_eq!(NaiveDate::from_ymd(2015, 9, 8).unwrap().with_day0(30), None); // no September 31
     /// ```
     #[inline]
     fn with_day0(&self, day0: u32) -> Option<NaiveDate> {
@@ -2143,28 +1960,17 @@
 /// ```
 /// use chrono::NaiveDate;
 ///
-<<<<<<< HEAD
-/// assert_eq!(format!("{:?}", NaiveDate::from_ymd(2015,  9,  5).unwrap()), "2015-09-05");
-/// assert_eq!(format!("{:?}", NaiveDate::from_ymd(   0,  1,  1).unwrap()), "0000-01-01");
+/// assert_eq!(format!("{:?}", NaiveDate::from_ymd(2015, 9, 5).unwrap()), "2015-09-05");
+/// assert_eq!(format!("{:?}", NaiveDate::from_ymd(0, 1, 1).unwrap()), "0000-01-01");
 /// assert_eq!(format!("{:?}", NaiveDate::from_ymd(9999, 12, 31).unwrap()), "9999-12-31");
-=======
-/// assert_eq!(format!("{:?}", NaiveDate::from_ymd_opt(2015, 9, 5).unwrap()), "2015-09-05");
-/// assert_eq!(format!("{:?}", NaiveDate::from_ymd_opt(0, 1, 1).unwrap()), "0000-01-01");
-/// assert_eq!(format!("{:?}", NaiveDate::from_ymd_opt(9999, 12, 31).unwrap()), "9999-12-31");
->>>>>>> 02c68d69
 /// ```
 ///
 /// ISO 8601 requires an explicit sign for years before 1 BCE or after 9999 CE.
 ///
 /// ```
 /// # use chrono::NaiveDate;
-<<<<<<< HEAD
-/// assert_eq!(format!("{:?}", NaiveDate::from_ymd(   -1,  1,  1).unwrap()),  "-0001-01-01");
+/// assert_eq!(format!("{:?}", NaiveDate::from_ymd(-1, 1, 1).unwrap()), "-0001-01-01");
 /// assert_eq!(format!("{:?}", NaiveDate::from_ymd(10000, 12, 31).unwrap()), "+10000-12-31");
-=======
-/// assert_eq!(format!("{:?}", NaiveDate::from_ymd_opt(-1, 1, 1).unwrap()), "-0001-01-01");
-/// assert_eq!(format!("{:?}", NaiveDate::from_ymd_opt(10000, 12, 31).unwrap()), "+10000-12-31");
->>>>>>> 02c68d69
 /// ```
 impl fmt::Debug for NaiveDate {
     fn fmt(&self, f: &mut fmt::Formatter) -> fmt::Result {
@@ -2197,28 +2003,17 @@
 /// ```
 /// use chrono::NaiveDate;
 ///
-<<<<<<< HEAD
-/// assert_eq!(format!("{}", NaiveDate::from_ymd(2015,  9,  5).unwrap()), "2015-09-05");
-/// assert_eq!(format!("{}", NaiveDate::from_ymd(   0,  1,  1).unwrap()), "0000-01-01");
+/// assert_eq!(format!("{}", NaiveDate::from_ymd(2015, 9, 5).unwrap()), "2015-09-05");
+/// assert_eq!(format!("{}", NaiveDate::from_ymd(0, 1, 1).unwrap()), "0000-01-01");
 /// assert_eq!(format!("{}", NaiveDate::from_ymd(9999, 12, 31).unwrap()), "9999-12-31");
-=======
-/// assert_eq!(format!("{}", NaiveDate::from_ymd_opt(2015, 9, 5).unwrap()), "2015-09-05");
-/// assert_eq!(format!("{}", NaiveDate::from_ymd_opt(0, 1, 1).unwrap()), "0000-01-01");
-/// assert_eq!(format!("{}", NaiveDate::from_ymd_opt(9999, 12, 31).unwrap()), "9999-12-31");
->>>>>>> 02c68d69
 /// ```
 ///
 /// ISO 8601 requires an explicit sign for years before 1 BCE or after 9999 CE.
 ///
 /// ```
 /// # use chrono::NaiveDate;
-<<<<<<< HEAD
-/// assert_eq!(format!("{}", NaiveDate::from_ymd(   -1,  1,  1).unwrap()),  "-0001-01-01");
+/// assert_eq!(format!("{}", NaiveDate::from_ymd(-1, 1, 1).unwrap()), "-0001-01-01");
 /// assert_eq!(format!("{}", NaiveDate::from_ymd(10000, 12, 31).unwrap()), "+10000-12-31");
-=======
-/// assert_eq!(format!("{}", NaiveDate::from_ymd_opt(-1, 1, 1).unwrap()), "-0001-01-01");
-/// assert_eq!(format!("{}", NaiveDate::from_ymd_opt(10000, 12, 31).unwrap()), "+10000-12-31");
->>>>>>> 02c68d69
 /// ```
 impl fmt::Display for NaiveDate {
     fn fmt(&self, f: &mut fmt::Formatter) -> fmt::Result {
