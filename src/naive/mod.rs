//! Date and time types unconcerned with timezones.
//!
//! They are primarily building blocks for other types
//! (e.g. [`TimeZone`](../offset/trait.TimeZone.html)),
//! but can be also used for the simpler date and time handling.

use core::ops::RangeInclusive;

use crate::Weekday;
use crate::{expect, ok};

pub(crate) mod date;
pub(crate) mod datetime;
mod internals;
pub(crate) mod isoweek;
pub(crate) mod time;

pub use self::date::{NaiveDate, NaiveDateDaysIterator, NaiveDateWeeksIterator};
pub use self::datetime::NaiveDateTime;
pub use self::isoweek::IsoWeek;
pub use self::time::NaiveTime;

#[cfg(feature = "__internal_bench")]
#[doc(hidden)]
pub use self::internals::YearFlags as __BenchYearFlags;

/// A week represented by a [`NaiveDate`] and a [`Weekday`] which is the first
/// day of the week.
#[derive(Copy, Clone, Debug, PartialEq, Eq, Hash)]
pub struct NaiveWeek {
    date: NaiveDate,
    start: Weekday,
}

impl NaiveWeek {
    /// Create a new `NaiveWeek`
    pub(crate) const fn new(date: NaiveDate, start: Weekday) -> Self {
        Self { date, start }
    }

    /// Returns a date representing the first day of the week.
    ///
    /// # Panics
    ///
    /// Panics if the first day of the week happens to fall just out of range of `NaiveDate`
    /// (more than ca. 262,000 years away from common era).
    ///
    /// # Examples
    ///
    /// ```
    /// use chrono::{NaiveDate, Weekday};
    ///
    /// let date = NaiveDate::from_ymd(2022, 4, 18).unwrap();
    /// let week = date.week(Weekday::Mon);
    /// assert!(week.first_day() <= date);
    /// ```
    #[inline]
    #[must_use]
    pub const fn first_day(self) -> NaiveDate {
        let start = self.start.num_days_from_monday() as i32;
        let ref_day = self.date.weekday().num_days_from_monday() as i32;
        // Calculate the number of days to subtract from `self.date`.
        // Do not construct an intermediate date beyond `self.date`, because that may be out of
        // range if `date` is close to `NaiveDate::MAX`.
        let days = start - ref_day - if start > ref_day { 7 } else { 0 };
<<<<<<< HEAD
        expect!(ok!(self.date.add_days(days)), "first weekday out of range for `NaiveDate`")
=======
        expect(self.date.add_days(days), "first weekday out of range for `NaiveDate`")
>>>>>>> e05ba8b9
    }

    /// Returns a date representing the last day of the week.
    ///
    /// # Panics
    ///
    /// Panics if the last day of the week happens to fall just out of range of `NaiveDate`
    /// (more than ca. 262,000 years away from common era).
    ///
    /// # Examples
    ///
    /// ```
    /// use chrono::{NaiveDate, Weekday};
    ///
    /// let date = NaiveDate::from_ymd(2022, 4, 18).unwrap();
    /// let week = date.week(Weekday::Mon);
    /// assert!(week.last_day() >= date);
    /// ```
    #[inline]
    #[must_use]
    pub const fn last_day(self) -> NaiveDate {
        let end = self.start.pred().num_days_from_monday() as i32;
        let ref_day = self.date.weekday().num_days_from_monday() as i32;
        // Calculate the number of days to add to `self.date`.
        // Do not construct an intermediate date before `self.date` (like with `first_day()`),
        // because that may be out of range if `date` is close to `NaiveDate::MIN`.
        let days = end - ref_day + if end < ref_day { 7 } else { 0 };
<<<<<<< HEAD
        expect!(ok!(self.date.add_days(days)), "last weekday out of range for `NaiveDate`")
=======
        expect(self.date.add_days(days), "last weekday out of range for `NaiveDate`")
>>>>>>> e05ba8b9
    }

    /// Returns a [`RangeInclusive<T>`] representing the whole week bounded by
    /// [first_day](NaiveWeek::first_day) and [last_day](NaiveWeek::last_day) functions.
    ///
    /// # Panics
    ///
    /// Panics if the either the first or last day of the week happens to fall just out of range of
    /// `NaiveDate` (more than ca. 262,000 years away from common era).
    ///
    /// # Examples
    ///
    /// ```
    /// use chrono::{NaiveDate, Weekday};
    ///
    /// let date = NaiveDate::from_ymd(2022, 4, 18).unwrap();
    /// let week = date.week(Weekday::Mon);
    /// let days = week.days();
    /// assert!(days.contains(&date));
    /// ```
    #[inline]
    #[must_use]
    pub const fn days(self) -> RangeInclusive<NaiveDate> {
        self.first_day()..=self.last_day()
    }
}

/// A duration in calendar days.
///
/// This is useful because when using `TimeDelta` it is possible that adding `TimeDelta::days(1)`
/// doesn't increment the day value as expected due to it being a fixed number of seconds. This
/// difference applies only when dealing with `DateTime<TimeZone>` data types and in other cases
/// `TimeDelta::days(n)` and `Days::new(n)` are equivalent.
#[derive(Clone, Copy, Debug, Eq, Hash, PartialEq, PartialOrd, Ord)]
pub struct Days(pub(crate) u64);

impl Days {
    /// Construct a new `Days` from a number of days
    pub const fn new(num: u64) -> Self {
        Self(num)
    }
}

/// Serialization/Deserialization of `NaiveDateTime` in alternate formats
///
/// The various modules in here are intended to be used with serde's [`with` annotation] to
/// serialize as something other than the default ISO 8601 format.
///
/// [`with` annotation]: https://serde.rs/field-attrs.html#with
#[cfg(feature = "serde")]
pub mod serde {
    pub use super::datetime::serde::*;
}

#[cfg(test)]
mod test {
    use crate::{NaiveDate, Weekday};
    #[test]
    fn test_naiveweek() {
        let date = NaiveDate::from_ymd(2022, 5, 18).unwrap();
        let asserts = [
            (Weekday::Mon, "Mon 2022-05-16", "Sun 2022-05-22"),
            (Weekday::Tue, "Tue 2022-05-17", "Mon 2022-05-23"),
            (Weekday::Wed, "Wed 2022-05-18", "Tue 2022-05-24"),
            (Weekday::Thu, "Thu 2022-05-12", "Wed 2022-05-18"),
            (Weekday::Fri, "Fri 2022-05-13", "Thu 2022-05-19"),
            (Weekday::Sat, "Sat 2022-05-14", "Fri 2022-05-20"),
            (Weekday::Sun, "Sun 2022-05-15", "Sat 2022-05-21"),
        ];
        for (start, first_day, last_day) in asserts {
            let week = date.week(start);
            let days = week.days();
            assert_eq!(Ok(week.first_day()), NaiveDate::parse_from_str(first_day, "%a %Y-%m-%d"));
            assert_eq!(Ok(week.last_day()), NaiveDate::parse_from_str(last_day, "%a %Y-%m-%d"));
            assert!(days.contains(&date));
        }
    }

    #[test]
    fn test_naiveweek_min_max() {
        let date_max = NaiveDate::MAX;
        assert!(date_max.week(Weekday::Mon).first_day() <= date_max);
        let date_min = NaiveDate::MIN;
        assert!(date_min.week(Weekday::Mon).last_day() >= date_min);
    }
}<|MERGE_RESOLUTION|>--- conflicted
+++ resolved
@@ -63,11 +63,7 @@
         // Do not construct an intermediate date beyond `self.date`, because that may be out of
         // range if `date` is close to `NaiveDate::MAX`.
         let days = start - ref_day - if start > ref_day { 7 } else { 0 };
-<<<<<<< HEAD
-        expect!(ok!(self.date.add_days(days)), "first weekday out of range for `NaiveDate`")
-=======
-        expect(self.date.add_days(days), "first weekday out of range for `NaiveDate`")
->>>>>>> e05ba8b9
+        expect(ok!(self.date.add_days(days)), "first weekday out of range for `NaiveDate`")
     }
 
     /// Returns a date representing the last day of the week.
@@ -95,11 +91,7 @@
         // Do not construct an intermediate date before `self.date` (like with `first_day()`),
         // because that may be out of range if `date` is close to `NaiveDate::MIN`.
         let days = end - ref_day + if end < ref_day { 7 } else { 0 };
-<<<<<<< HEAD
-        expect!(ok!(self.date.add_days(days)), "last weekday out of range for `NaiveDate`")
-=======
-        expect(self.date.add_days(days), "last weekday out of range for `NaiveDate`")
->>>>>>> e05ba8b9
+        expect(ok!(self.date.add_days(days)), "last weekday out of range for `NaiveDate`")
     }
 
     /// Returns a [`RangeInclusive<T>`] representing the whole week bounded by
