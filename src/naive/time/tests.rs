--- conflicted
+++ resolved
@@ -1,10 +1,5 @@
 use super::NaiveTime;
-<<<<<<< HEAD
-use crate::{TimeDelta, Timelike};
-=======
-use crate::duration::Duration as OldDuration;
-use crate::{FixedOffset, Timelike};
->>>>>>> be8f2fd3
+use crate::{FixedOffset, TimeDelta, Timelike};
 
 #[test]
 fn test_time_from_hms_milli() {
@@ -98,35 +93,19 @@
 
     let hmsm = |h, m, s, ms| NaiveTime::from_hms_milli_opt(h, m, s, ms).unwrap();
 
-<<<<<<< HEAD
-    check!(hmsm(3, 5, 7, 900), TimeDelta::zero(), hmsm(3, 5, 7, 900));
-    check!(hmsm(3, 5, 7, 900), TimeDelta::milliseconds(100), hmsm(3, 5, 8, 0));
-    check!(hmsm(3, 5, 7, 1_300), TimeDelta::milliseconds(-1800), hmsm(3, 5, 6, 500));
-    check!(hmsm(3, 5, 7, 1_300), TimeDelta::milliseconds(-800), hmsm(3, 5, 7, 500));
-    check!(hmsm(3, 5, 7, 1_300), TimeDelta::milliseconds(-100), hmsm(3, 5, 7, 1_200));
-    check!(hmsm(3, 5, 7, 1_300), TimeDelta::milliseconds(100), hmsm(3, 5, 7, 1_400));
-    check!(hmsm(3, 5, 7, 1_300), TimeDelta::milliseconds(800), hmsm(3, 5, 8, 100));
-    check!(hmsm(3, 5, 7, 1_300), TimeDelta::milliseconds(1800), hmsm(3, 5, 9, 100));
-    check!(hmsm(3, 5, 7, 900), TimeDelta::seconds(86399), hmsm(3, 5, 6, 900)); // overwrap
-    check!(hmsm(3, 5, 7, 900), TimeDelta::seconds(-86399), hmsm(3, 5, 8, 900));
-    check!(hmsm(3, 5, 7, 900), TimeDelta::days(12345), hmsm(3, 5, 7, 900));
-    check!(hmsm(3, 5, 7, 1_300), TimeDelta::days(1), hmsm(3, 5, 7, 300));
-    check!(hmsm(3, 5, 7, 1_300), TimeDelta::days(-1), hmsm(3, 5, 8, 300));
-=======
-    check!(hmsm(3, 5, 59, 900), OldDuration::zero(), hmsm(3, 5, 59, 900));
-    check!(hmsm(3, 5, 59, 900), OldDuration::milliseconds(100), hmsm(3, 6, 0, 0));
-    check!(hmsm(3, 5, 59, 1_300), OldDuration::milliseconds(-1800), hmsm(3, 5, 58, 500));
-    check!(hmsm(3, 5, 59, 1_300), OldDuration::milliseconds(-800), hmsm(3, 5, 59, 500));
-    check!(hmsm(3, 5, 59, 1_300), OldDuration::milliseconds(-100), hmsm(3, 5, 59, 1_200));
-    check!(hmsm(3, 5, 59, 1_300), OldDuration::milliseconds(100), hmsm(3, 5, 59, 1_400));
-    check!(hmsm(3, 5, 59, 1_300), OldDuration::milliseconds(800), hmsm(3, 6, 0, 100));
-    check!(hmsm(3, 5, 59, 1_300), OldDuration::milliseconds(1800), hmsm(3, 6, 1, 100));
-    check!(hmsm(3, 5, 59, 900), OldDuration::seconds(86399), hmsm(3, 5, 58, 900)); // overwrap
-    check!(hmsm(3, 5, 59, 900), OldDuration::seconds(-86399), hmsm(3, 6, 0, 900));
-    check!(hmsm(3, 5, 59, 900), OldDuration::days(12345), hmsm(3, 5, 59, 900));
-    check!(hmsm(3, 5, 59, 1_300), OldDuration::days(1), hmsm(3, 5, 59, 300));
-    check!(hmsm(3, 5, 59, 1_300), OldDuration::days(-1), hmsm(3, 6, 0, 300));
->>>>>>> be8f2fd3
+    check!(hmsm(3, 5, 59, 900), TimeDelta::zero(), hmsm(3, 5, 59, 900));
+    check!(hmsm(3, 5, 59, 900), TimeDelta::milliseconds(100), hmsm(3, 6, 0, 0));
+    check!(hmsm(3, 5, 59, 1_300), TimeDelta::milliseconds(-1800), hmsm(3, 5, 58, 500));
+    check!(hmsm(3, 5, 59, 1_300), TimeDelta::milliseconds(-800), hmsm(3, 5, 59, 500));
+    check!(hmsm(3, 5, 59, 1_300), TimeDelta::milliseconds(-100), hmsm(3, 5, 59, 1_200));
+    check!(hmsm(3, 5, 59, 1_300), TimeDelta::milliseconds(100), hmsm(3, 5, 59, 1_400));
+    check!(hmsm(3, 5, 59, 1_300), TimeDelta::milliseconds(800), hmsm(3, 6, 0, 100));
+    check!(hmsm(3, 5, 59, 1_300), TimeDelta::milliseconds(1800), hmsm(3, 6, 1, 100));
+    check!(hmsm(3, 5, 59, 900), TimeDelta::seconds(86399), hmsm(3, 5, 58, 900)); // overwrap
+    check!(hmsm(3, 5, 59, 900), TimeDelta::seconds(-86399), hmsm(3, 6, 0, 900));
+    check!(hmsm(3, 5, 59, 900), TimeDelta::days(12345), hmsm(3, 5, 59, 900));
+    check!(hmsm(3, 5, 59, 1_300), TimeDelta::days(1), hmsm(3, 5, 59, 300));
+    check!(hmsm(3, 5, 59, 1_300), TimeDelta::days(-1), hmsm(3, 6, 0, 300));
 
     // regression tests for #37
     check!(hmsm(0, 0, 0, 0), TimeDelta::milliseconds(-990), hmsm(23, 59, 59, 10));
@@ -152,21 +131,12 @@
 
     // overflowing_add_signed with leap seconds may be counter-intuitive
     assert_eq!(
-<<<<<<< HEAD
-        hmsm(3, 4, 5, 1_678).overflowing_add_signed(TimeDelta::days(1)),
-        (hmsm(3, 4, 5, 678), 86_400)
-    );
-    assert_eq!(
-        hmsm(3, 4, 5, 1_678).overflowing_add_signed(TimeDelta::days(-1)),
-        (hmsm(3, 4, 6, 678), -86_400)
-=======
-        hmsm(3, 4, 59, 1_678).overflowing_add_signed(OldDuration::days(1)),
+        hmsm(3, 4, 59, 1_678).overflowing_add_signed(TimeDelta::days(1)),
         (hmsm(3, 4, 59, 678), 86_400)
     );
     assert_eq!(
-        hmsm(3, 4, 59, 1_678).overflowing_add_signed(OldDuration::days(-1)),
+        hmsm(3, 4, 59, 1_678).overflowing_add_signed(TimeDelta::days(-1)),
         (hmsm(3, 5, 0, 678), -86_400)
->>>>>>> be8f2fd3
     );
 }
 
@@ -213,24 +183,14 @@
 
     // treats the leap second as if it coincides with the prior non-leap second,
     // as required by `time1 - time2 = duration` and `time2 - time1 = -duration` equivalence.
-<<<<<<< HEAD
-    check!(hmsm(3, 5, 7, 200), hmsm(3, 5, 6, 1_800), TimeDelta::milliseconds(400));
-    check!(hmsm(3, 5, 7, 1_200), hmsm(3, 5, 6, 1_800), TimeDelta::milliseconds(1400));
-    check!(hmsm(3, 5, 7, 1_200), hmsm(3, 5, 6, 800), TimeDelta::milliseconds(1400));
+    check!(hmsm(3, 6, 0, 200), hmsm(3, 5, 59, 1_800), TimeDelta::milliseconds(400));
+    //check!(hmsm(3, 5, 7, 1_200), hmsm(3, 5, 6, 1_800), TimeDelta::milliseconds(1400));
+    //check!(hmsm(3, 5, 7, 1_200), hmsm(3, 5, 6, 800), TimeDelta::milliseconds(1400));
 
     // additional equality: `time1 + duration = time2` is equivalent to
     // `time2 - time1 = duration` IF AND ONLY IF `time2` represents a non-leap second.
     assert_eq!(hmsm(3, 5, 6, 800) + TimeDelta::milliseconds(400), hmsm(3, 5, 7, 200));
-    assert_eq!(hmsm(3, 5, 6, 1_800) + TimeDelta::milliseconds(400), hmsm(3, 5, 7, 200));
-=======
-    check!(hmsm(3, 6, 0, 200), hmsm(3, 5, 59, 1_800), OldDuration::milliseconds(400));
-    //check!(hmsm(3, 5, 7, 1_200), hmsm(3, 5, 6, 1_800), OldDuration::milliseconds(1400));
-    //check!(hmsm(3, 5, 7, 1_200), hmsm(3, 5, 6, 800), OldDuration::milliseconds(1400));
-
-    // additional equality: `time1 + duration = time2` is equivalent to
-    // `time2 - time1 = duration` IF AND ONLY IF `time2` represents a non-leap second.
-    assert_eq!(hmsm(3, 5, 6, 800) + OldDuration::milliseconds(400), hmsm(3, 5, 7, 200));
-    //assert_eq!(hmsm(3, 5, 6, 1_800) + OldDuration::milliseconds(400), hmsm(3, 5, 7, 200));
+    //assert_eq!(hmsm(3, 5, 6, 1_800) + TimeDelta::milliseconds(400), hmsm(3, 5, 7, 200));
 }
 
 #[test]
@@ -246,7 +206,6 @@
 
     t -= Duration::new(7200, 0);
     assert_eq!(t, NaiveTime::from_hms_opt(10, 34, 23).unwrap());
->>>>>>> be8f2fd3
 }
 
 #[test]
