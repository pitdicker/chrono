// This is a part of Chrono.
// See README.md and LICENSE.txt for details.

//! ISO 8601 time without timezone.

#[cfg(feature = "alloc")]
use core::borrow::Borrow;
use core::ops::{Add, AddAssign, Sub, SubAssign};
use core::time::Duration;
use core::{fmt, str};

#[cfg(any(feature = "rkyv", feature = "rkyv-16", feature = "rkyv-32", feature = "rkyv-64"))]
use rkyv::{Archive, Deserialize, Serialize};

use crate::expect;
#[cfg(feature = "alloc")]
use crate::format::DelayedFormat;
use crate::format::{
    parse, parse_and_remainder, write_hundreds, Fixed, Item, Numeric, Pad, ParseError, ParseResult,
    Parsed, StrftimeItems,
};
use crate::{Error, FixedOffset, TimeDelta, Timelike};

#[cfg(feature = "serde")]
mod serde;

#[cfg(test)]
mod tests;

/// ISO 8601 time without timezone.
/// Allows for the nanosecond precision and optional leap second representation.
///
/// # Leap Second Handling
///
/// Since 1960s, the manmade atomic clock has been so accurate that
/// it is much more accurate than Earth's own motion.
/// It became desirable to define the civil time in terms of the atomic clock,
/// but that risks the desynchronization of the civil time from Earth.
/// To account for this, the designers of the Coordinated Universal Time (UTC)
/// made that the UTC should be kept within 0.9 seconds of the observed Earth-bound time.
/// When the mean solar day is longer than the ideal (86,400 seconds),
/// the error slowly accumulates and it is necessary to add a **leap second**
/// to slow the UTC down a bit.
/// (We may also remove a second to speed the UTC up a bit, but it never happened.)
/// The leap second, if any, follows 23:59:59 of June 30 or December 31 in the UTC.
///
/// Fast forward to the 21st century,
/// we have seen 26 leap seconds from January 1972 to December 2015.
/// Yes, 26 seconds. Probably you can read this paragraph within 26 seconds.
/// But those 26 seconds, and possibly more in the future, are never predictable,
/// and whether to add a leap second or not is known only before 6 months.
/// Internet-based clocks (via NTP) do account for known leap seconds,
/// but the system API normally doesn't (and often can't, with no network connection)
/// and there is no reliable way to retrieve leap second information.
///
/// Chrono does not try to accurately implement leap seconds; it is impossible.
/// Rather, **it allows for leap seconds but behaves as if there are *no other* leap seconds.**
/// Various operations will ignore any possible leap second(s)
/// except when any of the operands were actually leap seconds.
///
/// If you cannot tolerate this behavior,
/// you must use a separate `TimeZone` for the International Atomic Time (TAI).
/// TAI is like UTC but has no leap seconds, and thus slightly differs from UTC.
/// Chrono does not yet provide such implementation, but it is planned.
///
/// ## Representing Leap Seconds
///
/// The leap second is indicated via fractional seconds more than 1 second.
/// This makes possible to treat a leap second as the prior non-leap second
/// if you don't care about sub-second accuracy.
/// You should use the proper formatting to get the raw leap second.
///
/// All methods accepting fractional seconds will accept such values.
///
/// ```
/// use chrono::{NaiveDate, NaiveTime, Utc};
///
/// let t = NaiveTime::from_hms_milli(8, 59, 59, 1_000).unwrap();
///
/// let dt1 = NaiveDate::from_ymd(2015, 7, 1).unwrap().and_hms_micro(8, 59, 59, 1_000_000).unwrap();
///
/// let dt2 = NaiveDate::from_ymd(2015, 6, 30)
///     .unwrap()
///     .and_hms_nano(23, 59, 59, 1_000_000_000)
///     .unwrap()
///     .and_local_timezone(Utc)
///     .unwrap();
/// # let _ = (t, dt1, dt2);
/// ```
///
/// Note that the leap second can happen anytime given an appropriate time zone;
/// 2015-07-01 01:23:60 would be a proper leap second if UTC+01:24 had existed.
/// Practically speaking, though, by the time of the first leap second on 1972-06-30,
/// every time zone offset around the world has standardized to the 5-minute alignment.
///
/// ## Date And Time Arithmetics
///
/// As a concrete example, let's assume that `03:00:60` and `04:00:60` are leap seconds.
/// In reality, of course, leap seconds are separated by at least 6 months.
/// We will also use some intuitive concise notations for the explanation.
///
/// `Time + TimeDelta`
/// (short for [`NaiveTime::overflowing_add_signed`](#method.overflowing_add_signed)):
///
/// - `03:00:00 + 1s = 03:00:01`.
/// - `03:00:59 + 60s = 03:01:59`.
/// - `03:00:59 + 61s = 03:02:00`.
/// - `03:00:59 + 1s = 03:01:00`.
/// - `03:00:60 + 1s = 03:01:00`.
///   Note that the sum is identical to the previous.
/// - `03:00:60 + 60s = 03:01:59`.
/// - `03:00:60 + 61s = 03:02:00`.
/// - `03:00:60.1 + 0.8s = 03:00:60.9`.
///
/// `Time - TimeDelta`
/// (short for [`NaiveTime::overflowing_sub_signed`](#method.overflowing_sub_signed)):
///
/// - `03:00:00 - 1s = 02:59:59`.
/// - `03:01:00 - 1s = 03:00:59`.
/// - `03:01:00 - 60s = 03:00:00`.
/// - `03:00:60 - 60s = 03:00:00`.
///   Note that the result is identical to the previous.
/// - `03:00:60.7 - 0.4s = 03:00:60.3`.
/// - `03:00:60.7 - 0.9s = 03:00:59.8`.
///
/// `Time - Time`
/// (short for [`NaiveTime::signed_duration_since`](#method.signed_duration_since)):
///
/// - `04:00:00 - 03:00:00 = 3600s`.
/// - `03:01:00 - 03:00:00 = 60s`.
/// - `03:00:60 - 03:00:00 = 60s`.
///   Note that the difference is identical to the previous.
/// - `03:00:60.6 - 03:00:59.4 = 1.2s`.
/// - `03:01:00 - 03:00:59.8 = 0.2s`.
/// - `03:01:00 - 03:00:60.5 = 0.5s`.
///   Note that the difference is larger than the previous,
///   even though the leap second clearly follows the previous whole second.
/// - `04:00:60.9 - 03:00:60.1 =
///   (04:00:60.9 - 04:00:00) + (04:00:00 - 03:01:00) + (03:01:00 - 03:00:60.1) =
///   60.9s + 3540s + 0.9s = 3601.8s`.
///
/// In general,
///
/// - `Time + TimeDelta` unconditionally equals to `TimeDelta + Time`.
///
/// - `Time - TimeDelta` unconditionally equals to `Time + (-TimeDelta)`.
///
/// - `Time1 - Time2` unconditionally equals to `-(Time2 - Time1)`.
///
/// - Associativity does not generally hold, because
///   `(Time + TimeDelta1) - TimeDelta2` no longer equals to `Time + (TimeDelta1 - TimeDelta2)`
///   for two positive durations.
///
///     - As a special case, `(Time + TimeDelta) - TimeDelta` also does not equal to `Time`.
///
///     - If you can assume that all durations have the same sign, however,
///       then the associativity holds:
///       `(Time + TimeDelta1) + TimeDelta2` equals to `Time + (TimeDelta1 + TimeDelta2)`
///       for two positive durations.
///
/// ## Reading And Writing Leap Seconds
///
/// The "typical" leap seconds on the minute boundary are
/// correctly handled both in the formatting and parsing.
/// The leap second in the human-readable representation
/// will be represented as the second part being 60, as required by ISO 8601.
///
/// ```
/// use chrono::{NaiveDate, Utc};
///
/// let dt = NaiveDate::from_ymd(2015, 6, 30)
///     .unwrap()
///     .and_hms_milli(23, 59, 59, 1_000)
///     .unwrap()
///     .and_local_timezone(Utc)
///     .unwrap();
/// assert_eq!(format!("{:?}", dt), "2015-06-30T23:59:60Z");
/// ```
///
/// There are hypothetical leap seconds not on the minute boundary nevertheless supported by Chrono.
/// They are allowed for the sake of completeness and consistency; there were several "exotic" time
/// zone offsets with fractional minutes prior to UTC after all.
/// For such cases the human-readable representation is ambiguous and would be read back to the next
/// non-leap second.
///
/// A `NaiveTime` with a leap second that is not on a minute boundary can only be created from a
/// [`DateTime`](crate::DateTime) with fractional minutes as offset, or using
/// [`Timelike::with_nanosecond()`].
///
/// ```
/// use chrono::{FixedOffset, NaiveDate, TimeZone};
///
/// let paramaribo_pre1945 = FixedOffset::east(-13236).unwrap(); // -03:40:36
/// let leap_sec_2015 =
///     NaiveDate::from_ymd(2015, 6, 30).unwrap().and_hms_milli(23, 59, 59, 1_000).unwrap();
/// let dt1 = paramaribo_pre1945.from_utc_datetime(&leap_sec_2015);
/// assert_eq!(format!("{:?}", dt1), "2015-06-30T20:19:24-03:40:36");
/// assert_eq!(format!("{:?}", dt1.time()), "20:19:24");
///
/// let next_sec = NaiveDate::from_ymd(2015, 7, 1).unwrap().and_hms(0, 0, 0).unwrap();
/// let dt2 = paramaribo_pre1945.from_utc_datetime(&next_sec);
/// assert_eq!(format!("{:?}", dt2), "2015-06-30T20:19:24-03:40:36");
/// assert_eq!(format!("{:?}", dt2.time()), "20:19:24");
///
/// assert!(dt1.time() != dt2.time());
/// assert!(dt1.time().to_string() == dt2.time().to_string());
/// ```
///
/// Since Chrono alone cannot determine any existence of leap seconds,
/// **there is absolutely no guarantee that the leap second read has actually happened**.
#[derive(PartialEq, Eq, Hash, PartialOrd, Ord, Copy, Clone)]
#[cfg_attr(
    any(feature = "rkyv", feature = "rkyv-16", feature = "rkyv-32", feature = "rkyv-64"),
    derive(Archive, Deserialize, Serialize),
    archive(compare(PartialEq, PartialOrd)),
    archive_attr(derive(Clone, Copy, PartialEq, Eq, PartialOrd, Ord, Debug, Hash))
)]
#[cfg_attr(feature = "rkyv-validation", archive(check_bytes))]
pub struct NaiveTime {
    secs: u32,
    frac: u32,
}

#[cfg(feature = "arbitrary")]
impl arbitrary::Arbitrary<'_> for NaiveTime {
    fn arbitrary(u: &mut arbitrary::Unstructured) -> arbitrary::Result<NaiveTime> {
        let mins = u.int_in_range(0..=1439)?;
        let mut secs = u.int_in_range(0..=60)?;
        let mut nano = u.int_in_range(0..=999_999_999)?;
        if secs == 60 {
            secs = 59;
            nano += 1_000_000_000;
        }
        let time = NaiveTime::from_num_seconds_from_midnight(mins * 60 + secs, nano)
            .expect("Could not generate a valid chrono::NaiveTime. It looks like implementation of Arbitrary for NaiveTime is erroneous.");
        Ok(time)
    }
}

impl NaiveTime {
    /// Makes a new `NaiveTime` from hour, minute and second.
    ///
    /// No [leap second](./struct.NaiveTime.html#leap-second-handling) is allowed here;
    /// use `NaiveTime::from_hms_*` methods with a subsecond parameter instead.
    ///
    /// # Errors
    ///
    /// Returns [`Error::InvalidArgument`] on invalid hour, minute and/or second.
    ///
    /// # Example
    ///
    /// ```
    /// use chrono::{Error, NaiveTime};
    ///
    /// let from_hms = NaiveTime::from_hms;
    ///
    /// assert!(from_hms(0, 0, 0).is_ok());
    /// assert!(from_hms(23, 59, 59).is_ok());
    /// assert_eq!(from_hms(24, 0, 0), Err(Error::InvalidArgument));
    /// assert_eq!(from_hms(23, 60, 0), Err(Error::InvalidArgument));
    /// assert_eq!(from_hms(23, 59, 60), Err(Error::InvalidArgument));
    /// ```
    #[inline]
    pub const fn from_hms(hour: u32, min: u32, sec: u32) -> Result<NaiveTime, Error> {
        NaiveTime::from_hms_nano(hour, min, sec, 0)
    }

    /// Makes a new `NaiveTime` from hour, minute, second and millisecond.
    ///
    /// The millisecond part is allowed to exceed 1,000,000,000 in order to represent a
    /// [leap second](#leap-second-handling), but only when `sec == 59`.
    ///
    /// # Errors
    ///
    /// Returns [`Error::InvalidArgument`] on invalid hour, minute, second and/or millisecond.
    ///
    /// Returns [`Error::DoesNotExist`] if the millisecond part to represent a leap second is not on
    /// a minute boundary.
    ///
    /// # Example
    ///
    /// ```
    /// use chrono::{Error, NaiveTime};
    ///
    /// let from_hms_milli = NaiveTime::from_hms_milli;
    ///
    /// assert!(from_hms_milli(0, 0, 0, 0).is_ok());
    /// assert!(from_hms_milli(23, 59, 59, 999).is_ok());
    /// assert!(from_hms_milli(23, 59, 59, 1_999).is_ok()); // a leap second after 23:59:59
    /// assert_eq!(from_hms_milli(24, 0, 0, 0), Err(Error::InvalidArgument));
    /// assert_eq!(from_hms_milli(23, 60, 0, 0), Err(Error::InvalidArgument));
    /// assert_eq!(from_hms_milli(23, 59, 60, 0), Err(Error::InvalidArgument));
    /// assert_eq!(from_hms_milli(23, 59, 59, 2_000), Err(Error::InvalidArgument));
    /// assert_eq!(from_hms_milli(23, 59, 30, 1_999), Err(Error::DoesNotExist));
    /// ```
    #[inline]
    pub const fn from_hms_milli(
        hour: u32,
        min: u32,
        sec: u32,
        milli: u32,
    ) -> Result<NaiveTime, Error> {
        match milli.checked_mul(1_000_000) {
            Some(nano) => NaiveTime::from_hms_nano(hour, min, sec, nano),
            None => Err(Error::InvalidArgument),
        }
    }

    /// Makes a new `NaiveTime` from hour, minute, second and microsecond.
    ///
    /// The microsecond part is allowed to exceed 1,000,000,000 in order to represent a
    /// [leap second](#leap-second-handling), but only when `sec == 59`.
    ///
    /// # Errors
    ///
    /// Returns [`Error::InvalidArgument`] on invalid hour, minute, second and/or microsecond.
    ///
    /// Returns [`Error::DoesNotExist`] if the microsecond part to represent a leap second is not on
    /// a minute boundary.
    ///
    /// # Example
    ///
    /// ```
    /// use chrono::{Error, NaiveTime};
    ///
    /// let from_hms_micro = NaiveTime::from_hms_micro;
    ///
    /// assert!(from_hms_micro(0, 0, 0, 0).is_ok());
    /// assert!(from_hms_micro(23, 59, 59, 999_999).is_ok());
    /// assert!(from_hms_micro(23, 59, 59, 1_999_999).is_ok()); // a leap second after 23:59:59
    /// assert_eq!(from_hms_micro(24, 0, 0, 0), Err(Error::InvalidArgument));
    /// assert_eq!(from_hms_micro(23, 60, 0, 0), Err(Error::InvalidArgument));
    /// assert_eq!(from_hms_micro(23, 59, 60, 0), Err(Error::InvalidArgument));
    /// assert_eq!(from_hms_micro(23, 59, 59, 2_000_000), Err(Error::InvalidArgument));
    /// assert_eq!(from_hms_micro(23, 59, 30, 1_999_999), Err(Error::DoesNotExist));
    /// ```
    #[inline]
    pub const fn from_hms_micro(
        hour: u32,
        min: u32,
        sec: u32,
        micro: u32,
    ) -> Result<NaiveTime, Error> {
        match micro.checked_mul(1_000) {
            Some(nano) => NaiveTime::from_hms_nano(hour, min, sec, nano),
            None => Err(Error::InvalidArgument),
        }
    }

    /// Makes a new `NaiveTime` from hour, minute, second and nanosecond.
    ///
    /// The nanosecond part is allowed to exceed 1,000,000,000 in order to represent a
    /// [leap second](#leap-second-handling), but only when `sec == 59`.
    ///
    /// # Errors
    ///
    /// Returns [`Error::InvalidArgument`] on invalid hour, minute, second and/or nanosecond.
    ///
    /// Returns [`Error::DoesNotExist`] if the nanosecond part to represent a leap second is not on
    /// a minute boundary.
    ///
    /// # Example
    ///
    /// ```
    /// use chrono::{Error, NaiveTime};
    ///
    /// let from_hms_nano = NaiveTime::from_hms_nano;
    ///
    /// assert!(from_hms_nano(0, 0, 0, 0).is_ok());
    /// assert!(from_hms_nano(23, 59, 59, 999_999_999).is_ok());
    /// assert!(from_hms_nano(23, 59, 59, 1_999_999_999).is_ok()); // a leap second after 23:59:59
    /// assert_eq!(from_hms_nano(24, 0, 0, 0), Err(Error::InvalidArgument));
    /// assert_eq!(from_hms_nano(23, 60, 0, 0), Err(Error::InvalidArgument));
    /// assert_eq!(from_hms_nano(23, 59, 60, 0), Err(Error::InvalidArgument));
    /// assert_eq!(from_hms_nano(23, 59, 59, 2_000_000_000), Err(Error::InvalidArgument));
    /// assert_eq!(from_hms_nano(23, 59, 30, 1_999_999_999), Err(Error::DoesNotExist));
    /// ```
    #[inline]
    pub const fn from_hms_nano(
        hour: u32,
        min: u32,
        sec: u32,
        nano: u32,
    ) -> Result<NaiveTime, Error> {
        if hour >= 24 || min >= 60 || sec >= 60 || nano >= 2_000_000_000 {
            return Err(Error::InvalidArgument);
        } else if nano >= 1_000_000_000 && sec != 59 {
            return Err(Error::DoesNotExist);
        }
        let secs = hour * 3600 + min * 60 + sec;
        Ok(NaiveTime { secs, frac: nano })
    }

    /// Makes a new `NaiveTime` from the number of seconds since midnight and nanosecond.
    ///
    /// The nanosecond part is allowed to exceed 1,000,000,000 in order to represent a
    /// [leap second](#leap-second-handling), but only when `secs % 60 == 59`.
    ///
    /// # Errors
    ///
    /// Returns `[`Error::InvalidArgument`]` on invalid number of seconds and/or nanosecond.
    ///
    /// Returns [`Error::DoesNotExist`] if the nanosecond part to represent a leap second is not on
    /// a minute boundary.
    ///
    /// # Example
    ///
    /// ```
    /// use chrono::{Error, NaiveTime};
    ///
    /// let from_nsecs = NaiveTime::from_num_seconds_from_midnight;
    ///
    /// assert!(from_nsecs(0, 0).is_ok());
    /// assert!(from_nsecs(86399, 999_999_999).is_ok());
    /// assert!(from_nsecs(86399, 1_999_999_999).is_ok()); // a leap second after 23:59:59
    /// assert_eq!(from_nsecs(86_400, 0), Err(Error::InvalidArgument));
    /// assert_eq!(from_nsecs(86399, 2_000_000_000), Err(Error::InvalidArgument));
    /// assert_eq!(from_nsecs(1, 1_999_999_999), Err(Error::DoesNotExist));
    /// ```
    #[inline]
    pub const fn from_num_seconds_from_midnight(secs: u32, nano: u32) -> Result<NaiveTime, Error> {
        if secs >= 86_400 || nano >= 2_000_000_000 {
            return Err(Error::InvalidArgument);
        } else if nano >= 1_000_000_000 && secs % 60 != 59 {
            return Err(Error::DoesNotExist);
        }
        Ok(NaiveTime { secs, frac: nano })
    }

    /// Parses a string with the specified format string and returns a new `NaiveTime`.
    /// See the [`format::strftime` module](crate::format::strftime)
    /// on the supported escape sequences.
    ///
    /// # Example
    ///
    /// ```
    /// use chrono::NaiveTime;
    ///
    /// let parse_from_str = NaiveTime::parse_from_str;
    ///
    /// assert_eq!(parse_from_str("23:56:04", "%H:%M:%S"), Ok(NaiveTime::from_hms(23, 56, 4).unwrap()));
    /// assert_eq!(
    ///     parse_from_str("pm012345.6789", "%p%I%M%S%.f"),
    ///     Ok(NaiveTime::from_hms_micro(13, 23, 45, 678_900).unwrap())
    /// );
    /// ```
    ///
    /// Date and offset is ignored for the purpose of parsing.
    ///
    /// ```
    /// # use chrono::NaiveTime;
    /// # let parse_from_str = NaiveTime::parse_from_str;
    /// assert_eq!(
    ///     parse_from_str("2014-5-17T12:34:56+09:30", "%Y-%m-%dT%H:%M:%S%z"),
    ///     Ok(NaiveTime::from_hms(12, 34, 56).unwrap())
    /// );
    /// ```
    ///
    /// [Leap seconds](#leap-second-handling) are correctly handled by
    /// treating any time of the form `hh:mm:60` as a leap second.
    /// (This equally applies to the formatting, so the round trip is possible.)
    ///
    /// ```
    /// # use chrono::NaiveTime;
    /// # let parse_from_str = NaiveTime::parse_from_str;
    /// assert_eq!(
    ///     parse_from_str("08:59:60.123", "%H:%M:%S%.f"),
    ///     Ok(NaiveTime::from_hms_milli(8, 59, 59, 1_123).unwrap())
    /// );
    /// ```
    ///
    /// Missing seconds are assumed to be zero,
    /// but out-of-bound times or insufficient fields are errors otherwise.
    ///
    /// ```
    /// # use chrono::NaiveTime;
    /// # let parse_from_str = NaiveTime::parse_from_str;
    /// assert_eq!(parse_from_str("7:15", "%H:%M"), Ok(NaiveTime::from_hms(7, 15, 0).unwrap()));
    ///
    /// assert!(parse_from_str("04m33s", "%Mm%Ss").is_err());
    /// assert!(parse_from_str("12", "%H").is_err());
    /// assert!(parse_from_str("17:60", "%H:%M").is_err());
    /// assert!(parse_from_str("24:00:00", "%H:%M:%S").is_err());
    /// ```
    ///
    /// All parsed fields should be consistent to each other, otherwise it's an error.
    /// Here `%H` is for 24-hour clocks, unlike `%I`,
    /// and thus can be independently determined without AM/PM.
    ///
    /// ```
    /// # use chrono::NaiveTime;
    /// # let parse_from_str = NaiveTime::parse_from_str;
    /// assert!(parse_from_str("13:07 AM", "%H:%M %p").is_err());
    /// ```
    pub fn parse_from_str(s: &str, fmt: &str) -> ParseResult<NaiveTime> {
        let mut parsed = Parsed::new();
        parse(&mut parsed, s, StrftimeItems::new(fmt))?;
        parsed.to_naive_time()
    }

    /// Parses a string from a user-specified format into a new `NaiveTime` value, and a slice with
    /// the remaining portion of the string.
    /// See the [`format::strftime` module](crate::format::strftime)
    /// on the supported escape sequences.
    ///
    /// Similar to [`parse_from_str`](#method.parse_from_str).
    ///
    /// # Example
    ///
    /// ```rust
    /// # use chrono::{NaiveTime};
    /// let (time, remainder) =
    ///     NaiveTime::parse_and_remainder("3h4m33s trailing text", "%-Hh%-Mm%-Ss").unwrap();
    /// assert_eq!(time, NaiveTime::from_hms(3, 4, 33).unwrap());
    /// assert_eq!(remainder, " trailing text");
    /// ```
    pub fn parse_and_remainder<'a>(s: &'a str, fmt: &str) -> ParseResult<(NaiveTime, &'a str)> {
        let mut parsed = Parsed::new();
        let remainder = parse_and_remainder(&mut parsed, s, StrftimeItems::new(fmt))?;
        parsed.to_naive_time().map(|t| (t, remainder))
    }

    /// Adds given `TimeDelta` to the current time, and also returns the number of *seconds*
    /// in the integral number of days ignored from the addition.
    ///
    /// # Example
    ///
    /// ```
    /// use chrono::{NaiveTime, TimeDelta};
    ///
    /// let from_hms = |h, m, s| NaiveTime::from_hms(h, m, s).unwrap();
    ///
    /// assert_eq!(
    ///     from_hms(3, 4, 5).overflowing_add_signed(TimeDelta::try_hours(11).unwrap()),
    ///     (from_hms(14, 4, 5), 0)
    /// );
    /// assert_eq!(
    ///     from_hms(3, 4, 5).overflowing_add_signed(TimeDelta::try_hours(23).unwrap()),
    ///     (from_hms(2, 4, 5), 86_400)
    /// );
    /// assert_eq!(
    ///     from_hms(3, 4, 5).overflowing_add_signed(TimeDelta::try_hours(-7).unwrap()),
    ///     (from_hms(20, 4, 5), -86_400)
    /// );
    /// ```
    #[must_use]
    pub const fn overflowing_add_signed(&self, rhs: TimeDelta) -> (NaiveTime, i64) {
        let mut secs = self.secs as i64;
        let mut frac = self.frac as i32;
        let secs_to_add = rhs.num_seconds();
        let frac_to_add = rhs.subsec_nanos();

        // Check if `self` is a leap second and adding `rhs` would escape that leap second.
        // If that is the case, update `frac` and `secs` to involve no leap second.
        // If it stays within the leap second or the second before, and only adds a fractional
        // second, just do that and return (this way the rest of the code can ignore leap seconds).
        if frac >= 1_000_000_000 {
            // check below is adjusted to not overflow an i32: `frac + frac_to_add >= 2_000_000_000`
            if secs_to_add > 0 || (frac_to_add > 0 && frac >= 2_000_000_000 - frac_to_add) {
                frac -= 1_000_000_000;
            } else if secs_to_add < 0 {
                frac -= 1_000_000_000;
                secs += 1;
            } else {
                return (NaiveTime { secs: self.secs, frac: (frac + frac_to_add) as u32 }, 0);
            }
        }

        let mut secs = secs + secs_to_add;
        frac += frac_to_add;

        if frac < 0 {
            frac += 1_000_000_000;
            secs -= 1;
        } else if frac >= 1_000_000_000 {
            frac -= 1_000_000_000;
            secs += 1;
        }

        let secs_in_day = secs.rem_euclid(86_400);
        let remaining = secs - secs_in_day;
        (NaiveTime { secs: secs_in_day as u32, frac: frac as u32 }, remaining)
    }

    /// Subtracts given `TimeDelta` from the current time, and also returns the number of *seconds*
    /// in the integral number of days ignored from the subtraction.
    ///
    /// # Example
    ///
    /// ```
    /// use chrono::{NaiveTime, TimeDelta};
    ///
    /// let from_hms = |h, m, s| NaiveTime::from_hms(h, m, s).unwrap();
    ///
    /// assert_eq!(
    ///     from_hms(3, 4, 5).overflowing_sub_signed(TimeDelta::try_hours(2).unwrap()),
    ///     (from_hms(1, 4, 5), 0)
    /// );
    /// assert_eq!(
    ///     from_hms(3, 4, 5).overflowing_sub_signed(TimeDelta::try_hours(17).unwrap()),
    ///     (from_hms(10, 4, 5), 86_400)
    /// );
    /// assert_eq!(
    ///     from_hms(3, 4, 5).overflowing_sub_signed(TimeDelta::try_hours(-22).unwrap()),
    ///     (from_hms(1, 4, 5), -86_400)
    /// );
    /// ```
    #[inline]
    #[must_use]
    pub const fn overflowing_sub_signed(&self, rhs: TimeDelta) -> (NaiveTime, i64) {
        let (time, rhs) = self.overflowing_add_signed(rhs.neg());
        (time, -rhs) // safe to negate, rhs is within +/- (2^63 / 1000)
    }

    /// Subtracts another `NaiveTime` from the current time.
    /// Returns a `TimeDelta` within +/- 1 day.
    /// This does not overflow or underflow at all.
    ///
    /// As a part of Chrono's [leap second handling](#leap-second-handling),
    /// the subtraction assumes that **there is no leap second ever**,
    /// except when any of the `NaiveTime`s themselves represents a leap second
    /// in which case the assumption becomes that
    /// **there are exactly one (or two) leap second(s) ever**.
    ///
    /// # Example
    ///
    /// ```
    /// use chrono::{NaiveTime, TimeDelta};
    ///
    /// let from_hmsm = |h, m, s, milli| NaiveTime::from_hms_milli(h, m, s, milli).unwrap();
    /// let since = NaiveTime::signed_duration_since;
    ///
    /// assert_eq!(since(from_hmsm(3, 5, 7, 900), from_hmsm(3, 5, 7, 900)), TimeDelta::zero());
    /// assert_eq!(
    ///     since(from_hmsm(3, 5, 7, 900), from_hmsm(3, 5, 7, 875)),
    ///     TimeDelta::try_milliseconds(25).unwrap()
    /// );
    /// assert_eq!(
    ///     since(from_hmsm(3, 5, 7, 900), from_hmsm(3, 5, 6, 925)),
    ///     TimeDelta::try_milliseconds(975).unwrap()
    /// );
    /// assert_eq!(
    ///     since(from_hmsm(3, 5, 7, 900), from_hmsm(3, 5, 0, 900)),
    ///     TimeDelta::try_seconds(7).unwrap()
    /// );
    /// assert_eq!(
    ///     since(from_hmsm(3, 5, 7, 900), from_hmsm(3, 0, 7, 900)),
    ///     TimeDelta::try_seconds(5 * 60).unwrap()
    /// );
    /// assert_eq!(
    ///     since(from_hmsm(3, 5, 7, 900), from_hmsm(0, 5, 7, 900)),
    ///     TimeDelta::try_seconds(3 * 3600).unwrap()
    /// );
    /// assert_eq!(
    ///     since(from_hmsm(3, 5, 7, 900), from_hmsm(4, 5, 7, 900)),
    ///     TimeDelta::try_seconds(-3600).unwrap()
    /// );
    /// assert_eq!(
    ///     since(from_hmsm(3, 5, 7, 900), from_hmsm(2, 4, 6, 800)),
    ///     TimeDelta::try_seconds(3600 + 60 + 1).unwrap() + TimeDelta::try_milliseconds(100).unwrap()
    /// );
    /// ```
    ///
    /// Leap seconds are handled, but the subtraction assumes that
    /// there were no other leap seconds happened.
    ///
    /// ```
    /// # use chrono::{TimeDelta, NaiveTime};
    /// # let from_hmsm = |h, m, s, milli| { NaiveTime::from_hms_milli(h, m, s, milli).unwrap() };
    /// # let since = NaiveTime::signed_duration_since;
    /// assert_eq!(since(from_hmsm(3, 0, 59, 1_000), from_hmsm(3, 0, 59, 0)),
    ///            TimeDelta::try_seconds(1).unwrap());
    /// assert_eq!(since(from_hmsm(3, 0, 59, 1_500), from_hmsm(3, 0, 59, 0)),
    ///            TimeDelta::try_milliseconds(1500).unwrap());
    /// assert_eq!(since(from_hmsm(3, 0, 59, 1_000), from_hmsm(3, 0, 0, 0)),
    ///            TimeDelta::try_seconds(60).unwrap());
    /// assert_eq!(since(from_hmsm(3, 0, 0, 0), from_hmsm(2, 59, 59, 1_000)),
    ///            TimeDelta::try_seconds(1).unwrap());
    /// assert_eq!(since(from_hmsm(3, 0, 59, 1_000), from_hmsm(2, 59, 59, 1_000)),
    ///            TimeDelta::try_seconds(61).unwrap());
    /// ```
    #[must_use]
    pub const fn signed_duration_since(self, rhs: NaiveTime) -> TimeDelta {
        //     |    |    :leap|    |    |    |    |    |    |    :leap|    |
        //     |    |    :    |    |    |    |    |    |    |    :    |    |
        // ----+----+-----*---+----+----+----+----+----+----+-------*-+----+----
        //          |   `rhs` |                             |    `self`
        //          |======================================>|       |
        //          |     |  `self.secs - rhs.secs`         |`self.frac`
        //          |====>|   |                             |======>|
        //      `rhs.frac`|========================================>|
        //          |     |   |        `self - rhs`         |       |

        let mut secs = self.secs as i64 - rhs.secs as i64;
        let frac = self.frac as i64 - rhs.frac as i64;

        // `secs` may contain a leap second yet to be counted
        if self.secs > rhs.secs && rhs.frac >= 1_000_000_000 {
            secs += 1;
        } else if self.secs < rhs.secs && self.frac >= 1_000_000_000 {
            secs -= 1;
        }

        let secs_from_frac = frac.div_euclid(1_000_000_000);
        let frac = frac.rem_euclid(1_000_000_000) as u32;

        expect!(TimeDelta::new(secs + secs_from_frac, frac), "must be in range")
    }

    /// Adds given `FixedOffset` to the current time, and returns the number of days that should be
    /// added to a date as a result of the offset (either `-1`, `0`, or `1` because the offset is
    /// always less than 24h).
    ///
    /// This method is similar to [`overflowing_add_signed`](#method.overflowing_add_signed), but
    /// preserves leap seconds.
    pub(super) const fn overflowing_add_offset(&self, offset: FixedOffset) -> (NaiveTime, i32) {
        let secs = self.secs as i32 + offset.local_minus_utc();
        let days = secs.div_euclid(86_400);
        let secs = secs.rem_euclid(86_400);
        (NaiveTime { secs: secs as u32, frac: self.frac }, days)
    }

    /// Subtracts given `FixedOffset` from the current time, and returns the number of days that
    /// should be added to a date as a result of the offset (either `-1`, `0`, or `1` because the
    /// offset is always less than 24h).
    ///
    /// This method is similar to [`overflowing_sub_signed`](#method.overflowing_sub_signed), but
    /// preserves leap seconds.
    pub(super) const fn overflowing_sub_offset(&self, offset: FixedOffset) -> (NaiveTime, i32) {
        let secs = self.secs as i32 - offset.local_minus_utc();
        let days = secs.div_euclid(86_400);
        let secs = secs.rem_euclid(86_400);
        (NaiveTime { secs: secs as u32, frac: self.frac }, days)
    }

    /// Formats the time with the specified formatting items.
    /// Otherwise it is the same as the ordinary [`format`](#method.format) method.
    ///
    /// The `Iterator` of items should be `Clone`able,
    /// since the resulting `DelayedFormat` value may be formatted multiple times.
    ///
    /// # Example
    ///
    /// ```
    /// use chrono::format::strftime::StrftimeItems;
    /// use chrono::NaiveTime;
    ///
    /// let fmt = StrftimeItems::new("%H:%M:%S");
    /// let t = NaiveTime::from_hms(23, 56, 4).unwrap();
    /// assert_eq!(t.format_with_items(fmt.clone()).to_string(), "23:56:04");
    /// assert_eq!(t.format("%H:%M:%S").to_string(), "23:56:04");
    /// ```
    ///
    /// The resulting `DelayedFormat` can be formatted directly via the `Display` trait.
    ///
    /// ```
    /// # use chrono::NaiveTime;
    /// # use chrono::format::strftime::StrftimeItems;
    /// # let fmt = StrftimeItems::new("%H:%M:%S").clone();
    /// # let t = NaiveTime::from_hms(23, 56, 4).unwrap();
    /// assert_eq!(format!("{}", t.format_with_items(fmt)), "23:56:04");
    /// ```
    #[cfg(feature = "alloc")]
    #[inline]
    #[must_use]
    pub fn format_with_items<'a, I, B>(&self, items: I) -> DelayedFormat<I>
    where
        I: Iterator<Item = B> + Clone,
        B: Borrow<Item<'a>>,
    {
        DelayedFormat::new(None, Some(*self), items)
    }

    /// Formats the time with the specified format string.
    /// See the [`format::strftime` module](crate::format::strftime)
    /// on the supported escape sequences.
    ///
    /// This returns a `DelayedFormat`,
    /// which gets converted to a string only when actual formatting happens.
    /// You may use the `to_string` method to get a `String`,
    /// or just feed it into `print!` and other formatting macros.
    /// (In this way it avoids the redundant memory allocation.)
    ///
    /// A wrong format string does *not* issue an error immediately.
    /// Rather, converting or formatting the `DelayedFormat` fails.
    /// You are recommended to immediately use `DelayedFormat` for this reason.
    ///
    /// # Example
    ///
    /// ```
    /// use chrono::NaiveTime;
    ///
    /// let t = NaiveTime::from_hms_nano(23, 56, 4, 12_345_678).unwrap();
    /// assert_eq!(t.format("%H:%M:%S").to_string(), "23:56:04");
    /// assert_eq!(t.format("%H:%M:%S%.6f").to_string(), "23:56:04.012345");
    /// assert_eq!(t.format("%-I:%M %p").to_string(), "11:56 PM");
    /// ```
    ///
    /// The resulting `DelayedFormat` can be formatted directly via the `Display` trait.
    ///
    /// ```
    /// # use chrono::NaiveTime;
    /// # let t = NaiveTime::from_hms_nano(23, 56, 4, 12_345_678).unwrap();
    /// assert_eq!(format!("{}", t.format("%H:%M:%S")), "23:56:04");
    /// assert_eq!(format!("{}", t.format("%H:%M:%S%.6f")), "23:56:04.012345");
    /// assert_eq!(format!("{}", t.format("%-I:%M %p")), "11:56 PM");
    /// ```
    #[cfg(feature = "alloc")]
    #[inline]
    #[must_use]
    pub fn format<'a>(&self, fmt: &'a str) -> DelayedFormat<StrftimeItems<'a>> {
        self.format_with_items(StrftimeItems::new(fmt))
    }

    /// Returns a triple of the hour, minute and second numbers.
    pub(crate) fn hms(&self) -> (u32, u32, u32) {
        let sec = self.secs % 60;
        let mins = self.secs / 60;
        let min = mins % 60;
        let hour = mins / 60;
        (hour, min, sec)
    }

    /// Returns the number of non-leap seconds past the last midnight.
    // This duplicates `Timelike::num_seconds_from_midnight()`, because trait methods can't be const
    // yet.
    #[inline]
    pub(crate) const fn num_seconds_from_midnight(&self) -> u32 {
        self.secs
    }

    /// Returns the number of nanoseconds since the whole non-leap second.
    // This duplicates `Timelike::nanosecond()`, because trait methods can't be const yet.
    #[inline]
    pub(crate) const fn nanosecond(&self) -> u32 {
        self.frac
    }

    /// The earliest possible `NaiveTime`
    pub const MIN: Self = Self { secs: 0, frac: 0 };
    pub(super) const MAX: Self = Self { secs: 23 * 3600 + 59 * 60 + 59, frac: 999_999_999 };
}

impl Timelike for NaiveTime {
    /// Returns the hour number from 0 to 23.
    ///
    /// # Example
    ///
    /// ```
    /// use chrono::{NaiveTime, Timelike};
    ///
    /// assert_eq!(NaiveTime::from_hms(0, 0, 0).unwrap().hour(), 0);
    /// assert_eq!(NaiveTime::from_hms_nano(23, 56, 4, 12_345_678).unwrap().hour(), 23);
    /// ```
    #[inline]
    fn hour(&self) -> u32 {
        self.hms().0
    }

    /// Returns the minute number from 0 to 59.
    ///
    /// # Example
    ///
    /// ```
    /// use chrono::{NaiveTime, Timelike};
    ///
    /// assert_eq!(NaiveTime::from_hms(0, 0, 0).unwrap().minute(), 0);
    /// assert_eq!(NaiveTime::from_hms_nano(23, 56, 4, 12_345_678).unwrap().minute(), 56);
    /// ```
    #[inline]
    fn minute(&self) -> u32 {
        self.hms().1
    }

    /// Returns the second number from 0 to 59.
    ///
    /// # Example
    ///
    /// ```
    /// use chrono::{NaiveTime, Timelike};
    ///
    /// assert_eq!(NaiveTime::from_hms(0, 0, 0).unwrap().second(), 0);
    /// assert_eq!(NaiveTime::from_hms_nano(23, 56, 4, 12_345_678).unwrap().second(), 4);
    /// ```
    ///
    /// This method never returns 60 even when it is a leap second.
    /// ([Why?](#leap-second-handling))
    /// Use the proper [formatting method](#method.format) to get a human-readable representation.
    ///
    #[cfg_attr(not(feature = "std"), doc = "```ignore")]
    #[cfg_attr(feature = "std", doc = "```")]
    /// # use chrono::{NaiveTime, Timelike};
    /// let leap = NaiveTime::from_hms_milli(23, 59, 59, 1_000).unwrap();
    /// assert_eq!(leap.second(), 59);
    /// assert_eq!(leap.format("%H:%M:%S").to_string(), "23:59:60");
    /// ```
    #[inline]
    fn second(&self) -> u32 {
        self.hms().2
    }

    /// Returns the number of nanoseconds since the whole non-leap second.
    /// The range from 1,000,000,000 to 1,999,999,999 represents
    /// the [leap second](#leap-second-handling).
    ///
    /// # Example
    ///
    /// ```
    /// use chrono::{NaiveTime, Timelike};
    ///
    /// assert_eq!(NaiveTime::from_hms(0, 0, 0).unwrap().nanosecond(), 0);
    /// assert_eq!(NaiveTime::from_hms_nano(23, 56, 4, 12_345_678).unwrap().nanosecond(), 12_345_678);
    /// ```
    ///
    /// Leap seconds may have seemingly out-of-range return values.
    /// You can reduce the range with `time.nanosecond() % 1_000_000_000`, or
    /// use the proper [formatting method](#method.format) to get a human-readable representation.
    ///
    #[cfg_attr(not(feature = "std"), doc = "```ignore")]
    #[cfg_attr(feature = "std", doc = "```")]
    /// # use chrono::{NaiveTime, Timelike};
    /// let leap = NaiveTime::from_hms_milli(23, 59, 59, 1_000).unwrap();
    /// assert_eq!(leap.nanosecond(), 1_000_000_000);
    /// assert_eq!(leap.format("%H:%M:%S%.9f").to_string(), "23:59:60.000000000");
    /// ```
    #[inline]
    fn nanosecond(&self) -> u32 {
        self.frac
    }

    /// Makes a new `NaiveTime` with the hour number changed.
    ///
    /// # Errors
    ///
    /// Returns `None` if the value for `hour` is invalid.
    ///
    /// # Example
    ///
    /// ```
    /// use chrono::{NaiveTime, Timelike};
    ///
    /// let dt = NaiveTime::from_hms_nano(23, 56, 4, 12_345_678).unwrap();
    /// assert_eq!(dt.with_hour(7), Some(NaiveTime::from_hms_nano(7, 56, 4, 12_345_678).unwrap()));
    /// assert_eq!(dt.with_hour(24), None);
    /// ```
    #[inline]
    fn with_hour(&self, hour: u32) -> Option<NaiveTime> {
        if hour >= 24 {
            return None;
        }
        let secs = hour * 3600 + self.secs % 3600;
        Some(NaiveTime { secs, ..*self })
    }

    /// Makes a new `NaiveTime` with the minute number changed.
    ///
    /// # Errors
    ///
    /// Returns `None` if the value for `minute` is invalid.
    ///
    /// # Example
    ///
    /// ```
    /// use chrono::{NaiveTime, Timelike};
    ///
    /// let dt = NaiveTime::from_hms_nano(23, 56, 4, 12_345_678).unwrap();
    /// assert_eq!(dt.with_minute(45), Some(NaiveTime::from_hms_nano(23, 45, 4, 12_345_678).unwrap()));
    /// assert_eq!(dt.with_minute(60), None);
    /// ```
    #[inline]
    fn with_minute(&self, min: u32) -> Option<NaiveTime> {
        if min >= 60 {
            return None;
        }
        let secs = self.secs / 3600 * 3600 + min * 60 + self.secs % 60;
        Some(NaiveTime { secs, ..*self })
    }

    /// Makes a new `NaiveTime` with the second number changed.
    ///
    /// As with the [`second`](#method.second) method,
    /// the input range is restricted to 0 through 59.
    ///
    /// # Errors
    ///
    /// Returns `None` if the value for `second` is invalid.
    ///
    /// # Example
    ///
    /// ```
    /// use chrono::{NaiveTime, Timelike};
    ///
    /// let dt = NaiveTime::from_hms_nano(23, 56, 4, 12_345_678).unwrap();
    /// assert_eq!(dt.with_second(17), Some(NaiveTime::from_hms_nano(23, 56, 17, 12_345_678).unwrap()));
    /// assert_eq!(dt.with_second(60), None);
    /// ```
    #[inline]
    fn with_second(&self, sec: u32) -> Option<NaiveTime> {
        if sec >= 60 {
            return None;
        }
        let secs = self.secs / 60 * 60 + sec;
        Some(NaiveTime { secs, ..*self })
    }

    /// Makes a new `NaiveTime` with nanoseconds since the whole non-leap second changed.
    ///
    /// As with the [`nanosecond`](#method.nanosecond) method,
    /// the input range can exceed 1,000,000,000 for leap seconds.
    ///
    /// # Errors
    ///
    /// Returns `None` if `nanosecond >= 2,000,000,000`.
    ///
    /// # Example
    ///
    /// ```
    /// use chrono::{NaiveTime, Timelike};
    ///
    /// let dt = NaiveTime::from_hms_nano(23, 56, 4, 12_345_678).unwrap();
    /// assert_eq!(
    ///     dt.with_nanosecond(333_333_333),
    ///     Some(NaiveTime::from_hms_nano(23, 56, 4, 333_333_333).unwrap())
    /// );
    /// assert_eq!(dt.with_nanosecond(2_000_000_000), None);
    /// ```
    ///
    /// Leap seconds can theoretically follow *any* whole second.
    /// The following would be a proper leap second at the time zone offset of UTC-00:03:57
    /// (there are several historical examples comparable to this "non-sense" offset),
    /// and therefore is allowed.
    ///
    /// ```
    /// # use chrono::{NaiveTime, Timelike};
    /// let dt = NaiveTime::from_hms_nano(23, 56, 4, 12_345_678).unwrap();
    /// let strange_leap_second = dt.with_nanosecond(1_333_333_333).unwrap();
    /// assert_eq!(strange_leap_second.nanosecond(), 1_333_333_333);
    /// ```
    #[inline]
    fn with_nanosecond(&self, nano: u32) -> Option<NaiveTime> {
        if nano >= 2_000_000_000 {
            return None;
        }
        Some(NaiveTime { frac: nano, ..*self })
    }

    /// Returns the number of non-leap seconds past the last midnight.
    ///
    /// # Example
    ///
    /// ```
    /// use chrono::{NaiveTime, Timelike};
    ///
    /// assert_eq!(NaiveTime::from_hms(1, 2, 3).unwrap().num_seconds_from_midnight(), 3723);
    /// assert_eq!(
    ///     NaiveTime::from_hms_nano(23, 56, 4, 12_345_678).unwrap().num_seconds_from_midnight(),
    ///     86164
    /// );
    /// assert_eq!(
    ///     NaiveTime::from_hms_milli(23, 59, 59, 1_000).unwrap().num_seconds_from_midnight(),
    ///     86399
    /// );
    /// ```
    #[inline]
    fn num_seconds_from_midnight(&self) -> u32 {
        self.secs // do not repeat the calculation!
    }
}

/// Add `TimeDelta` to `NaiveTime`.
///
/// This wraps around and never overflows or underflows.
/// In particular the addition ignores integral number of days.
///
/// As a part of Chrono's [leap second handling], the addition assumes that **there is no leap
/// second ever**, except when the `NaiveTime` itself represents a leap second in which case the
/// assumption becomes that **there is exactly a single leap second ever**.
///
/// # Example
///
/// ```
/// use chrono::{NaiveTime, TimeDelta};
///
/// let from_hmsm = |h, m, s, milli| NaiveTime::from_hms_milli(h, m, s, milli).unwrap();
///
/// assert_eq!(from_hmsm(3, 5, 7, 0) + TimeDelta::zero(), from_hmsm(3, 5, 7, 0));
/// assert_eq!(from_hmsm(3, 5, 7, 0) + TimeDelta::try_seconds(1).unwrap(), from_hmsm(3, 5, 8, 0));
/// assert_eq!(from_hmsm(3, 5, 7, 0) + TimeDelta::try_seconds(-1).unwrap(), from_hmsm(3, 5, 6, 0));
/// assert_eq!(
///     from_hmsm(3, 5, 7, 0) + TimeDelta::try_seconds(60 + 4).unwrap(),
///     from_hmsm(3, 6, 11, 0)
/// );
/// assert_eq!(
///     from_hmsm(3, 5, 7, 0) + TimeDelta::try_seconds(7 * 60 * 60 - 6 * 60).unwrap(),
///     from_hmsm(9, 59, 7, 0)
/// );
/// assert_eq!(
///     from_hmsm(3, 5, 7, 0) + TimeDelta::try_milliseconds(80).unwrap(),
///     from_hmsm(3, 5, 7, 80)
/// );
/// assert_eq!(
///     from_hmsm(3, 5, 7, 950) + TimeDelta::try_milliseconds(280).unwrap(),
///     from_hmsm(3, 5, 8, 230)
/// );
/// assert_eq!(
///     from_hmsm(3, 5, 7, 950) + TimeDelta::try_milliseconds(-980).unwrap(),
///     from_hmsm(3, 5, 6, 970)
/// );
/// ```
///
/// The addition wraps around.
///
/// ```
/// # use chrono::{TimeDelta, NaiveTime};
<<<<<<< HEAD
/// # let from_hmsm = |h, m, s, milli| { NaiveTime::from_hms_milli(h, m, s, milli).unwrap() };
/// assert_eq!(from_hmsm(3, 5, 7, 0) + TimeDelta::seconds(22*60*60), from_hmsm(1, 5, 7, 0));
/// assert_eq!(from_hmsm(3, 5, 7, 0) + TimeDelta::seconds(-8*60*60), from_hmsm(19, 5, 7, 0));
/// assert_eq!(from_hmsm(3, 5, 7, 0) + TimeDelta::days(800),         from_hmsm(3, 5, 7, 0));
=======
/// # let from_hmsm = |h, m, s, milli| { NaiveTime::from_hms_milli_opt(h, m, s, milli).unwrap() };
/// assert_eq!(from_hmsm(3, 5, 7, 0) + TimeDelta::try_seconds(22*60*60).unwrap(), from_hmsm(1, 5, 7, 0));
/// assert_eq!(from_hmsm(3, 5, 7, 0) + TimeDelta::try_seconds(-8*60*60).unwrap(), from_hmsm(19, 5, 7, 0));
/// assert_eq!(from_hmsm(3, 5, 7, 0) + TimeDelta::try_days(800).unwrap(), from_hmsm(3, 5, 7, 0));
>>>>>>> 2d2f1a96
/// ```
///
/// Leap seconds are handled, but the addition assumes that it is the only leap second happened.
///
/// ```
/// # use chrono::{TimeDelta, NaiveTime};
/// # let from_hmsm = |h, m, s, milli| { NaiveTime::from_hms_milli(h, m, s, milli).unwrap() };
/// let leap = from_hmsm(3, 5, 59, 1_300);
/// assert_eq!(leap + TimeDelta::zero(), from_hmsm(3, 5, 59, 1_300));
/// assert_eq!(leap + TimeDelta::try_milliseconds(-500).unwrap(), from_hmsm(3, 5, 59, 800));
/// assert_eq!(leap + TimeDelta::try_milliseconds(500).unwrap(), from_hmsm(3, 5, 59, 1_800));
/// assert_eq!(leap + TimeDelta::try_milliseconds(800).unwrap(), from_hmsm(3, 6, 0, 100));
/// assert_eq!(leap + TimeDelta::try_seconds(10).unwrap(), from_hmsm(3, 6, 9, 300));
/// assert_eq!(leap + TimeDelta::try_seconds(-10).unwrap(), from_hmsm(3, 5, 50, 300));
/// assert_eq!(leap + TimeDelta::try_days(1).unwrap(), from_hmsm(3, 5, 59, 300));
/// ```
///
/// [leap second handling]: crate::NaiveTime#leap-second-handling
impl Add<TimeDelta> for NaiveTime {
    type Output = NaiveTime;

    #[inline]
    fn add(self, rhs: TimeDelta) -> NaiveTime {
        self.overflowing_add_signed(rhs).0
    }
}

/// Add-assign `TimeDelta` to `NaiveTime`.
///
/// This wraps around and never overflows or underflows.
/// In particular the addition ignores integral number of days.
impl AddAssign<TimeDelta> for NaiveTime {
    #[inline]
    fn add_assign(&mut self, rhs: TimeDelta) {
        *self = self.add(rhs);
    }
}

/// Add `std::time::Duration` to `NaiveTime`.
///
/// This wraps around and never overflows or underflows.
/// In particular the addition ignores integral number of days.
impl Add<Duration> for NaiveTime {
    type Output = NaiveTime;

    #[inline]
    fn add(self, rhs: Duration) -> NaiveTime {
        // We don't care about values beyond `24 * 60 * 60`, so we can take a modulus and avoid
        // overflow during the conversion to `TimeDelta`.
        // But we limit to double that just in case `self` is a leap-second.
        let secs = rhs.as_secs() % (2 * 24 * 60 * 60);
        let d = TimeDelta::new(secs as i64, rhs.subsec_nanos()).unwrap();
        self.overflowing_add_signed(d).0
    }
}

/// Add-assign `std::time::Duration` to `NaiveTime`.
///
/// This wraps around and never overflows or underflows.
/// In particular the addition ignores integral number of days.
impl AddAssign<Duration> for NaiveTime {
    #[inline]
    fn add_assign(&mut self, rhs: Duration) {
        *self = *self + rhs;
    }
}

/// Add `FixedOffset` to `NaiveTime`.
///
/// This wraps around and never overflows or underflows.
/// In particular the addition ignores integral number of days.
impl Add<FixedOffset> for NaiveTime {
    type Output = NaiveTime;

    #[inline]
    fn add(self, rhs: FixedOffset) -> NaiveTime {
        self.overflowing_add_offset(rhs).0
    }
}

/// Subtract `TimeDelta` from `NaiveTime`.
///
/// This wraps around and never overflows or underflows.
/// In particular the subtraction ignores integral number of days.
/// This is the same as addition with a negated `TimeDelta`.
///
/// As a part of Chrono's [leap second handling], the subtraction assumes that **there is no leap
/// second ever**, except when the `NaiveTime` itself represents a leap second in which case the
/// assumption becomes that **there is exactly a single leap second ever**.
///
/// # Example
///
/// ```
/// use chrono::{NaiveTime, TimeDelta};
///
/// let from_hmsm = |h, m, s, milli| NaiveTime::from_hms_milli(h, m, s, milli).unwrap();
///
/// assert_eq!(from_hmsm(3, 5, 7, 0) - TimeDelta::zero(), from_hmsm(3, 5, 7, 0));
/// assert_eq!(from_hmsm(3, 5, 7, 0) - TimeDelta::try_seconds(1).unwrap(), from_hmsm(3, 5, 6, 0));
/// assert_eq!(
///     from_hmsm(3, 5, 7, 0) - TimeDelta::try_seconds(60 + 5).unwrap(),
///     from_hmsm(3, 4, 2, 0)
/// );
/// assert_eq!(
///     from_hmsm(3, 5, 7, 0) - TimeDelta::try_seconds(2 * 60 * 60 + 6 * 60).unwrap(),
///     from_hmsm(0, 59, 7, 0)
/// );
/// assert_eq!(
///     from_hmsm(3, 5, 7, 0) - TimeDelta::try_milliseconds(80).unwrap(),
///     from_hmsm(3, 5, 6, 920)
/// );
/// assert_eq!(
///     from_hmsm(3, 5, 7, 950) - TimeDelta::try_milliseconds(280).unwrap(),
///     from_hmsm(3, 5, 7, 670)
/// );
/// ```
///
/// The subtraction wraps around.
///
/// ```
/// # use chrono::{TimeDelta, NaiveTime};
<<<<<<< HEAD
/// # let from_hmsm = |h, m, s, milli| { NaiveTime::from_hms_milli(h, m, s, milli).unwrap() };
/// assert_eq!(from_hmsm(3, 5, 7, 0) - TimeDelta::seconds(8*60*60), from_hmsm(19, 5, 7, 0));
/// assert_eq!(from_hmsm(3, 5, 7, 0) - TimeDelta::days(800),        from_hmsm(3, 5, 7, 0));
=======
/// # let from_hmsm = |h, m, s, milli| { NaiveTime::from_hms_milli_opt(h, m, s, milli).unwrap() };
/// assert_eq!(from_hmsm(3, 5, 7, 0) - TimeDelta::try_seconds(8*60*60).unwrap(), from_hmsm(19, 5, 7, 0));
/// assert_eq!(from_hmsm(3, 5, 7, 0) - TimeDelta::try_days(800).unwrap(), from_hmsm(3, 5, 7, 0));
>>>>>>> 2d2f1a96
/// ```
///
/// Leap seconds are handled, but the subtraction assumes that it is the only leap second happened.
///
/// ```
/// # use chrono::{TimeDelta, NaiveTime};
/// # let from_hmsm = |h, m, s, milli| { NaiveTime::from_hms_milli(h, m, s, milli).unwrap() };
/// let leap = from_hmsm(3, 5, 59, 1_300);
/// assert_eq!(leap - TimeDelta::zero(), from_hmsm(3, 5, 59, 1_300));
/// assert_eq!(leap - TimeDelta::try_milliseconds(200).unwrap(), from_hmsm(3, 5, 59, 1_100));
/// assert_eq!(leap - TimeDelta::try_milliseconds(500).unwrap(), from_hmsm(3, 5, 59, 800));
/// assert_eq!(leap - TimeDelta::try_seconds(60).unwrap(), from_hmsm(3, 5, 0, 300));
/// assert_eq!(leap - TimeDelta::try_days(1).unwrap(), from_hmsm(3, 6, 0, 300));
/// ```
///
/// [leap second handling]: crate::NaiveTime#leap-second-handling
impl Sub<TimeDelta> for NaiveTime {
    type Output = NaiveTime;

    #[inline]
    fn sub(self, rhs: TimeDelta) -> NaiveTime {
        self.overflowing_sub_signed(rhs).0
    }
}

/// Subtract-assign `TimeDelta` from `NaiveTime`.
///
/// This wraps around and never overflows or underflows.
/// In particular the subtraction ignores integral number of days.
impl SubAssign<TimeDelta> for NaiveTime {
    #[inline]
    fn sub_assign(&mut self, rhs: TimeDelta) {
        *self = self.sub(rhs);
    }
}

/// Subtract `std::time::Duration` from `NaiveTime`.
///
/// This wraps around and never overflows or underflows.
/// In particular the subtraction ignores integral number of days.
impl Sub<Duration> for NaiveTime {
    type Output = NaiveTime;

    #[inline]
    fn sub(self, rhs: Duration) -> NaiveTime {
        // We don't care about values beyond `24 * 60 * 60`, so we can take a modulus and avoid
        // overflow during the conversion to `TimeDelta`.
        // But we limit to double that just in case `self` is a leap-second.
        let secs = rhs.as_secs() % (2 * 24 * 60 * 60);
        let d = TimeDelta::new(secs as i64, rhs.subsec_nanos()).unwrap();
        self.overflowing_sub_signed(d).0
    }
}

/// Subtract-assign `std::time::Duration` from `NaiveTime`.
///
/// This wraps around and never overflows or underflows.
/// In particular the subtraction ignores integral number of days.
impl SubAssign<Duration> for NaiveTime {
    #[inline]
    fn sub_assign(&mut self, rhs: Duration) {
        *self = *self - rhs;
    }
}

/// Subtract `FixedOffset` from `NaiveTime`.
///
/// This wraps around and never overflows or underflows.
/// In particular the subtraction ignores integral number of days.
impl Sub<FixedOffset> for NaiveTime {
    type Output = NaiveTime;

    #[inline]
    fn sub(self, rhs: FixedOffset) -> NaiveTime {
        self.overflowing_sub_offset(rhs).0
    }
}

/// Subtracts another `NaiveTime` from the current time.
/// Returns a `TimeDelta` within +/- 1 day.
/// This does not overflow or underflow at all.
///
/// As a part of Chrono's [leap second handling](#leap-second-handling),
/// the subtraction assumes that **there is no leap second ever**,
/// except when any of the `NaiveTime`s themselves represents a leap second
/// in which case the assumption becomes that
/// **there are exactly one (or two) leap second(s) ever**.
///
/// The implementation is a wrapper around
/// [`NaiveTime::signed_duration_since`](#method.signed_duration_since).
///
/// # Example
///
/// ```
/// use chrono::{NaiveTime, TimeDelta};
///
/// let from_hmsm = |h, m, s, milli| NaiveTime::from_hms_milli(h, m, s, milli).unwrap();
///
/// assert_eq!(from_hmsm(3, 5, 7, 900) - from_hmsm(3, 5, 7, 900), TimeDelta::zero());
/// assert_eq!(
///     from_hmsm(3, 5, 7, 900) - from_hmsm(3, 5, 7, 875),
///     TimeDelta::try_milliseconds(25).unwrap()
/// );
/// assert_eq!(
///     from_hmsm(3, 5, 7, 900) - from_hmsm(3, 5, 6, 925),
///     TimeDelta::try_milliseconds(975).unwrap()
/// );
/// assert_eq!(
///     from_hmsm(3, 5, 7, 900) - from_hmsm(3, 5, 0, 900),
///     TimeDelta::try_seconds(7).unwrap()
/// );
/// assert_eq!(
///     from_hmsm(3, 5, 7, 900) - from_hmsm(3, 0, 7, 900),
///     TimeDelta::try_seconds(5 * 60).unwrap()
/// );
/// assert_eq!(
///     from_hmsm(3, 5, 7, 900) - from_hmsm(0, 5, 7, 900),
///     TimeDelta::try_seconds(3 * 3600).unwrap()
/// );
/// assert_eq!(
///     from_hmsm(3, 5, 7, 900) - from_hmsm(4, 5, 7, 900),
///     TimeDelta::try_seconds(-3600).unwrap()
/// );
/// assert_eq!(
///     from_hmsm(3, 5, 7, 900) - from_hmsm(2, 4, 6, 800),
///     TimeDelta::try_seconds(3600 + 60 + 1).unwrap() + TimeDelta::try_milliseconds(100).unwrap()
/// );
/// ```
///
/// Leap seconds are handled, but the subtraction assumes that
/// there were no other leap seconds happened.
///
/// ```
/// # use chrono::{TimeDelta, NaiveTime};
<<<<<<< HEAD
/// # let from_hmsm = |h, m, s, milli| { NaiveTime::from_hms_milli(h, m, s, milli).unwrap() };
/// assert_eq!(from_hmsm(3, 0, 59, 1_000) - from_hmsm(3, 0, 59, 0), TimeDelta::seconds(1));
=======
/// # let from_hmsm = |h, m, s, milli| { NaiveTime::from_hms_milli_opt(h, m, s, milli).unwrap() };
/// assert_eq!(from_hmsm(3, 0, 59, 1_000) - from_hmsm(3, 0, 59, 0), TimeDelta::try_seconds(1).unwrap());
>>>>>>> 2d2f1a96
/// assert_eq!(from_hmsm(3, 0, 59, 1_500) - from_hmsm(3, 0, 59, 0),
///            TimeDelta::try_milliseconds(1500).unwrap());
/// assert_eq!(from_hmsm(3, 0, 59, 1_000) - from_hmsm(3, 0, 0, 0), TimeDelta::try_seconds(60).unwrap());
/// assert_eq!(from_hmsm(3, 0, 0, 0) - from_hmsm(2, 59, 59, 1_000), TimeDelta::try_seconds(1).unwrap());
/// assert_eq!(from_hmsm(3, 0, 59, 1_000) - from_hmsm(2, 59, 59, 1_000),
///            TimeDelta::try_seconds(61).unwrap());
/// ```
impl Sub<NaiveTime> for NaiveTime {
    type Output = TimeDelta;

    #[inline]
    fn sub(self, rhs: NaiveTime) -> TimeDelta {
        self.signed_duration_since(rhs)
    }
}

/// The `Debug` output of the naive time `t` is the same as
/// [`t.format("%H:%M:%S%.f")`](crate::format::strftime).
///
/// The string printed can be readily parsed via the `parse` method on `str`.
///
/// It should be noted that, for leap seconds not on the minute boundary,
/// it may print a representation not distinguishable from non-leap seconds.
/// This doesn't matter in practice, since such leap seconds never happened.
/// (By the time of the first leap second on 1972-06-30,
/// every time zone offset around the world has standardized to the 5-minute alignment.)
///
/// # Example
///
/// ```
/// use chrono::NaiveTime;
///
/// assert_eq!(format!("{:?}", NaiveTime::from_hms(23, 56, 4).unwrap()), "23:56:04");
/// assert_eq!(format!("{:?}", NaiveTime::from_hms_milli(23, 56, 4, 12).unwrap()), "23:56:04.012");
/// assert_eq!(
///     format!("{:?}", NaiveTime::from_hms_micro(23, 56, 4, 1234).unwrap()),
///     "23:56:04.001234"
/// );
/// assert_eq!(
///     format!("{:?}", NaiveTime::from_hms_nano(23, 56, 4, 123456).unwrap()),
///     "23:56:04.000123456"
/// );
/// ```
///
/// Leap seconds may also be used.
///
/// ```
/// # use chrono::NaiveTime;
/// assert_eq!(
///     format!("{:?}", NaiveTime::from_hms_milli(6, 59, 59, 1_500).unwrap()),
///     "06:59:60.500"
/// );
/// ```
impl fmt::Debug for NaiveTime {
    fn fmt(&self, f: &mut fmt::Formatter) -> fmt::Result {
        let (hour, min, sec) = self.hms();
        let (sec, nano) = if self.frac >= 1_000_000_000 {
            (sec + 1, self.frac - 1_000_000_000)
        } else {
            (sec, self.frac)
        };

        use core::fmt::Write;
        write_hundreds(f, hour as u8)?;
        f.write_char(':')?;
        write_hundreds(f, min as u8)?;
        f.write_char(':')?;
        write_hundreds(f, sec as u8)?;

        if nano == 0 {
            Ok(())
        } else if nano % 1_000_000 == 0 {
            write!(f, ".{:03}", nano / 1_000_000)
        } else if nano % 1_000 == 0 {
            write!(f, ".{:06}", nano / 1_000)
        } else {
            write!(f, ".{:09}", nano)
        }
    }
}

/// The `Display` output of the naive time `t` is the same as
/// [`t.format("%H:%M:%S%.f")`](crate::format::strftime).
///
/// The string printed can be readily parsed via the `parse` method on `str`.
///
/// It should be noted that, for leap seconds not on the minute boundary,
/// it may print a representation not distinguishable from non-leap seconds.
/// This doesn't matter in practice, since such leap seconds never happened.
/// (By the time of the first leap second on 1972-06-30,
/// every time zone offset around the world has standardized to the 5-minute alignment.)
///
/// # Example
///
/// ```
/// use chrono::NaiveTime;
///
/// assert_eq!(format!("{}", NaiveTime::from_hms(23, 56, 4).unwrap()), "23:56:04");
/// assert_eq!(format!("{}", NaiveTime::from_hms_milli(23, 56, 4, 12).unwrap()), "23:56:04.012");
/// assert_eq!(
///     format!("{}", NaiveTime::from_hms_micro(23, 56, 4, 1234).unwrap()),
///     "23:56:04.001234"
/// );
/// assert_eq!(
///     format!("{}", NaiveTime::from_hms_nano(23, 56, 4, 123456).unwrap()),
///     "23:56:04.000123456"
/// );
/// ```
///
/// Leap seconds may also be used.
///
/// ```
/// # use chrono::NaiveTime;
/// assert_eq!(format!("{}", NaiveTime::from_hms_milli(6, 59, 59, 1_500).unwrap()), "06:59:60.500");
/// ```
impl fmt::Display for NaiveTime {
    fn fmt(&self, f: &mut fmt::Formatter) -> fmt::Result {
        fmt::Debug::fmt(self, f)
    }
}

/// Parsing a `str` into a `NaiveTime` uses the same format,
/// [`%H:%M:%S%.f`](crate::format::strftime), as in `Debug` and `Display`.
///
/// # Example
///
/// ```
/// use chrono::NaiveTime;
///
/// let t = NaiveTime::from_hms(23, 56, 4).unwrap();
/// assert_eq!("23:56:04".parse::<NaiveTime>(), Ok(t));
///
/// let t = NaiveTime::from_hms_nano(23, 56, 4, 12_345_678).unwrap();
/// assert_eq!("23:56:4.012345678".parse::<NaiveTime>(), Ok(t));
///
/// let t = NaiveTime::from_hms_nano(23, 59, 59, 1_234_567_890).unwrap(); // leap second
/// assert_eq!("23:59:60.23456789".parse::<NaiveTime>(), Ok(t));
///
/// // Seconds are optional
/// let t = NaiveTime::from_hms(23, 56, 0).unwrap();
/// assert_eq!("23:56".parse::<NaiveTime>(), Ok(t));
///
/// assert!("foo".parse::<NaiveTime>().is_err());
/// ```
impl str::FromStr for NaiveTime {
    type Err = ParseError;

    fn from_str(s: &str) -> ParseResult<NaiveTime> {
        const HOUR_AND_MINUTE: &[Item<'static>] = &[
            Item::Numeric(Numeric::Hour, Pad::Zero),
            Item::Space(""),
            Item::Literal(":"),
            Item::Numeric(Numeric::Minute, Pad::Zero),
        ];
        const SECOND_AND_NANOS: &[Item<'static>] = &[
            Item::Space(""),
            Item::Literal(":"),
            Item::Numeric(Numeric::Second, Pad::Zero),
            Item::Fixed(Fixed::Nanosecond),
            Item::Space(""),
        ];
        const TRAILING_WHITESPACE: [Item<'static>; 1] = [Item::Space("")];

        let mut parsed = Parsed::new();
        let s = parse_and_remainder(&mut parsed, s, HOUR_AND_MINUTE.iter())?;
        // Seconds are optional, don't fail if parsing them doesn't succeed.
        let s = parse_and_remainder(&mut parsed, s, SECOND_AND_NANOS.iter()).unwrap_or(s);
        parse(&mut parsed, s, TRAILING_WHITESPACE.iter())?;
        parsed.to_naive_time()
    }
}

/// The default value for a NaiveTime is midnight, 00:00:00 exactly.
///
/// # Example
///
/// ```rust
/// use chrono::NaiveTime;
///
/// let default_time = NaiveTime::default();
/// assert_eq!(default_time, NaiveTime::from_hms(0, 0, 0).unwrap());
/// ```
impl Default for NaiveTime {
    fn default() -> Self {
        NaiveTime::from_hms(0, 0, 0).unwrap()
    }
}

#[cfg(all(test, feature = "serde"))]
fn test_encodable_json<F, E>(to_string: F)
where
    F: Fn(&NaiveTime) -> Result<String, E>,
    E: ::std::fmt::Debug,
{
    assert_eq!(
        to_string(&NaiveTime::from_hms(0, 0, 0).unwrap()).ok(),
        Some(r#""00:00:00""#.into())
    );
    assert_eq!(
        to_string(&NaiveTime::from_hms_milli(0, 0, 0, 950).unwrap()).ok(),
        Some(r#""00:00:00.950""#.into())
    );
    assert_eq!(
        to_string(&NaiveTime::from_hms_milli(0, 0, 59, 1_000).unwrap()).ok(),
        Some(r#""00:00:60""#.into())
    );
    assert_eq!(
        to_string(&NaiveTime::from_hms(0, 1, 2).unwrap()).ok(),
        Some(r#""00:01:02""#.into())
    );
    assert_eq!(
        to_string(&NaiveTime::from_hms_nano(3, 5, 7, 98765432).unwrap()).ok(),
        Some(r#""03:05:07.098765432""#.into())
    );
    assert_eq!(
        to_string(&NaiveTime::from_hms(7, 8, 9).unwrap()).ok(),
        Some(r#""07:08:09""#.into())
    );
    assert_eq!(
        to_string(&NaiveTime::from_hms_micro(12, 34, 56, 789).unwrap()).ok(),
        Some(r#""12:34:56.000789""#.into())
    );
    assert_eq!(
        to_string(&NaiveTime::from_hms_nano(23, 59, 59, 1_999_999_999).unwrap()).ok(),
        Some(r#""23:59:60.999999999""#.into())
    );
}

#[cfg(all(test, feature = "serde"))]
fn test_decodable_json<F, E>(from_str: F)
where
    F: Fn(&str) -> Result<NaiveTime, E>,
    E: ::std::fmt::Debug,
{
    assert_eq!(from_str(r#""00:00:00""#).ok(), Some(NaiveTime::from_hms(0, 0, 0).unwrap()));
    assert_eq!(from_str(r#""0:0:0""#).ok(), Some(NaiveTime::from_hms(0, 0, 0).unwrap()));
    assert_eq!(
        from_str(r#""00:00:00.950""#).ok(),
        Some(NaiveTime::from_hms_milli(0, 0, 0, 950).unwrap())
    );
    assert_eq!(
        from_str(r#""0:0:0.95""#).ok(),
        Some(NaiveTime::from_hms_milli(0, 0, 0, 950).unwrap())
    );
    assert_eq!(
        from_str(r#""00:00:60""#).ok(),
        Some(NaiveTime::from_hms_milli(0, 0, 59, 1_000).unwrap())
    );
    assert_eq!(from_str(r#""00:01:02""#).ok(), Some(NaiveTime::from_hms(0, 1, 2).unwrap()));
    assert_eq!(
        from_str(r#""03:05:07.098765432""#).ok(),
        Some(NaiveTime::from_hms_nano(3, 5, 7, 98765432).unwrap())
    );
    assert_eq!(from_str(r#""07:08:09""#).ok(), Some(NaiveTime::from_hms(7, 8, 9).unwrap()));
    assert_eq!(
        from_str(r#""12:34:56.000789""#).ok(),
        Some(NaiveTime::from_hms_micro(12, 34, 56, 789).unwrap())
    );
    assert_eq!(
        from_str(r#""23:59:60.999999999""#).ok(),
        Some(NaiveTime::from_hms_nano(23, 59, 59, 1_999_999_999).unwrap())
    );
    assert_eq!(
        from_str(r#""23:59:60.9999999999997""#).ok(), // excess digits are ignored
        Some(NaiveTime::from_hms_nano(23, 59, 59, 1_999_999_999).unwrap())
    );

    // bad formats
    assert!(from_str(r#""""#).is_err());
    assert!(from_str(r#""000000""#).is_err());
    assert!(from_str(r#""00:00:61""#).is_err());
    assert!(from_str(r#""00:60:00""#).is_err());
    assert!(from_str(r#""24:00:00""#).is_err());
    assert!(from_str(r#""23:59:59,1""#).is_err());
    assert!(from_str(r#""012:34:56""#).is_err());
    assert!(from_str(r#""hh:mm:ss""#).is_err());
    assert!(from_str(r#"0"#).is_err());
    assert!(from_str(r#"86399"#).is_err());
    assert!(from_str(r#"{}"#).is_err());
    // pre-0.3.0 rustc-serialize format is now invalid
    assert!(from_str(r#"{"secs":0,"frac":0}"#).is_err());
    assert!(from_str(r#"null"#).is_err());
}<|MERGE_RESOLUTION|>--- conflicted
+++ resolved
@@ -1112,17 +1112,10 @@
 ///
 /// ```
 /// # use chrono::{TimeDelta, NaiveTime};
-<<<<<<< HEAD
 /// # let from_hmsm = |h, m, s, milli| { NaiveTime::from_hms_milli(h, m, s, milli).unwrap() };
-/// assert_eq!(from_hmsm(3, 5, 7, 0) + TimeDelta::seconds(22*60*60), from_hmsm(1, 5, 7, 0));
-/// assert_eq!(from_hmsm(3, 5, 7, 0) + TimeDelta::seconds(-8*60*60), from_hmsm(19, 5, 7, 0));
-/// assert_eq!(from_hmsm(3, 5, 7, 0) + TimeDelta::days(800),         from_hmsm(3, 5, 7, 0));
-=======
-/// # let from_hmsm = |h, m, s, milli| { NaiveTime::from_hms_milli_opt(h, m, s, milli).unwrap() };
 /// assert_eq!(from_hmsm(3, 5, 7, 0) + TimeDelta::try_seconds(22*60*60).unwrap(), from_hmsm(1, 5, 7, 0));
 /// assert_eq!(from_hmsm(3, 5, 7, 0) + TimeDelta::try_seconds(-8*60*60).unwrap(), from_hmsm(19, 5, 7, 0));
 /// assert_eq!(from_hmsm(3, 5, 7, 0) + TimeDelta::try_days(800).unwrap(), from_hmsm(3, 5, 7, 0));
->>>>>>> 2d2f1a96
 /// ```
 ///
 /// Leap seconds are handled, but the addition assumes that it is the only leap second happened.
@@ -1244,15 +1237,9 @@
 ///
 /// ```
 /// # use chrono::{TimeDelta, NaiveTime};
-<<<<<<< HEAD
 /// # let from_hmsm = |h, m, s, milli| { NaiveTime::from_hms_milli(h, m, s, milli).unwrap() };
-/// assert_eq!(from_hmsm(3, 5, 7, 0) - TimeDelta::seconds(8*60*60), from_hmsm(19, 5, 7, 0));
-/// assert_eq!(from_hmsm(3, 5, 7, 0) - TimeDelta::days(800),        from_hmsm(3, 5, 7, 0));
-=======
-/// # let from_hmsm = |h, m, s, milli| { NaiveTime::from_hms_milli_opt(h, m, s, milli).unwrap() };
 /// assert_eq!(from_hmsm(3, 5, 7, 0) - TimeDelta::try_seconds(8*60*60).unwrap(), from_hmsm(19, 5, 7, 0));
 /// assert_eq!(from_hmsm(3, 5, 7, 0) - TimeDelta::try_days(800).unwrap(), from_hmsm(3, 5, 7, 0));
->>>>>>> 2d2f1a96
 /// ```
 ///
 /// Leap seconds are handled, but the subtraction assumes that it is the only leap second happened.
@@ -1387,13 +1374,8 @@
 ///
 /// ```
 /// # use chrono::{TimeDelta, NaiveTime};
-<<<<<<< HEAD
 /// # let from_hmsm = |h, m, s, milli| { NaiveTime::from_hms_milli(h, m, s, milli).unwrap() };
-/// assert_eq!(from_hmsm(3, 0, 59, 1_000) - from_hmsm(3, 0, 59, 0), TimeDelta::seconds(1));
-=======
-/// # let from_hmsm = |h, m, s, milli| { NaiveTime::from_hms_milli_opt(h, m, s, milli).unwrap() };
 /// assert_eq!(from_hmsm(3, 0, 59, 1_000) - from_hmsm(3, 0, 59, 0), TimeDelta::try_seconds(1).unwrap());
->>>>>>> 2d2f1a96
 /// assert_eq!(from_hmsm(3, 0, 59, 1_500) - from_hmsm(3, 0, 59, 0),
 ///            TimeDelta::try_milliseconds(1500).unwrap());
 /// assert_eq!(from_hmsm(3, 0, 59, 1_000) - from_hmsm(3, 0, 0, 0), TimeDelta::try_seconds(60).unwrap());
