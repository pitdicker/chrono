--- conflicted
+++ resolved
@@ -241,24 +241,6 @@
     /// No [leap second](./struct.NaiveTime.html#leap-second-handling) is allowed here;
     /// use `NaiveTime::from_hms_*` methods with a subsecond parameter instead.
     ///
-<<<<<<< HEAD
-=======
-    /// # Panics
-    ///
-    /// Panics on invalid hour, minute and/or second.
-    #[deprecated(since = "0.4.23", note = "use `from_hms_opt()` instead")]
-    #[inline]
-    #[must_use]
-    pub const fn from_hms(hour: u32, min: u32, sec: u32) -> NaiveTime {
-        expect(NaiveTime::from_hms_opt(hour, min, sec), "invalid time")
-    }
-
-    /// Makes a new `NaiveTime` from hour, minute and second.
-    ///
-    /// The millisecond part is allowed to exceed 1,000,000,000 in order to represent a
-    /// [leap second](#leap-second-handling), but only when `sec == 59`.
-    ///
->>>>>>> e05ba8b9
     /// # Errors
     ///
     /// Returns [`Error::InvalidArgument`] on invalid hour, minute and/or second.
@@ -277,29 +259,8 @@
     /// assert_eq!(from_hms(23, 59, 60), Err(Error::InvalidArgument));
     /// ```
     #[inline]
-<<<<<<< HEAD
     pub const fn from_hms(hour: u32, min: u32, sec: u32) -> Result<NaiveTime, Error> {
         NaiveTime::from_hms_nano(hour, min, sec, 0)
-=======
-    #[must_use]
-    pub const fn from_hms_opt(hour: u32, min: u32, sec: u32) -> Option<NaiveTime> {
-        NaiveTime::from_hms_nano_opt(hour, min, sec, 0)
-    }
-
-    /// Makes a new `NaiveTime` from hour, minute, second and millisecond.
-    ///
-    /// The millisecond part can exceed 1,000
-    /// in order to represent the [leap second](#leap-second-handling).
-    ///
-    /// # Panics
-    ///
-    /// Panics on invalid hour, minute, second and/or millisecond.
-    #[deprecated(since = "0.4.23", note = "use `from_hms_milli_opt()` instead")]
-    #[inline]
-    #[must_use]
-    pub const fn from_hms_milli(hour: u32, min: u32, sec: u32, milli: u32) -> NaiveTime {
-        expect(NaiveTime::from_hms_milli_opt(hour, min, sec, milli), "invalid time")
->>>>>>> e05ba8b9
     }
 
     /// Makes a new `NaiveTime` from hour, minute, second and millisecond.
@@ -336,30 +297,9 @@
         min: u32,
         sec: u32,
         milli: u32,
-<<<<<<< HEAD
     ) -> Result<NaiveTime, Error> {
         let nano = try_ok_or!(milli.checked_mul(1_000_000), Error::InvalidArgument);
         NaiveTime::from_hms_nano(hour, min, sec, nano)
-=======
-    ) -> Option<NaiveTime> {
-        let nano = try_opt!(milli.checked_mul(1_000_000));
-        NaiveTime::from_hms_nano_opt(hour, min, sec, nano)
-    }
-
-    /// Makes a new `NaiveTime` from hour, minute, second and microsecond.
-    ///
-    /// The microsecond part is allowed to exceed 1,000,000,000 in order to represent a
-    /// [leap second](#leap-second-handling), but only when `sec == 59`.
-    ///
-    /// # Panics
-    ///
-    /// Panics on invalid hour, minute, second and/or microsecond.
-    #[deprecated(since = "0.4.23", note = "use `from_hms_micro_opt()` instead")]
-    #[inline]
-    #[must_use]
-    pub const fn from_hms_micro(hour: u32, min: u32, sec: u32, micro: u32) -> NaiveTime {
-        expect(NaiveTime::from_hms_micro_opt(hour, min, sec, micro), "invalid time")
->>>>>>> e05ba8b9
     }
 
     /// Makes a new `NaiveTime` from hour, minute, second and microsecond.
@@ -396,30 +336,9 @@
         min: u32,
         sec: u32,
         micro: u32,
-<<<<<<< HEAD
     ) -> Result<NaiveTime, Error> {
         let nano = try_ok_or!(micro.checked_mul(1_000), Error::InvalidArgument);
         NaiveTime::from_hms_nano(hour, min, sec, nano)
-=======
-    ) -> Option<NaiveTime> {
-        let nano = try_opt!(micro.checked_mul(1_000));
-        NaiveTime::from_hms_nano_opt(hour, min, sec, nano)
-    }
-
-    /// Makes a new `NaiveTime` from hour, minute, second and nanosecond.
-    ///
-    /// The nanosecond part is allowed to exceed 1,000,000,000 in order to represent a
-    /// [leap second](#leap-second-handling), but only when `sec == 59`.
-    ///
-    /// # Panics
-    ///
-    /// Panics on invalid hour, minute, second and/or nanosecond.
-    #[deprecated(since = "0.4.23", note = "use `from_hms_nano_opt()` instead")]
-    #[inline]
-    #[must_use]
-    pub const fn from_hms_nano(hour: u32, min: u32, sec: u32, nano: u32) -> NaiveTime {
-        expect(NaiveTime::from_hms_nano_opt(hour, min, sec, nano), "invalid time")
->>>>>>> e05ba8b9
     }
 
     /// Makes a new `NaiveTime` from hour, minute, second and nanosecond.
@@ -463,26 +382,7 @@
             return Err(Error::DoesNotExist);
         }
         let secs = hour * 3600 + min * 60 + sec;
-<<<<<<< HEAD
         Ok(NaiveTime { secs, frac: nano })
-=======
-        Some(NaiveTime { secs, frac: nano })
-    }
-
-    /// Makes a new `NaiveTime` from the number of seconds since midnight and nanosecond.
-    ///
-    /// The nanosecond part is allowed to exceed 1,000,000,000 in order to represent a
-    /// [leap second](#leap-second-handling), but only when `secs % 60 == 59`.
-    ///
-    /// # Panics
-    ///
-    /// Panics on invalid number of seconds and/or nanosecond.
-    #[deprecated(since = "0.4.23", note = "use `from_num_seconds_from_midnight_opt()` instead")]
-    #[inline]
-    #[must_use]
-    pub const fn from_num_seconds_from_midnight(secs: u32, nano: u32) -> NaiveTime {
-        expect(NaiveTime::from_num_seconds_from_midnight_opt(secs, nano), "invalid time")
->>>>>>> e05ba8b9
     }
 
     /// Makes a new `NaiveTime` from the number of seconds since midnight and nanosecond.
