--- conflicted
+++ resolved
@@ -13,21 +13,11 @@
 
 #[cfg(any(feature = "alloc", feature = "std", test))]
 use crate::format::DelayedFormat;
-<<<<<<< HEAD
-use crate::format::{parse, write_hundreds, ParseError, ParseResult, Parsed, StrftimeItems};
-use crate::format::{Fixed, Item, Numeric, Pad};
-use crate::{TimeDelta, Timelike};
-=======
 use crate::format::{
     parse, parse_and_remainder, write_hundreds, Fixed, Item, Numeric, Pad, ParseError, ParseResult,
     Parsed, StrftimeItems,
 };
-use crate::oldtime::Duration as OldDuration;
-use crate::Timelike;
-
-#[cfg(feature = "rustc-serialize")]
-mod rustc_serialize;
->>>>>>> a8f177e6
+use crate::{TimeDelta, Timelike};
 
 #[cfg(feature = "serde")]
 mod serde;
@@ -490,9 +480,6 @@
         parsed.to_naive_time()
     }
 
-<<<<<<< HEAD
-    /// Adds given `TimeDelta` to the current time,
-=======
     /// Parses a string from a user-specified format into a new `NaiveTime` value, and a slice with
     /// the remaining portion of the string.
     /// See the [`format::strftime` module](../format/strftime/index.html)
@@ -515,8 +502,7 @@
         parsed.to_naive_time().map(|t| (t, remainder))
     }
 
-    /// Adds given `Duration` to the current time,
->>>>>>> a8f177e6
+    /// Adds given `TimeDelta` to the current time,
     /// and also returns the number of *seconds*
     /// in the integral number of days ignored from the addition.
     /// (We cannot return `TimeDelta` because it is subject to overflow or underflow.)
@@ -665,13 +651,8 @@
     /// there were no other leap seconds happened.
     ///
     /// ```
-<<<<<<< HEAD
     /// # use chrono::{TimeDelta, NaiveTime};
-    /// # let from_hmsm = NaiveTime::from_hms_milli;
-=======
-    /// # use chrono::{Duration, NaiveTime};
     /// # let from_hmsm = |h, m, s, milli| { NaiveTime::from_hms_milli_opt(h, m, s, milli).unwrap() };
->>>>>>> a8f177e6
     /// # let since = NaiveTime::signed_duration_since;
     /// assert_eq!(since(from_hmsm(3, 0, 59, 1_000), from_hmsm(3, 0, 59, 0)),
     ///            TimeDelta::seconds(1));
@@ -1050,31 +1031,18 @@
 /// The addition wraps around.
 ///
 /// ```
-<<<<<<< HEAD
 /// # use chrono::{TimeDelta, NaiveTime};
-/// # let from_hmsm = NaiveTime::from_hms_milli;
+/// # let from_hmsm = |h, m, s, milli| { NaiveTime::from_hms_milli_opt(h, m, s, milli).unwrap() };
 /// assert_eq!(from_hmsm(3, 5, 7, 0) + TimeDelta::seconds(22*60*60), from_hmsm(1, 5, 7, 0));
 /// assert_eq!(from_hmsm(3, 5, 7, 0) + TimeDelta::seconds(-8*60*60), from_hmsm(19, 5, 7, 0));
 /// assert_eq!(from_hmsm(3, 5, 7, 0) + TimeDelta::days(800),         from_hmsm(3, 5, 7, 0));
-=======
-/// # use chrono::{Duration, NaiveTime};
+/// ```
+///
+/// Leap seconds are handled, but the addition assumes that it is the only leap second happened.
+///
+/// ```
+/// # use chrono::{TimeDelta, NaiveTime};
 /// # let from_hmsm = |h, m, s, milli| { NaiveTime::from_hms_milli_opt(h, m, s, milli).unwrap() };
-/// assert_eq!(from_hmsm(3, 5, 7, 0) + Duration::seconds(22*60*60), from_hmsm(1, 5, 7, 0));
-/// assert_eq!(from_hmsm(3, 5, 7, 0) + Duration::seconds(-8*60*60), from_hmsm(19, 5, 7, 0));
-/// assert_eq!(from_hmsm(3, 5, 7, 0) + Duration::days(800),         from_hmsm(3, 5, 7, 0));
->>>>>>> a8f177e6
-/// ```
-///
-/// Leap seconds are handled, but the addition assumes that it is the only leap second happened.
-///
-/// ```
-<<<<<<< HEAD
-/// # use chrono::{TimeDelta, NaiveTime};
-/// # let from_hmsm = NaiveTime::from_hms_milli;
-=======
-/// # use chrono::{Duration, NaiveTime};
-/// # let from_hmsm = |h, m, s, milli| { NaiveTime::from_hms_milli_opt(h, m, s, milli).unwrap() };
->>>>>>> a8f177e6
 /// let leap = from_hmsm(3, 5, 59, 1_300);
 /// assert_eq!(leap + TimeDelta::zero(),             from_hmsm(3, 5, 59, 1_300));
 /// assert_eq!(leap + TimeDelta::milliseconds(-500), from_hmsm(3, 5, 59, 800));
@@ -1128,29 +1096,17 @@
 /// The subtraction wraps around.
 ///
 /// ```
-<<<<<<< HEAD
 /// # use chrono::{TimeDelta, NaiveTime};
-/// # let from_hmsm = NaiveTime::from_hms_milli;
+/// # let from_hmsm = |h, m, s, milli| { NaiveTime::from_hms_milli_opt(h, m, s, milli).unwrap() };
 /// assert_eq!(from_hmsm(3, 5, 7, 0) - TimeDelta::seconds(8*60*60), from_hmsm(19, 5, 7, 0));
 /// assert_eq!(from_hmsm(3, 5, 7, 0) - TimeDelta::days(800),        from_hmsm(3, 5, 7, 0));
-=======
-/// # use chrono::{Duration, NaiveTime};
+/// ```
+///
+/// Leap seconds are handled, but the subtraction assumes that it is the only leap second happened.
+///
+/// ```
+/// # use chrono::{TimeDelta, NaiveTime};
 /// # let from_hmsm = |h, m, s, milli| { NaiveTime::from_hms_milli_opt(h, m, s, milli).unwrap() };
-/// assert_eq!(from_hmsm(3, 5, 7, 0) - Duration::seconds(8*60*60), from_hmsm(19, 5, 7, 0));
-/// assert_eq!(from_hmsm(3, 5, 7, 0) - Duration::days(800),        from_hmsm(3, 5, 7, 0));
->>>>>>> a8f177e6
-/// ```
-///
-/// Leap seconds are handled, but the subtraction assumes that it is the only leap second happened.
-///
-/// ```
-<<<<<<< HEAD
-/// # use chrono::{TimeDelta, NaiveTime};
-/// # let from_hmsm = NaiveTime::from_hms_milli;
-=======
-/// # use chrono::{Duration, NaiveTime};
-/// # let from_hmsm = |h, m, s, milli| { NaiveTime::from_hms_milli_opt(h, m, s, milli).unwrap() };
->>>>>>> a8f177e6
 /// let leap = from_hmsm(3, 5, 59, 1_300);
 /// assert_eq!(leap - TimeDelta::zero(),            from_hmsm(3, 5, 59, 1_300));
 /// assert_eq!(leap - TimeDelta::milliseconds(200), from_hmsm(3, 5, 59, 1_100));
@@ -1211,15 +1167,9 @@
 /// there were no other leap seconds happened.
 ///
 /// ```
-<<<<<<< HEAD
 /// # use chrono::{TimeDelta, NaiveTime};
-/// # let from_hmsm = NaiveTime::from_hms_milli;
+/// # let from_hmsm = |h, m, s, milli| { NaiveTime::from_hms_milli_opt(h, m, s, milli).unwrap() };
 /// assert_eq!(from_hmsm(3, 0, 59, 1_000) - from_hmsm(3, 0, 59, 0), TimeDelta::seconds(1));
-=======
-/// # use chrono::{Duration, NaiveTime};
-/// # let from_hmsm = |h, m, s, milli| { NaiveTime::from_hms_milli_opt(h, m, s, milli).unwrap() };
-/// assert_eq!(from_hmsm(3, 0, 59, 1_000) - from_hmsm(3, 0, 59, 0), Duration::seconds(1));
->>>>>>> a8f177e6
 /// assert_eq!(from_hmsm(3, 0, 59, 1_500) - from_hmsm(3, 0, 59, 0),
 ///            TimeDelta::milliseconds(1500));
 /// assert_eq!(from_hmsm(3, 0, 59, 1_000) - from_hmsm(3, 0, 0, 0), TimeDelta::seconds(60));
