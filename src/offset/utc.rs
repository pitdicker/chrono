--- conflicted
+++ resolved
@@ -18,16 +18,9 @@
 use rkyv::{Archive, Deserialize, Serialize};
 
 use super::{FixedOffset, LocalResult, Offset, TimeZone};
-<<<<<<< HEAD
 use crate::naive::NaiveDateTime;
-#[cfg(feature = "clock")]
+#[cfg(feature = "now")]
 use crate::DateTime;
-=======
-use crate::naive::{NaiveDate, NaiveDateTime};
-#[cfg(feature = "now")]
-#[allow(deprecated)]
-use crate::{Date, DateTime};
->>>>>>> 94f9738b
 
 /// The UTC time zone. This is the most efficient time zone when you don't need the local time.
 /// It is also used as an offset (which is also a dummy type).
