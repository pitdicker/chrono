// This is a part of Chrono.
// See README.md and LICENSE.txt for details.

//! The time zone, which calculates offsets from the local time to UTC.
//!
//! There are four operations provided by the `TimeZone` trait:
//!
//! 1. Converting the local `NaiveDateTime` to `DateTime<Tz>`
//! 2. Converting the UTC `NaiveDateTime` to `DateTime<Tz>`
//! 3. Converting `DateTime<Tz>` to the local `NaiveDateTime`
//! 4. Constructing `DateTime<Tz>` objects from various offsets
//!
//! 1 is used for constructors. 2 is used for the `with_timezone` method of date and time types.
//! 3 is used for other methods, e.g. `year()` or `format()`, and provided by an associated type
//! which implements `Offset` (which then passed to `TimeZone` for actual implementations).
//! Technically speaking `TimeZone` has a total knowledge about given timescale,
//! but `Offset` is used as a cache to avoid the repeated conversion
//! and provides implementations for 1 and 3.
//! An `TimeZone` instance can be reconstructed from the corresponding `Offset` instance.

use core::fmt;

use crate::naive::{NaiveDate, NaiveDateTime};
use crate::DateTime;

pub(crate) mod fixed;
pub use self::fixed::FixedOffset;

#[cfg(feature = "clock")]
pub(crate) mod local;
#[cfg(feature = "clock")]
pub use self::local::Local;

pub(crate) mod utc;
pub use self::utc::Utc;

/// The result of mapping a local time to a concrete instant in a given time zone.
///
/// The calculation to go from a local time (wall clock time) to an instant in UTC can end up in
/// three cases:
/// * A single, simple result.
/// * An ambiguous result when the clock is turned backwards during a transition due to for example
///   DST.
/// * No result when the clock is turned forwards during a transition due to for example DST.
///
/// When the clock is turned backwards it creates a _fold_ in local time, during which the local
/// time is _ambiguous_. When the clock is turned forwards it creates a _gap_ in local time, during
/// which the local time is _missing_, or does not exist.
///
/// Chrono does not return a default choice or invalid data during time zone transitions, but has
/// the `MappedLocalTime` type to help deal with the result correctly.
///
/// The type of `T` is usually a [`DateTime`] but may also be only an offset.
#[derive(Clone, PartialEq, Debug, Copy, Eq, Hash)]
pub enum MappedLocalTime<T> {
    /// The local time maps to a single unique result.
    Single(T),

    /// The local time is _ambiguous_ because there is a _fold_ in the local time.
    ///
    /// This variant contains the two possible results, in the order `(earliest, latest)`.
    Ambiguous(T, T),

    /// The local time does not exist because there is a _gap_ in the local time.
    ///
    /// This variant may also be returned if there was an error while resolving the local time,
    /// caused by for example missing time zone data files, an error in an OS API, or overflow.
    None,
}

impl<T> MappedLocalTime<T> {
    /// Returns `Some` if the time zone mapping has a single result.
    ///
    /// # Errors
    ///
    /// Returns `None` if local time falls in a _fold_ or _gap_ in the local time, or if there was
    /// an error.
    #[must_use]
    pub fn single(self) -> Option<T> {
        match self {
            MappedLocalTime::Single(t) => Some(t),
            _ => None,
        }
    }

    /// Returns the earliest possible result of a the time zone mapping.
    ///
    /// # Errors
    ///
    /// Returns `None` if local time falls in a _gap_ in the local time, or if there was an error.
    #[must_use]
    pub fn earliest(self) -> Option<T> {
        match self {
            MappedLocalTime::Single(t) | MappedLocalTime::Ambiguous(t, _) => Some(t),
            _ => None,
        }
    }

    /// Returns the latest possible result of a the time zone mapping.
    ///
    /// # Errors
    ///
    /// Returns `None` if local time falls in a _gap_ in the local time, or if there was an error.
    #[must_use]
    pub fn latest(self) -> Option<T> {
        match self {
            MappedLocalTime::Single(t) | MappedLocalTime::Ambiguous(_, t) => Some(t),
            _ => None,
        }
    }

    /// Maps a `MappedLocalTime<T>` into `MappedLocalTime<U>` with given function.
    #[must_use]
    pub fn map<U, F: FnMut(T) -> U>(self, mut f: F) -> MappedLocalTime<U> {
        match self {
            MappedLocalTime::None => MappedLocalTime::None,
            MappedLocalTime::Single(v) => MappedLocalTime::Single(f(v)),
            MappedLocalTime::Ambiguous(min, max) => MappedLocalTime::Ambiguous(f(min), f(max)),
        }
    }

    /// Maps a `MappedLocalTime<T>` into `MappedLocalTime<U>` with given function.
    ///
    /// Returns `MappedLocalTime::None` if the function returns `None`.
    #[must_use]
    pub(crate) fn and_then<U, F: FnMut(T) -> Option<U>>(self, mut f: F) -> MappedLocalTime<U> {
        match self {
            MappedLocalTime::None => MappedLocalTime::None,
            MappedLocalTime::Single(v) => match f(v) {
                Some(new) => MappedLocalTime::Single(new),
                None => MappedLocalTime::None,
            },
            MappedLocalTime::Ambiguous(min, max) => match (f(min), f(max)) {
                (Some(min), Some(max)) => MappedLocalTime::Ambiguous(min, max),
                _ => MappedLocalTime::None,
            },
        }
    }
}

impl<T: fmt::Debug> MappedLocalTime<T> {
    /// Returns the single unique conversion result, or panics accordingly.
    #[must_use]
    #[track_caller]
    pub fn unwrap(self) -> T {
        match self {
            MappedLocalTime::None => panic!("No such local time"),
            MappedLocalTime::Single(t) => t,
            MappedLocalTime::Ambiguous(t1, t2) => {
                panic!("Ambiguous local time, ranging from {:?} to {:?}", t1, t2)
            }
        }
    }
}

/// The offset from the local time to UTC.
pub trait Offset: Sized + Clone + fmt::Debug {
    /// Returns the fixed offset from UTC to the local time stored.
    fn fix(&self) -> FixedOffset;
}

/// The time zone.
///
/// The methods here are the primary constructors for the [`DateTime`] type.
pub trait TimeZone: Sized + Clone {
    /// An associated offset type.
    /// This type is used to store the actual offset in date and time types.
    /// The original `TimeZone` value can be recovered via `TimeZone::from_offset`.
    type Offset: Offset;

    /// Make a new `DateTime` from year, month, day, time components and current time zone.
    ///
    /// This assumes the proleptic Gregorian calendar, with the year 0 being 1 BCE.
    ///
    /// Returns `MappedLocalTime::None` on invalid input data.
    fn with_ymd_and_hms(
        &self,
        year: i32,
        month: u32,
        day: u32,
        hour: u32,
        min: u32,
        sec: u32,
    ) -> MappedLocalTime<DateTime<Self>> {
        match NaiveDate::from_ymd(year, month, day).and_then(|d| d.and_hms(hour, min, sec)) {
            Ok(dt) => self.from_local_datetime(dt),
            Err(_) => MappedLocalTime::None,
        }
    }

    /// Makes a new `DateTime` from the number of non-leap seconds
    /// since January 1, 1970 0:00:00 UTC (aka "UNIX timestamp")
    /// and the number of nanoseconds since the last whole non-leap second.
    ///
    /// The nanosecond part can exceed 1,000,000,000 in order to represent a
    /// [leap second](crate::NaiveTime#leap-second-handling), but only when `secs % 60 == 59`.
    /// (The true "UNIX timestamp" cannot represent a leap second unambiguously.)
    ///
    /// # Errors
    ///
    /// Returns `MappedLocalTime::None` on out-of-range number of seconds and/or
    /// invalid nanosecond, otherwise always returns `MappedLocalTime::Single`.
    ///
    /// # Example
    ///
    /// ```
    /// use chrono::{TimeZone, Utc};
    ///
    /// assert_eq!(Utc.timestamp(1431648000, 0).unwrap().to_string(), "2015-05-15 00:00:00 UTC");
    /// ```
    fn timestamp(&self, secs: i64, nsecs: u32) -> MappedLocalTime<DateTime<Self>> {
        match DateTime::from_timestamp(secs, nsecs) {
            Ok(dt) => MappedLocalTime::Single(self.from_utc_datetime(dt.naive_utc())),
            Err(_) => MappedLocalTime::None,
        }
    }

    /// Makes a new `DateTime` from the number of non-leap milliseconds
    /// since January 1, 1970 0:00:00 UTC (aka "UNIX timestamp").
    ///
    ///
    /// Returns `MappedLocalTime::None` on out-of-range number of milliseconds
    /// and/or invalid nanosecond, otherwise always returns
    /// `MappedLocalTime::Single`.
    ///
    /// # Example
    ///
    /// ```
    /// use chrono::{MappedLocalTime, TimeZone, Utc};
    /// match Utc.timestamp_millis(1431648000) {
    ///     MappedLocalTime::Single(dt) => assert_eq!(dt.timestamp(), 1431648),
    ///     _ => panic!("Incorrect timestamp_millis"),
    /// };
    /// ```
    fn timestamp_millis(&self, millis: i64) -> MappedLocalTime<DateTime<Self>> {
        match DateTime::from_timestamp_millis(millis) {
            Ok(dt) => MappedLocalTime::Single(self.from_utc_datetime(dt.naive_utc())),
            Err(_) => MappedLocalTime::None,
        }
    }

    /// Makes a new `DateTime` from the number of non-leap nanoseconds
    /// since January 1, 1970 0:00:00 UTC (aka "UNIX timestamp").
    ///
    /// Unlike [`timestamp_millis`](#method.timestamp_millis), this never fails.
    ///
    /// # Example
    ///
    /// ```
    /// use chrono::{TimeZone, Utc};
    ///
    /// assert_eq!(Utc.timestamp_nanos(1431648000000000).timestamp(), 1431648);
    /// ```
    fn timestamp_nanos(&self, nanos: i64) -> DateTime<Self> {
        self.from_utc_datetime(DateTime::from_timestamp_nanos(nanos).naive_utc())
    }

    /// Makes a new `DateTime` from the number of non-leap microseconds
    /// since January 1, 1970 0:00:00 UTC (aka "UNIX timestamp").
    ///
    /// # Example
    ///
    /// ```
    /// use chrono::{TimeZone, Utc};
    ///
    /// assert_eq!(Utc.timestamp_micros(1431648000000).unwrap().timestamp(), 1431648);
    /// ```
    fn timestamp_micros(&self, micros: i64) -> MappedLocalTime<DateTime<Self>> {
        match DateTime::from_timestamp_micros(micros) {
            Ok(dt) => MappedLocalTime::Single(self.from_utc_datetime(dt.naive_utc())),
            Err(_) => MappedLocalTime::None,
        }
    }

    /// Reconstructs the time zone from the offset.
    fn from_offset(offset: &Self::Offset) -> Self;

    /// Creates the offset(s) for given local `NaiveDateTime` if possible.
    fn offset_from_local_datetime(&self, local: NaiveDateTime) -> MappedLocalTime<Self::Offset>;

    /// Converts the local `NaiveDateTime` to the timezone-aware `DateTime` if possible.
    #[allow(clippy::wrong_self_convention)]
<<<<<<< HEAD
    fn from_local_datetime(&self, local: NaiveDateTime) -> MappedLocalTime<DateTime<Self>> {
        // Return `MappedLocalTime::None` when the offset pushes a value out of range, instead of
        // panicking.
        match self.offset_from_local_datetime(local) {
            MappedLocalTime::None => MappedLocalTime::None,
            MappedLocalTime::Single(offset) => match local.checked_sub_offset(offset.fix()) {
                Ok(dt) => MappedLocalTime::Single(DateTime::from_naive_utc_and_offset(dt, offset)),
                Err(_) => MappedLocalTime::None,
            },
            MappedLocalTime::Ambiguous(o1, o2) => {
                match (local.checked_sub_offset(o1.fix()), local.checked_sub_offset(o2.fix())) {
                    (Ok(d1), Ok(d2)) => MappedLocalTime::Ambiguous(
                        DateTime::from_naive_utc_and_offset(d1, o1),
                        DateTime::from_naive_utc_and_offset(d2, o2),
                    ),
                    _ => MappedLocalTime::None,
                }
            }
        }
=======
    fn from_local_datetime(&self, local: &NaiveDateTime) -> MappedLocalTime<DateTime<Self>> {
        self.offset_from_local_datetime(local).and_then(|off| {
            local
                .checked_sub_offset(off.fix())
                .map(|dt| DateTime::from_naive_utc_and_offset(dt, off))
        })
>>>>>>> e05ba8b9
    }

    /// Creates the offset for given UTC `NaiveDateTime`. This cannot fail.
    fn offset_from_utc_datetime(&self, utc: NaiveDateTime) -> Self::Offset;

    /// Converts the UTC `NaiveDateTime` to the local time.
    /// The UTC is continuous and thus this cannot fail (but can give the duplicate local time).
    #[allow(clippy::wrong_self_convention)]
    fn from_utc_datetime(&self, utc: NaiveDateTime) -> DateTime<Self> {
        DateTime::from_naive_utc_and_offset(utc, self.offset_from_utc_datetime(utc))
    }
}

#[cfg(test)]
mod tests {
    use super::*;

    #[test]
    fn test_fixed_offset_min_max_dates() {
        for offset_hour in -23..=23 {
            dbg!(offset_hour);
            let offset = FixedOffset::east(offset_hour * 60 * 60).unwrap();

            let local_max = offset.from_utc_datetime(NaiveDateTime::MAX);
            assert_eq!(local_max.naive_utc(), NaiveDateTime::MAX);
            let local_min = offset.from_utc_datetime(NaiveDateTime::MIN);
            assert_eq!(local_min.naive_utc(), NaiveDateTime::MIN);

            let local_max = offset.from_local_datetime(NaiveDateTime::MAX);
            if offset_hour >= 0 {
                assert_eq!(local_max.unwrap().naive_local(), NaiveDateTime::MAX);
            } else {
                assert_eq!(local_max, MappedLocalTime::None);
            }
            let local_min = offset.from_local_datetime(NaiveDateTime::MIN);
            if offset_hour <= 0 {
                assert_eq!(local_min.unwrap().naive_local(), NaiveDateTime::MIN);
            } else {
                assert_eq!(local_min, MappedLocalTime::None);
            }
        }
    }

    #[test]
    fn test_negative_millis() {
        let dt = Utc.timestamp_millis(-1000).unwrap();
        assert_eq!(dt.to_string(), "1969-12-31 23:59:59 UTC");
        let dt = Utc.timestamp_millis(-7000).unwrap();
        assert_eq!(dt.to_string(), "1969-12-31 23:59:53 UTC");
        let dt = Utc.timestamp_millis(-7001).unwrap();
        assert_eq!(dt.to_string(), "1969-12-31 23:59:52.999 UTC");
        let dt = Utc.timestamp_millis(-7003).unwrap();
        assert_eq!(dt.to_string(), "1969-12-31 23:59:52.997 UTC");
        let dt = Utc.timestamp_millis(-999).unwrap();
        assert_eq!(dt.to_string(), "1969-12-31 23:59:59.001 UTC");
        let dt = Utc.timestamp_millis(-1).unwrap();
        assert_eq!(dt.to_string(), "1969-12-31 23:59:59.999 UTC");
        let dt = Utc.timestamp_millis(-60000).unwrap();
        assert_eq!(dt.to_string(), "1969-12-31 23:59:00 UTC");
        let dt = Utc.timestamp_millis(-3600000).unwrap();
        assert_eq!(dt.to_string(), "1969-12-31 23:00:00 UTC");

        for (millis, expected) in &[
            (-7000, "1969-12-31 23:59:53 UTC"),
            (-7001, "1969-12-31 23:59:52.999 UTC"),
            (-7003, "1969-12-31 23:59:52.997 UTC"),
        ] {
            match Utc.timestamp_millis(*millis) {
                MappedLocalTime::Single(dt) => {
                    assert_eq!(dt.to_string(), *expected);
                }
                e => panic!("Got {:?} instead of an okay answer", e),
            }
        }
    }

    #[test]
    fn test_negative_nanos() {
        let dt = Utc.timestamp_nanos(-1_000_000_000);
        assert_eq!(dt.to_string(), "1969-12-31 23:59:59 UTC");
        let dt = Utc.timestamp_nanos(-999_999_999);
        assert_eq!(dt.to_string(), "1969-12-31 23:59:59.000000001 UTC");
        let dt = Utc.timestamp_nanos(-1);
        assert_eq!(dt.to_string(), "1969-12-31 23:59:59.999999999 UTC");
        let dt = Utc.timestamp_nanos(-60_000_000_000);
        assert_eq!(dt.to_string(), "1969-12-31 23:59:00 UTC");
        let dt = Utc.timestamp_nanos(-3_600_000_000_000);
        assert_eq!(dt.to_string(), "1969-12-31 23:00:00 UTC");
    }

    #[test]
    fn test_nanos_never_panics() {
        Utc.timestamp_nanos(i64::max_value());
        Utc.timestamp_nanos(i64::default());
        Utc.timestamp_nanos(i64::min_value());
    }

    #[test]
    fn test_negative_micros() {
        let dt = Utc.timestamp_micros(-1_000_000).unwrap();
        assert_eq!(dt.to_string(), "1969-12-31 23:59:59 UTC");
        let dt = Utc.timestamp_micros(-999_999).unwrap();
        assert_eq!(dt.to_string(), "1969-12-31 23:59:59.000001 UTC");
        let dt = Utc.timestamp_micros(-1).unwrap();
        assert_eq!(dt.to_string(), "1969-12-31 23:59:59.999999 UTC");
        let dt = Utc.timestamp_micros(-60_000_000).unwrap();
        assert_eq!(dt.to_string(), "1969-12-31 23:59:00 UTC");
        let dt = Utc.timestamp_micros(-3_600_000_000).unwrap();
        assert_eq!(dt.to_string(), "1969-12-31 23:00:00 UTC");
    }
}<|MERGE_RESOLUTION|>--- conflicted
+++ resolved
@@ -21,7 +21,7 @@
 use core::fmt;
 
 use crate::naive::{NaiveDate, NaiveDateTime};
-use crate::DateTime;
+use crate::{DateTime, Error};
 
 pub(crate) mod fixed;
 pub use self::fixed::FixedOffset;
@@ -121,17 +121,20 @@
 
     /// Maps a `MappedLocalTime<T>` into `MappedLocalTime<U>` with given function.
     ///
-    /// Returns `MappedLocalTime::None` if the function returns `None`.
-    #[must_use]
-    pub(crate) fn and_then<U, F: FnMut(T) -> Option<U>>(self, mut f: F) -> MappedLocalTime<U> {
+    /// Returns `MappedLocalTime::None` if the function returns `Err`.
+    #[must_use]
+    pub(crate) fn and_then<U, F: FnMut(T) -> Result<U, Error>>(
+        self,
+        mut f: F,
+    ) -> MappedLocalTime<U> {
         match self {
             MappedLocalTime::None => MappedLocalTime::None,
             MappedLocalTime::Single(v) => match f(v) {
-                Some(new) => MappedLocalTime::Single(new),
-                None => MappedLocalTime::None,
+                Ok(new) => MappedLocalTime::Single(new),
+                Err(_) => MappedLocalTime::None,
             },
             MappedLocalTime::Ambiguous(min, max) => match (f(min), f(max)) {
-                (Some(min), Some(max)) => MappedLocalTime::Ambiguous(min, max),
+                (Ok(min), Ok(max)) => MappedLocalTime::Ambiguous(min, max),
                 _ => MappedLocalTime::None,
             },
         }
@@ -280,34 +283,12 @@
 
     /// Converts the local `NaiveDateTime` to the timezone-aware `DateTime` if possible.
     #[allow(clippy::wrong_self_convention)]
-<<<<<<< HEAD
     fn from_local_datetime(&self, local: NaiveDateTime) -> MappedLocalTime<DateTime<Self>> {
-        // Return `MappedLocalTime::None` when the offset pushes a value out of range, instead of
-        // panicking.
-        match self.offset_from_local_datetime(local) {
-            MappedLocalTime::None => MappedLocalTime::None,
-            MappedLocalTime::Single(offset) => match local.checked_sub_offset(offset.fix()) {
-                Ok(dt) => MappedLocalTime::Single(DateTime::from_naive_utc_and_offset(dt, offset)),
-                Err(_) => MappedLocalTime::None,
-            },
-            MappedLocalTime::Ambiguous(o1, o2) => {
-                match (local.checked_sub_offset(o1.fix()), local.checked_sub_offset(o2.fix())) {
-                    (Ok(d1), Ok(d2)) => MappedLocalTime::Ambiguous(
-                        DateTime::from_naive_utc_and_offset(d1, o1),
-                        DateTime::from_naive_utc_and_offset(d2, o2),
-                    ),
-                    _ => MappedLocalTime::None,
-                }
-            }
-        }
-=======
-    fn from_local_datetime(&self, local: &NaiveDateTime) -> MappedLocalTime<DateTime<Self>> {
         self.offset_from_local_datetime(local).and_then(|off| {
             local
                 .checked_sub_offset(off.fix())
                 .map(|dt| DateTime::from_naive_utc_and_offset(dt, off))
         })
->>>>>>> e05ba8b9
     }
 
     /// Creates the offset for given UTC `NaiveDateTime`. This cannot fail.
