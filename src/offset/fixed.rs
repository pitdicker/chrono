// This is a part of Chrono.
// See README.md and LICENSE.txt for details.

//! The time zone which has a fixed offset from UTC.

use core::fmt;
use core::ops::{Add, Sub};
use core::str::FromStr;

#[cfg(feature = "rkyv")]
use rkyv::{Archive, Deserialize, Serialize};

use super::{LocalResult, Offset, TimeZone};
use crate::format::{scan, OUT_OF_RANGE};
use crate::naive::{NaiveDate, NaiveDateTime, NaiveTime};
<<<<<<< HEAD
use crate::time_delta::TimeDelta;
use crate::DateTime;
use crate::Timelike;
=======
use crate::oldtime::Duration as OldDuration;
use crate::{DateTime, ParseError, Timelike};
>>>>>>> dfd3cf5e

/// The time zone with fixed offset, from UTC-23:59:59 to UTC+23:59:59.
///
/// Using the [`TimeZone`](./trait.TimeZone.html) methods
/// on a `FixedOffset` struct is the preferred way to construct
/// `DateTime<FixedOffset>` instances. See the [`east_opt`](#method.east_opt) and
/// [`west_opt`](#method.west_opt) methods for examples.
#[derive(PartialEq, Eq, Hash, Copy, Clone)]
#[cfg_attr(feature = "rkyv", derive(Archive, Deserialize, Serialize))]
pub struct FixedOffset {
    local_minus_utc: i32,
}

impl FixedOffset {
    /// Makes a new `FixedOffset` for the Eastern Hemisphere with given timezone difference.
    /// The negative `secs` means the Western Hemisphere.
    ///
    /// Panics on the out-of-bound `secs`.
    #[deprecated(since = "0.4.23", note = "use `east_opt()` instead")]
    #[must_use]
    pub fn east(secs: i32) -> FixedOffset {
        FixedOffset::east_opt(secs).expect("FixedOffset::east out of bounds")
    }

    /// Makes a new `FixedOffset` for the Eastern Hemisphere with given timezone difference.
    /// The negative `secs` means the Western Hemisphere.
    ///
    /// Returns `None` on the out-of-bound `secs`.
    ///
    /// # Example
    ///
    #[cfg_attr(not(feature = "std"), doc = "```ignore")]
    #[cfg_attr(feature = "std", doc = "```")]
    /// use chrono::{FixedOffset, TimeZone};
    /// let hour = 3600;
    /// let datetime = FixedOffset::east_opt(5 * hour)
    ///     .unwrap()
    ///     .with_ymd_and_hms(2016, 11, 08, 0, 0, 0)
    ///     .unwrap();
    /// assert_eq!(&datetime.to_rfc3339(), "2016-11-08T00:00:00+05:00")
    /// ```
    #[must_use]
    pub const fn east_opt(secs: i32) -> Option<FixedOffset> {
        if -86_400 < secs && secs < 86_400 {
            Some(FixedOffset { local_minus_utc: secs })
        } else {
            None
        }
    }

    /// Makes a new `FixedOffset` for the Western Hemisphere with given timezone difference.
    /// The negative `secs` means the Eastern Hemisphere.
    ///
    /// Panics on the out-of-bound `secs`.
    #[deprecated(since = "0.4.23", note = "use `west_opt()` instead")]
    #[must_use]
    pub fn west(secs: i32) -> FixedOffset {
        FixedOffset::west_opt(secs).expect("FixedOffset::west out of bounds")
    }

    /// Makes a new `FixedOffset` for the Western Hemisphere with given timezone difference.
    /// The negative `secs` means the Eastern Hemisphere.
    ///
    /// Returns `None` on the out-of-bound `secs`.
    ///
    /// # Example
    ///
    #[cfg_attr(not(feature = "std"), doc = "```ignore")]
    #[cfg_attr(feature = "std", doc = "```")]
    /// use chrono::{FixedOffset, TimeZone};
    /// let hour = 3600;
    /// let datetime = FixedOffset::west_opt(5 * hour)
    ///     .unwrap()
    ///     .with_ymd_and_hms(2016, 11, 08, 0, 0, 0)
    ///     .unwrap();
    /// assert_eq!(&datetime.to_rfc3339(), "2016-11-08T00:00:00-05:00")
    /// ```
    #[must_use]
    pub const fn west_opt(secs: i32) -> Option<FixedOffset> {
        if -86_400 < secs && secs < 86_400 {
            Some(FixedOffset { local_minus_utc: -secs })
        } else {
            None
        }
    }

    /// Returns the number of seconds to add to convert from UTC to the local time.
    #[inline]
    pub const fn local_minus_utc(&self) -> i32 {
        self.local_minus_utc
    }

    /// Returns the number of seconds to add to convert from the local time to UTC.
    #[inline]
    pub const fn utc_minus_local(&self) -> i32 {
        -self.local_minus_utc
    }
}

/// Parsing a `str` into a `FixedOffset` uses the format [`%z`](crate::format::strftime).
impl FromStr for FixedOffset {
    type Err = ParseError;
    fn from_str(s: &str) -> Result<Self, Self::Err> {
        let (_, offset) = scan::timezone_offset(s, scan::colon_or_space, false, false, true)?;
        Self::east_opt(offset).ok_or(OUT_OF_RANGE)
    }
}

impl TimeZone for FixedOffset {
    type Offset = FixedOffset;

    fn from_offset(offset: &FixedOffset) -> FixedOffset {
        *offset
    }

    fn offset_from_local_date(&self, _local: &NaiveDate) -> LocalResult<FixedOffset> {
        LocalResult::Single(*self)
    }
    fn offset_from_local_datetime(&self, _local: &NaiveDateTime) -> LocalResult<FixedOffset> {
        LocalResult::Single(*self)
    }

    fn offset_from_utc_date(&self, _utc: &NaiveDate) -> FixedOffset {
        *self
    }
    fn offset_from_utc_datetime(&self, _utc: &NaiveDateTime) -> FixedOffset {
        *self
    }
}

impl Offset for FixedOffset {
    fn fix(&self) -> FixedOffset {
        *self
    }
}

impl fmt::Debug for FixedOffset {
    fn fmt(&self, f: &mut fmt::Formatter) -> fmt::Result {
        let offset = self.local_minus_utc;
        let (sign, offset) = if offset < 0 { ('-', -offset) } else { ('+', offset) };
        let sec = offset.rem_euclid(60);
        let mins = offset.div_euclid(60);
        let min = mins.rem_euclid(60);
        let hour = mins.div_euclid(60);
        if sec == 0 {
            write!(f, "{}{:02}:{:02}", sign, hour, min)
        } else {
            write!(f, "{}{:02}:{:02}:{:02}", sign, hour, min, sec)
        }
    }
}

impl fmt::Display for FixedOffset {
    fn fmt(&self, f: &mut fmt::Formatter) -> fmt::Result {
        fmt::Debug::fmt(self, f)
    }
}

#[cfg(feature = "arbitrary")]
impl arbitrary::Arbitrary<'_> for FixedOffset {
    fn arbitrary(u: &mut arbitrary::Unstructured) -> arbitrary::Result<FixedOffset> {
        let secs = u.int_in_range(-86_399..=86_399)?;
        let fixed_offset = FixedOffset::east_opt(secs)
            .expect("Could not generate a valid chrono::FixedOffset. It looks like implementation of Arbitrary for FixedOffset is erroneous.");
        Ok(fixed_offset)
    }
}

// addition or subtraction of FixedOffset to/from Timelike values is the same as
// adding or subtracting the offset's local_minus_utc value
// but keep keeps the leap second information.
// this should be implemented more efficiently, but for the time being, this is generic right now.

fn add_with_leapsecond<T>(lhs: &T, rhs: i32) -> T
where
    T: Timelike + Add<TimeDelta, Output = T>,
{
    // extract and temporarily remove the fractional part and later recover it
    let nanos = lhs.nanosecond();
    let lhs = lhs.with_nanosecond(0).unwrap();
    (lhs + TimeDelta::seconds(i64::from(rhs))).with_nanosecond(nanos).unwrap()
}

impl Add<FixedOffset> for NaiveTime {
    type Output = NaiveTime;

    #[inline]
    fn add(self, rhs: FixedOffset) -> NaiveTime {
        add_with_leapsecond(&self, rhs.local_minus_utc)
    }
}

impl Sub<FixedOffset> for NaiveTime {
    type Output = NaiveTime;

    #[inline]
    fn sub(self, rhs: FixedOffset) -> NaiveTime {
        add_with_leapsecond(&self, -rhs.local_minus_utc)
    }
}

impl Add<FixedOffset> for NaiveDateTime {
    type Output = NaiveDateTime;

    #[inline]
    fn add(self, rhs: FixedOffset) -> NaiveDateTime {
        add_with_leapsecond(&self, rhs.local_minus_utc)
    }
}

impl Sub<FixedOffset> for NaiveDateTime {
    type Output = NaiveDateTime;

    #[inline]
    fn sub(self, rhs: FixedOffset) -> NaiveDateTime {
        add_with_leapsecond(&self, -rhs.local_minus_utc)
    }
}

impl<Tz: TimeZone> Add<FixedOffset> for DateTime<Tz> {
    type Output = DateTime<Tz>;

    #[inline]
    fn add(self, rhs: FixedOffset) -> DateTime<Tz> {
        add_with_leapsecond(&self, rhs.local_minus_utc)
    }
}

impl<Tz: TimeZone> Sub<FixedOffset> for DateTime<Tz> {
    type Output = DateTime<Tz>;

    #[inline]
    fn sub(self, rhs: FixedOffset) -> DateTime<Tz> {
        add_with_leapsecond(&self, -rhs.local_minus_utc)
    }
}

#[cfg(test)]
mod tests {
    use super::FixedOffset;
    use crate::offset::TimeZone;
    use std::str::FromStr;

    #[test]
    fn test_date_extreme_offset() {
        // starting from 0.3 we don't have an offset exceeding one day.
        // this makes everything easier!
        assert_eq!(
            format!(
                "{:?}",
                FixedOffset::east_opt(86399)
                    .unwrap()
                    .with_ymd_and_hms(2012, 2, 29, 5, 6, 7)
                    .unwrap()
            ),
            "2012-02-29T05:06:07+23:59:59".to_string()
        );
        assert_eq!(
            format!(
                "{:?}",
                FixedOffset::east_opt(86399)
                    .unwrap()
                    .with_ymd_and_hms(2012, 2, 29, 5, 6, 7)
                    .unwrap()
            ),
            "2012-02-29T05:06:07+23:59:59".to_string()
        );
        assert_eq!(
            format!(
                "{:?}",
                FixedOffset::west_opt(86399)
                    .unwrap()
                    .with_ymd_and_hms(2012, 3, 4, 5, 6, 7)
                    .unwrap()
            ),
            "2012-03-04T05:06:07-23:59:59".to_string()
        );
        assert_eq!(
            format!(
                "{:?}",
                FixedOffset::west_opt(86399)
                    .unwrap()
                    .with_ymd_and_hms(2012, 3, 4, 5, 6, 7)
                    .unwrap()
            ),
            "2012-03-04T05:06:07-23:59:59".to_string()
        );
    }

    #[test]
    fn test_parse_offset() {
        let offset = FixedOffset::from_str("-0500").unwrap();
        assert_eq!(offset.local_minus_utc, -5 * 3600);
        let offset = FixedOffset::from_str("-08:00").unwrap();
        assert_eq!(offset.local_minus_utc, -8 * 3600);
        let offset = FixedOffset::from_str("+06:30").unwrap();
        assert_eq!(offset.local_minus_utc, (6 * 3600) + 1800);
    }
}<|MERGE_RESOLUTION|>--- conflicted
+++ resolved
@@ -13,14 +13,8 @@
 use super::{LocalResult, Offset, TimeZone};
 use crate::format::{scan, OUT_OF_RANGE};
 use crate::naive::{NaiveDate, NaiveDateTime, NaiveTime};
-<<<<<<< HEAD
 use crate::time_delta::TimeDelta;
-use crate::DateTime;
-use crate::Timelike;
-=======
-use crate::oldtime::Duration as OldDuration;
 use crate::{DateTime, ParseError, Timelike};
->>>>>>> dfd3cf5e
 
 /// The time zone with fixed offset, from UTC-23:59:59 to UTC+23:59:59.
 ///
@@ -124,7 +118,7 @@
 impl FromStr for FixedOffset {
     type Err = ParseError;
     fn from_str(s: &str) -> Result<Self, Self::Err> {
-        let (_, offset) = scan::timezone_offset(s, scan::colon_or_space, false, false, true)?;
+        let (_, offset) = scan::timezone_offset(s, scan::consume_colon_maybe, false, false, true)?;
         Self::east_opt(offset).ok_or(OUT_OF_RANGE)
     }
 }
