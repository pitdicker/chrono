// This is a part of Chrono.
// Portions copyright (c) 2015, John Nagle.
// See README.md and LICENSE.txt for details.

//! Date and time parsing routines.

use core::borrow::Borrow;
use core::str;
use core::usize;

use super::scan;
use super::{Fixed, InternalFixed, InternalInternal, Item, Numeric, Pad, Parsed};
use super::{ParseError, ParseErrorKind, ParseResult};
use super::{BAD_FORMAT, INVALID, NOT_ENOUGH, OUT_OF_RANGE, TOO_LONG, TOO_SHORT};
use crate::{DateTime, FixedOffset, Weekday};

fn set_weekday_with_num_days_from_sunday(p: &mut Parsed, v: i64) -> ParseResult<()> {
    p.set_weekday(match v {
        0 => Weekday::Sun,
        1 => Weekday::Mon,
        2 => Weekday::Tue,
        3 => Weekday::Wed,
        4 => Weekday::Thu,
        5 => Weekday::Fri,
        6 => Weekday::Sat,
        _ => return Err(OUT_OF_RANGE),
    })
}

fn set_weekday_with_number_from_monday(p: &mut Parsed, v: i64) -> ParseResult<()> {
    p.set_weekday(match v {
        1 => Weekday::Mon,
        2 => Weekday::Tue,
        3 => Weekday::Wed,
        4 => Weekday::Thu,
        5 => Weekday::Fri,
        6 => Weekday::Sat,
        7 => Weekday::Sun,
        _ => return Err(OUT_OF_RANGE),
    })
}

/// Parse an RFC 2822 format datetime
/// e.g. `Fri, 21 Nov 1997 09:55:06 -0600`
///
/// This function allows arbitrary intermixed whitespace per RFC 2822 appendix A.5
fn parse_rfc2822<'a>(parsed: &mut Parsed, mut s: &'a str) -> ParseResult<(&'a str, ())> {
    macro_rules! try_consume {
        ($e:expr) => {{
            let (s_, v) = $e?;
            s = s_;
            v
        }};
    }

    // an adapted RFC 2822 syntax from Section 3.3 and 4.3:
    //
    // c-char      = <any char except '(', ')' and '\\'>
    // c-escape    = "\" <any char>
    // comment     = "(" *(comment / c-char / c-escape) ")" *S
    // date-time   = [ day-of-week "," ] date 1*S time *S *comment
    // day-of-week = *S day-name *S
    // day-name    = "Mon" / "Tue" / "Wed" / "Thu" / "Fri" / "Sat" / "Sun"
    // date        = day month year
    // day         = *S 1*2DIGIT *S
    // month       = 1*S month-name 1*S
    // month-name  = "Jan" / "Feb" / "Mar" / "Apr" / "May" / "Jun" /
    //               "Jul" / "Aug" / "Sep" / "Oct" / "Nov" / "Dec"
    // year        = *S 2*DIGIT *S
    // time        = time-of-day 1*S zone
    // time-of-day = hour ":" minute [ ":" second ]
    // hour        = *S 2DIGIT *S
    // minute      = *S 2DIGIT *S
    // second      = *S 2DIGIT *S
    // zone        = ( "+" / "-" ) 4DIGIT /
    //               "UT" / "GMT" /                  ; same as +0000
    //               "EST" / "CST" / "MST" / "PST" / ; same as -0500 to -0800
    //               "EDT" / "CDT" / "MDT" / "PDT" / ; same as -0400 to -0700
    //               1*(%d65-90 / %d97-122)          ; same as -0000
    //
    // some notes:
    //
    // - quoted characters can be in any mixture of lower and upper cases.
    //
    // - we do not recognize a folding white space (FWS) or comment (CFWS).
    //   for our purposes, instead, we accept any sequence of Unicode
    //   white space characters (denoted here to `S`). For comments, we accept
    //   any text within parentheses while respecting escaped parentheses.
    //   Any actual RFC 2822 parser is expected to parse FWS and/or CFWS themselves
    //   and replace it with a single SP (`%x20`); this is legitimate.
    //
    // - two-digit year < 50 should be interpreted by adding 2000.
    //   two-digit year >= 50 or three-digit year should be interpreted
    //   by adding 1900. note that four-or-more-digit years less than 1000
    //   are *never* affected by this rule.
    //
    // - mismatching day-of-week is always an error, which is consistent to
    //   Chrono's own rules.
    //
    // - zones can range from `-9959` to `+9959`, but `FixedOffset` does not
    //   support offsets larger than 24 hours. this is not *that* problematic
    //   since we do not directly go to a `DateTime` so one can recover
    //   the offset information from `Parsed` anyway.

    s = s.trim_start();

    if let Ok((s_, weekday)) = scan::short_weekday(s) {
        if !s_.starts_with(',') {
            return Err(INVALID);
        }
        s = &s_[1..];
        parsed.set_weekday(weekday)?;
    }

    s = s.trim_start();
    parsed.set_day(try_consume!(scan::number(s, 1, 2)))?;
    s = scan::space(s)?; // mandatory
    parsed.set_month(1 + i64::from(try_consume!(scan::short_month0(s))))?;
    s = scan::space(s)?; // mandatory

    // distinguish two- and three-digit years from four-digit years
    let prevlen = s.len();
    let mut year = try_consume!(scan::number(s, 2, usize::MAX));
    let yearlen = prevlen - s.len();
    match (yearlen, year) {
        (2, 0..=49) => {
            year += 2000;
        } //   47 -> 2047,   05 -> 2005
        (2, 50..=99) => {
            year += 1900;
        } //   79 -> 1979
        (3, _) => {
            year += 1900;
        } //  112 -> 2012,  009 -> 1909
        (_, _) => {} // 1987 -> 1987, 0654 -> 0654
    }
    parsed.set_year(year)?;

    s = scan::space(s)?; // mandatory
    parsed.set_hour(try_consume!(scan::number(s, 2, 2)))?;
    s = scan::char(s.trim_start(), b':')?.trim_start(); // *S ":" *S
    parsed.set_minute(try_consume!(scan::number(s, 2, 2)))?;
    if let Ok(s_) = scan::char(s.trim_start(), b':') {
        // [ ":" *S 2DIGIT ]
        parsed.set_second(try_consume!(scan::number(s_, 2, 2)))?;
    }

    s = scan::space(s)?; // mandatory
    if let Some(offset) = try_consume!(scan::timezone_offset_2822(s)) {
        // only set the offset when it is definitely known (i.e. not `-0000`)
        parsed.set_offset(i64::from(offset))?;
    }

    // optional comments
    while let Ok((s_out, ())) = scan::comment_2822(s) {
        s = s_out;
    }

    Ok((s, ()))
}

fn parse_rfc3339<'a>(parsed: &mut Parsed, mut s: &'a str) -> ParseResult<(&'a str, ())> {
    macro_rules! try_consume {
        ($e:expr) => {{
            let (s_, v) = $e?;
            s = s_;
            v
        }};
    }

    // an adapted RFC 3339 syntax from Section 5.6:
    //
    // date-fullyear  = 4DIGIT
    // date-month     = 2DIGIT ; 01-12
    // date-mday      = 2DIGIT ; 01-28, 01-29, 01-30, 01-31 based on month/year
    // time-hour      = 2DIGIT ; 00-23
    // time-minute    = 2DIGIT ; 00-59
    // time-second    = 2DIGIT ; 00-58, 00-59, 00-60 based on leap second rules
    // time-secfrac   = "." 1*DIGIT
    // time-numoffset = ("+" / "-") time-hour ":" time-minute
    // time-offset    = "Z" / time-numoffset
    // partial-time   = time-hour ":" time-minute ":" time-second [time-secfrac]
    // full-date      = date-fullyear "-" date-month "-" date-mday
    // full-time      = partial-time time-offset
    // date-time      = full-date "T" full-time
    //
    // some notes:
    //
    // - quoted characters can be in any mixture of lower and upper cases.
    //
    // - it may accept any number of fractional digits for seconds.
    //   for Chrono, this means that we should skip digits past first 9 digits.
    //
    // - unlike RFC 2822, the valid offset ranges from -23:59 to +23:59.
    //   note that this restriction is unique to RFC 3339 and not ISO 8601.
    //   since this is not a typical Chrono behavior, we check it earlier.

    parsed.set_year(try_consume!(scan::number(s, 4, 4)))?;
    s = scan::char(s, b'-')?;
    parsed.set_month(try_consume!(scan::number(s, 2, 2)))?;
    s = scan::char(s, b'-')?;
    parsed.set_day(try_consume!(scan::number(s, 2, 2)))?;

    s = match s.as_bytes().first() {
        Some(&b't') | Some(&b'T') => &s[1..],
        Some(_) => return Err(INVALID),
        None => return Err(TOO_SHORT),
    };

    parsed.set_hour(try_consume!(scan::number(s, 2, 2)))?;
    s = scan::char(s, b':')?;
    parsed.set_minute(try_consume!(scan::number(s, 2, 2)))?;
    s = scan::char(s, b':')?;
    parsed.set_second(try_consume!(scan::number(s, 2, 2)))?;
    if s.starts_with('.') {
        let nanosecond = try_consume!(scan::nanosecond(&s[1..]));
        parsed.set_nanosecond(nanosecond)?;
    }

    let offset = try_consume!(scan::timezone_offset(s, |s| scan::char(s, b':'), true, false, true));
    if offset <= -86_400 || offset >= 86_400 {
        return Err(OUT_OF_RANGE);
    }
    parsed.set_offset(i64::from(offset))?;

    Ok((s, ()))
}

/// Tries to parse given string into `parsed` with given formatting items.
/// Returns `Ok` when the entire string has been parsed (otherwise `parsed` should not be used).
/// There should be no trailing string after parsing;
/// use a stray [`Item::Space`](./enum.Item.html#variant.Space) to trim whitespaces.
///
/// This particular date and time parser is:
///
/// - Greedy. It will consume the longest possible prefix.
///   For example, `April` is always consumed entirely when the long month name is requested;
///   it equally accepts `Apr`, but prefers the longer prefix in this case.
///
/// - Padding-agnostic (for numeric items).
///   The [`Pad`](./enum.Pad.html) field is completely ignored,
///   so one can prepend any number of zeroes before numbers.
///
/// - (Still) obeying the intrinsic parsing width. This allows, for example, parsing `HHMMSS`.
pub fn parse<'a, I, B>(parsed: &mut Parsed, s: &str, items: I) -> ParseResult<()>
where
    I: Iterator<Item = B>,
    B: Borrow<Item<'a>>,
{
    parse_internal_fixed(parsed, s, items).map(|_| ()).map_err(|(_s, e)| e)
}

/// Tries to parse given string into `parsed` with given formatting items.
/// Returns `Ok` with a slice of the unparsed remainder.
///
/// This particular date and time parser is:
///
/// - Greedy. It will consume the longest possible prefix.
///   For example, `April` is always consumed entirely when the long month name is requested;
///   it equally accepts `Apr`, but prefers the longer prefix in this case.
///
/// - Padding-agnostic (for numeric items).
///   The [`Pad`](./enum.Pad.html) field is completely ignored,
///   so one can prepend any number of zeroes before numbers.
///
/// - (Still) obeying the intrinsic parsing width. This allows, for example, parsing `HHMMSS`.
pub fn parse_and_remainder<'a, 'b, I, B>(
    parsed: &mut Parsed,
    s: &'b str,
    items: I,
) -> ParseResult<&'b str>
where
    I: Iterator<Item = B>,
    B: Borrow<Item<'a>>,
{
    match parse_internal_fixed(parsed, s, items) {
        Ok(s) => Ok(s),
        Err((s, ParseError(ParseErrorKind::TooLong))) => Ok(s),
        Err((_s, e)) => Err(e),
    }
}

fn parse_internal<'a, 'b, I, B>(
    parsed: &mut Parsed,
    mut s: &'b str,
    items: I,
) -> Result<&'b str, (&'b str, ParseError)>
where
    I: Iterator<Item = B>,
    B: Borrow<Item<'a>>,
{
    macro_rules! try_consume {
        ($e:expr) => {{
            match $e {
                Ok((s_, v)) => {
                    s = s_;
                    v
                }
                Err(e) => return Err((s, e)),
            }
        }};
    }

    for item in items {
        match *item.borrow() {
            Item::Literal(prefix) => {
                if s.len() < prefix.len() {
                    return Err((s, TOO_SHORT));
                }
                if !s.starts_with(prefix) {
                    return Err((s, INVALID));
                }
                s = &s[prefix.len()..];
            }

            #[cfg(any(feature = "alloc", feature = "std"))]
            Item::OwnedLiteral(ref prefix) => {
                if s.len() < prefix.len() {
                    return Err((s, TOO_SHORT));
                }
                if !s.starts_with(&prefix[..]) {
                    return Err((s, INVALID));
                }
                s = &s[prefix.len()..];
            }

            Item::Space(item_space) => {
                for expect in item_space.chars() {
                    let actual = match s.chars().next() {
                        Some(c) => c,
                        None => {
                            return Err((s, TOO_SHORT));
                        }
                    };
                    if expect != actual {
                        return Err((s, INVALID));
                    }
                    // advance `s` forward 1 char
                    s = scan::s_next(s);
                }
            }

            #[cfg(any(feature = "alloc", feature = "std"))]
            Item::OwnedSpace(ref item_space) => {
                for expect in item_space.chars() {
                    let actual = match s.chars().next() {
                        Some(c) => c,
                        None => {
                            return Err((s, TOO_SHORT));
                        }
                    };
                    if expect != actual {
                        return Err((s, INVALID));
                    }
                    // advance `s` forward 1 char
                    s = scan::s_next(s);
                }
            }

            Item::Numeric(ref spec, ref _pad) => {
                use super::Numeric::*;
                type Setter = fn(&mut Parsed, i64) -> ParseResult<()>;

                let (width, signed, set): (usize, bool, Setter) = match *spec {
                    Year => (4, true, Parsed::set_year),
                    YearDiv100 => (2, false, Parsed::set_year_div_100),
                    YearMod100 => (2, false, Parsed::set_year_mod_100),
                    IsoYear => (4, true, Parsed::set_isoyear),
                    IsoYearDiv100 => (2, false, Parsed::set_isoyear_div_100),
                    IsoYearMod100 => (2, false, Parsed::set_isoyear_mod_100),
                    Month => (2, false, Parsed::set_month),
                    Day => (2, false, Parsed::set_day),
                    WeekFromSun => (2, false, Parsed::set_week_from_sun),
                    WeekFromMon => (2, false, Parsed::set_week_from_mon),
                    IsoWeek => (2, false, Parsed::set_isoweek),
                    NumDaysFromSun => (1, false, set_weekday_with_num_days_from_sunday),
                    WeekdayFromMon => (1, false, set_weekday_with_number_from_monday),
                    Ordinal => (3, false, Parsed::set_ordinal),
                    Hour => (2, false, Parsed::set_hour),
                    Hour12 => (2, false, Parsed::set_hour12),
                    Minute => (2, false, Parsed::set_minute),
                    Second => (2, false, Parsed::set_second),
                    Nanosecond => (9, false, Parsed::set_nanosecond),
                    Timestamp => (usize::MAX, false, Parsed::set_timestamp),

                    // for the future expansion
                    internal_fixed(ref int) => match int._dummy {},
                };

                let v = if signed {
                    if s.starts_with('-') {
                        let v = try_consume!(scan::number(&s[1..], 1, usize::MAX));
                        0i64.checked_sub(v).ok_or((s, OUT_OF_RANGE))?
                    } else if s.starts_with('+') {
                        try_consume!(scan::number(&s[1..], 1, usize::MAX))
                    } else {
                        // if there is no explicit sign, we respect the original `width`
                        try_consume!(scan::number(s, 1, width))
                    }
                } else {
                    try_consume!(scan::number(s, 1, width))
                };
                set(parsed, v).map_err(|e| (s, e))?;
            }

            Item::Fixed(ref spec) => {
                use super::Fixed::*;

                match spec {
                    &ShortMonthName => {
                        let month0 = try_consume!(scan::short_month0(s));
                        parsed.set_month(i64::from(month0) + 1).map_err(|e| (s, e))?;
                    }

                    &LongMonthName => {
                        let month0 = try_consume!(scan::short_or_long_month0(s));
                        parsed.set_month(i64::from(month0) + 1).map_err(|e| (s, e))?;
                    }

                    &ShortWeekdayName => {
                        let weekday = try_consume!(scan::short_weekday(s));
                        parsed.set_weekday(weekday).map_err(|e| (s, e))?;
                    }

                    &LongWeekdayName => {
                        let weekday = try_consume!(scan::short_or_long_weekday(s));
                        parsed.set_weekday(weekday).map_err(|e| (s, e))?;
                    }

                    &LowerAmPm | &UpperAmPm => {
                        if s.len() < 2 {
                            return Err((s, TOO_SHORT));
                        }
                        let ampm = match (s.as_bytes()[0] | 32, s.as_bytes()[1] | 32) {
                            (b'a', b'm') => false,
                            (b'p', b'm') => true,
                            _ => return Err((s, INVALID)),
                        };
                        parsed.set_ampm(ampm).map_err(|e| (s, e))?;
                        s = &s[2..];
                    }

                    &Nanosecond | &Nanosecond3 | &Nanosecond6 | &Nanosecond9 => {
                        if s.starts_with('.') {
                            let nano = try_consume!(scan::nanosecond(&s[1..]));
                            parsed.set_nanosecond(nano).map_err(|e| (s, e))?;
                        }
                    }

                    &internal_fixed(InternalFixed { val: InternalInternal::Nanosecond3NoDot }) => {
                        if s.len() < 3 {
                            return Err((s, TOO_SHORT));
                        }
                        let nano = try_consume!(scan::nanosecond_fixed(s, 3));
                        parsed.set_nanosecond(nano).map_err(|e| (s, e))?;
                    }

                    &internal_fixed(InternalFixed { val: InternalInternal::Nanosecond6NoDot }) => {
                        if s.len() < 6 {
                            return Err((s, TOO_SHORT));
                        }
                        let nano = try_consume!(scan::nanosecond_fixed(s, 6));
                        parsed.set_nanosecond(nano).map_err(|e| (s, e))?;
                    }

                    &internal_fixed(InternalFixed { val: InternalInternal::Nanosecond9NoDot }) => {
                        if s.len() < 9 {
                            return Err((s, TOO_SHORT));
                        }
                        let nano = try_consume!(scan::nanosecond_fixed(s, 9));
                        parsed.set_nanosecond(nano).map_err(|e| (s, e))?;
                    }

                    &TimezoneName => {
                        try_consume!(Ok((s.trim_start_matches(|c: char| !c.is_whitespace()), ())));
                    }

                    &TimezoneOffsetColon
                    | &TimezoneOffsetDoubleColon
                    | &TimezoneOffsetTripleColon
                    | &TimezoneOffset => {
                        s = scan::trim1(s);
                        let offset = try_consume!(scan::timezone_offset(
                            s.trim_start(),
                            scan::consume_colon_maybe,
                            false,
                            false,
                            true,
                        ));
                        parsed.set_offset(i64::from(offset)).map_err(|e| (s, e))?;
                    }

                    &TimezoneOffsetColonZ | &TimezoneOffsetZ => {
                        s = scan::trim1(s);
                        let offset = try_consume!(scan::timezone_offset(
                            s,
                            scan::consume_colon_maybe,
                            true,
                            false,
                            true,
                        ));
                        parsed.set_offset(i64::from(offset)).map_err(|e| (s, e))?;
                    }

                    &internal_fixed(InternalFixed {
                        val: InternalInternal::TimezoneOffsetPermissive,
                    }) => {
                        s = scan::trim1(s);
                        let offset = try_consume!(scan::timezone_offset(
                            s,
                            scan::consume_colon_maybe,
                            true,
                            true,
                            true,
                        ));
                        parsed.set_offset(i64::from(offset)).map_err(|e| (s, e))?;
                    }

                    &RFC2822 => try_consume!(parse_rfc2822(parsed, s)),
                    &RFC3339 => try_consume!(parse_rfc3339(parsed, s)),
                }
            }

            Item::Error => {
                return Err((s, BAD_FORMAT));
            }
        }
    }

    // if there are trailling chars, it is an error
    if !s.is_empty() {
        Err((s, TOO_LONG))
    } else {
        Ok(s)
    }
}

/// Accepts a relaxed form of RFC3339.
/// A space or a 'T' are accepted as the separator between the date and time
/// parts.
///
/// ```
/// # use chrono::{DateTime, offset::FixedOffset};
/// "2000-01-02T03:04:05Z".parse::<DateTime<FixedOffset>>()?;
/// "2000-01-02 03:04:05Z".parse::<DateTime<FixedOffset>>()?;
/// # Ok::<(), chrono::ParseError>(())
/// ```
impl str::FromStr for DateTime<FixedOffset> {
    type Err = ParseError;

    fn from_str(s: &str) -> ParseResult<DateTime<FixedOffset>> {
        const DATE_ITEMS: &[Item<'static>] = &[
            Item::Numeric(Numeric::Year, Pad::Zero),
            Item::Literal("-"),
            Item::Numeric(Numeric::Month, Pad::Zero),
            Item::Literal("-"),
            Item::Numeric(Numeric::Day, Pad::Zero),
        ];
        const TIME_ITEMS: &[Item<'static>] = &[
            Item::Numeric(Numeric::Hour, Pad::Zero),
            Item::Literal(":"),
            Item::Numeric(Numeric::Minute, Pad::Zero),
            Item::Literal(":"),
            Item::Numeric(Numeric::Second, Pad::Zero),
            Item::Fixed(Fixed::Nanosecond),
            Item::Fixed(Fixed::TimezoneOffsetZ),
        ];

        let mut parsed = Parsed::new();
        match parse_internal_fixed(&mut parsed, s, DATE_ITEMS.iter()) {
            Err((remainder, e)) if e.0 == ParseErrorKind::TooLong => {
                if remainder.starts_with('T') || remainder.starts_with(' ') {
                    parse(&mut parsed, &remainder[1..], TIME_ITEMS.iter())?;
                } else {
                    return Err(INVALID);
                }
            }
            Err((_s, e)) => return Err(e),
            Ok(_) => return Err(NOT_ENOUGH),
        };
        parsed.to_datetime()
    }
}

#[cfg(test)]
mod tests {
    use crate::format::*;
    use crate::{DateTime, FixedOffset, TimeZone, Timelike, Utc};

<<<<<<< HEAD
fn test_parse() {
    use super::*;

    // workaround for Rust issue #22255
    fn parse_all(s: &str, items: &[Item]) -> ParseResult<Parsed> {
        let mut parsed = Parsed::new();
        parse(&mut parsed, s, items.iter())?;
        Ok(parsed)
    }

    macro_rules! check {
        ($fmt:expr, $items:expr; $err:tt) => (
            eprintln!("test_parse: format {:?}", $fmt);
            assert_eq!(parse_all($fmt, &$items), Err($err))
        );
        ($fmt:expr, $items:expr; $($k:ident: $v:expr),*) => ({
            eprintln!("test_parse: format {:?}", $fmt);
            let expected = Parsed {
                $($k: Some($v),)*
                ..Default::default()
            };
            assert_eq!(parse_all($fmt, &$items), Ok(expected))
        });
=======
    macro_rules! parsed {
        ($($k:ident: $v:expr),*) => (#[allow(unused_mut)] {
            let mut expected = Parsed::new();
            $(expected.$k = Some($v);)*
            Ok(expected)
        });
    }

    #[test]
    fn test_parse_whitespace_and_literal() {
        use crate::format::Item::{Literal, Space};

        // empty string
        parses("", &[]);
        check(" ", &[], Err(TOO_LONG));
        check("a", &[], Err(TOO_LONG));
        check("abc", &[], Err(TOO_LONG));
        check("🤠", &[], Err(TOO_LONG));

        // whitespaces
        parses("", &[Space("")]);
        parses(" ", &[Space(" ")]);
        parses("  ", &[Space("  ")]);
        parses("   ", &[Space("   ")]);
        parses(" ", &[Space("")]);
        parses("  ", &[Space(" ")]);
        parses("   ", &[Space("  ")]);
        parses("    ", &[Space("  ")]);
        parses("", &[Space(" ")]);
        parses(" ", &[Space("  ")]);
        parses("  ", &[Space("   ")]);
        parses("  ", &[Space("  "), Space("  ")]);
        parses("   ", &[Space("  "), Space("  ")]);
        parses("  ", &[Space(" "), Space(" ")]);
        parses("   ", &[Space("  "), Space(" ")]);
        parses("   ", &[Space(" "), Space("  ")]);
        parses("   ", &[Space(" "), Space(" "), Space(" ")]);
        parses("\t", &[Space("")]);
        parses(" \n\r  \n", &[Space("")]);
        parses("\t", &[Space("\t")]);
        parses("\t", &[Space(" ")]);
        parses(" ", &[Space("\t")]);
        parses("\t\r", &[Space("\t\r")]);
        parses("\t\r ", &[Space("\t\r ")]);
        parses("\t \r", &[Space("\t \r")]);
        parses(" \t\r", &[Space(" \t\r")]);
        parses(" \n\r  \n", &[Space(" \n\r  \n")]);
        parses(" \t\n", &[Space(" \t")]);
        parses(" \n\t", &[Space(" \t\n")]);
        parses("\u{2002}", &[Space("\u{2002}")]);
        // most unicode whitespace characters
        parses(
            "\u{00A0}\u{1680}\u{2000}\u{2001}\u{2002}\u{2003}\u{2004}\u{2005}\u{2006}\u{2007}\u{2008}\u{2009}\u{3000}",
            &[Space("\u{00A0}\u{1680}\u{2000}\u{2001}\u{2002}\u{2003}\u{2004}\u{2005}\u{2006}\u{2007}\u{2008}\u{2009}\u{3000}")]
        );
        // most unicode whitespace characters
        parses(
            "\u{00A0}\u{1680}\u{2000}\u{2001}\u{2002}\u{2003}\u{2004}\u{2005}\u{2006}\u{2007}\u{2008}\u{2009}\u{3000}",
            &[
                Space("\u{00A0}\u{1680}\u{2000}\u{2001}\u{2002}\u{2003}\u{2004}"),
                Space("\u{2005}\u{2006}\u{2007}\u{2008}\u{2009}\u{3000}")
            ]
        );
        check("a", &[Space("")], Err(TOO_LONG));
        check("a", &[Space(" ")], Err(TOO_LONG));
        // a Space containing a literal does not match a literal
        check("a", &[Space("a")], Err(TOO_LONG));
        check("abc", &[Space("")], Err(TOO_LONG));
        check("abc", &[Space(" ")], Err(TOO_LONG));
        check(" abc", &[Space("")], Err(TOO_LONG));
        check(" abc", &[Space(" ")], Err(TOO_LONG));

        // `\u{0363}` is combining diacritic mark "COMBINING LATIN SMALL LETTER A"

        // literal
        parses("", &[Literal("")]);
        check("", &[Literal("a")], Err(TOO_SHORT));
        check(" ", &[Literal("a")], Err(INVALID));
        parses("a", &[Literal("a")]);
        parses("+", &[Literal("+")]);
        parses("-", &[Literal("-")]);
        parses("−", &[Literal("−")]); // MINUS SIGN (U+2212)
        parses(" ", &[Literal(" ")]); // a Literal may contain whitespace and match whitespace
        check("aa", &[Literal("a")], Err(TOO_LONG));
        check("🤠", &[Literal("a")], Err(INVALID));
        check("A", &[Literal("a")], Err(INVALID));
        check("a", &[Literal("z")], Err(INVALID));
        check("a", &[Literal("🤠")], Err(TOO_SHORT));
        check("a", &[Literal("\u{0363}a")], Err(TOO_SHORT));
        check("\u{0363}a", &[Literal("a")], Err(INVALID));
        parses("\u{0363}a", &[Literal("\u{0363}a")]);
        check("a", &[Literal("ab")], Err(TOO_SHORT));
        parses("xy", &[Literal("xy")]);
        parses("xy", &[Literal("x"), Literal("y")]);
        parses("1", &[Literal("1")]);
        parses("1234", &[Literal("1234")]);
        parses("+1234", &[Literal("+1234")]);
        parses("-1234", &[Literal("-1234")]);
        parses("−1234", &[Literal("−1234")]); // MINUS SIGN (U+2212)
        parses("PST", &[Literal("PST")]);
        parses("🤠", &[Literal("🤠")]);
        parses("🤠a", &[Literal("🤠"), Literal("a")]);
        parses("🤠a🤠", &[Literal("🤠"), Literal("a🤠")]);
        parses("a🤠b", &[Literal("a"), Literal("🤠"), Literal("b")]);
        // literals can be together
        parses("xy", &[Literal("xy")]);
        parses("xyz", &[Literal("xyz")]);
        // or literals can be apart
        parses("xy", &[Literal("x"), Literal("y")]);
        parses("xyz", &[Literal("x"), Literal("yz")]);
        parses("xyz", &[Literal("xy"), Literal("z")]);
        parses("xyz", &[Literal("x"), Literal("y"), Literal("z")]);
        //
        check("x y", &[Literal("x"), Literal("y")], Err(INVALID));
        parses("xy", &[Literal("x"), Space(""), Literal("y")]);
        parses("x y", &[Literal("x"), Space(""), Literal("y")]);
        parses("x y", &[Literal("x"), Space(" "), Literal("y")]);

        // whitespaces + literals
        parses("a\n", &[Literal("a"), Space("\n")]);
        parses("\tab\n", &[Space("\t"), Literal("ab"), Space("\n")]);
        parses(
            "ab\tcd\ne",
            &[Literal("ab"), Space("\t"), Literal("cd"), Space("\n"), Literal("e")],
        );
        parses(
            "+1ab\tcd\r\n+,.",
            &[Literal("+1ab"), Space("\t"), Literal("cd"), Space("\r\n"), Literal("+,.")],
        );
        // whitespace and literals can be intermixed
        parses("a\tb", &[Literal("a\tb")]);
        parses("a\tb", &[Literal("a"), Space("\t"), Literal("b")]);
    }

    #[test]
    fn test_parse_numeric() {
        use crate::format::Item::{Literal, Space};
        use crate::format::Numeric::*;

        // numeric
        check("1987", &[num(Year)], parsed!(year: 1987));
        check("1987 ", &[num(Year)], Err(TOO_LONG));
        check("0x12", &[num(Year)], Err(TOO_LONG)); // `0` is parsed
        check("x123", &[num(Year)], Err(INVALID));
        check("o123", &[num(Year)], Err(INVALID));
        check("2015", &[num(Year)], parsed!(year: 2015));
        check("0000", &[num(Year)], parsed!(year: 0));
        check("9999", &[num(Year)], parsed!(year: 9999));
        check(" \t987", &[num(Year)], parsed!(year: 987));
        check(" \t987", &[Space(" \t"), num(Year)], parsed!(year: 987));
        check(" \t987🤠", &[Space(" \t"), num(Year), Literal("🤠")], parsed!(year: 987));
        check("987🤠", &[num(Year), Literal("🤠")], parsed!(year: 987));
        check("5", &[num(Year)], parsed!(year: 5));
        check("5\0", &[num(Year)], Err(TOO_LONG));
        check("\x005", &[num(Year)], Err(INVALID));
        check("", &[num(Year)], Err(TOO_SHORT));
        check("12345", &[num(Year), Literal("5")], parsed!(year: 1234));
        check("12345", &[nums(Year), Literal("5")], parsed!(year: 1234));
        check("12345", &[num0(Year), Literal("5")], parsed!(year: 1234));
        check("12341234", &[num(Year), num(Year)], parsed!(year: 1234));
        check("1234 1234", &[num(Year), num(Year)], parsed!(year: 1234));
        check("1234 1234", &[num(Year), Space(" "), num(Year)], parsed!(year: 1234));
        check("1234 1235", &[num(Year), num(Year)], Err(IMPOSSIBLE));
        check("1234 1234", &[num(Year), Literal("x"), num(Year)], Err(INVALID));
        check("1234x1234", &[num(Year), Literal("x"), num(Year)], parsed!(year: 1234));
        check("1234 x 1234", &[num(Year), Literal("x"), num(Year)], Err(INVALID));
        check("1234xx1234", &[num(Year), Literal("x"), num(Year)], Err(INVALID));
        check("1234xx1234", &[num(Year), Literal("xx"), num(Year)], parsed!(year: 1234));
        check(
            "1234 x 1234",
            &[num(Year), Space(" "), Literal("x"), Space(" "), num(Year)],
            parsed!(year: 1234),
        );
        check(
            "1234 x 1235",
            &[num(Year), Space(" "), Literal("x"), Space(" "), Literal("1235")],
            parsed!(year: 1234),
        );

        // signed numeric
        check("-42", &[num(Year)], parsed!(year: -42));
        check("+42", &[num(Year)], parsed!(year: 42));
        check("-0042", &[num(Year)], parsed!(year: -42));
        check("+0042", &[num(Year)], parsed!(year: 42));
        check("-42195", &[num(Year)], parsed!(year: -42195));
        check("−42195", &[num(Year)], Err(INVALID)); // MINUS SIGN (U+2212)
        check("+42195", &[num(Year)], parsed!(year: 42195));
        check("  -42195", &[num(Year)], parsed!(year: -42195));
        check(" +42195", &[num(Year)], parsed!(year: 42195));
        check("  -42195", &[num(Year)], parsed!(year: -42195));
        check("  +42195", &[num(Year)], parsed!(year: 42195));
        check("-42195 ", &[num(Year)], Err(TOO_LONG));
        check("+42195 ", &[num(Year)], Err(TOO_LONG));
        check("  -   42", &[num(Year)], Err(INVALID));
        check("  +   42", &[num(Year)], Err(INVALID));
        check("  -42195", &[Space("  "), num(Year)], parsed!(year: -42195));
        check("  −42195", &[Space("  "), num(Year)], Err(INVALID)); // MINUS SIGN (U+2212)
        check("  +42195", &[Space("  "), num(Year)], parsed!(year: 42195));
        check("  -   42", &[Space("  "), num(Year)], Err(INVALID));
        check("  +   42", &[Space("  "), num(Year)], Err(INVALID));
        check("-", &[num(Year)], Err(TOO_SHORT));
        check("+", &[num(Year)], Err(TOO_SHORT));

        // unsigned numeric
        check("345", &[num(Ordinal)], parsed!(ordinal: 345));
        check("+345", &[num(Ordinal)], Err(INVALID));
        check("-345", &[num(Ordinal)], Err(INVALID));
        check(" 345", &[num(Ordinal)], parsed!(ordinal: 345));
        check("−345", &[num(Ordinal)], Err(INVALID)); // MINUS SIGN (U+2212)
        check("345 ", &[num(Ordinal)], Err(TOO_LONG));
        check(" 345", &[Space(" "), num(Ordinal)], parsed!(ordinal: 345));
        check("345 ", &[num(Ordinal), Space(" ")], parsed!(ordinal: 345));
        check("345🤠 ", &[num(Ordinal), Literal("🤠"), Space(" ")], parsed!(ordinal: 345));
        check("345🤠", &[num(Ordinal)], Err(TOO_LONG));
        check("\u{0363}345", &[num(Ordinal)], Err(INVALID));
        check(" +345", &[num(Ordinal)], Err(INVALID));
        check(" -345", &[num(Ordinal)], Err(INVALID));
        check("\t345", &[Space("\t"), num(Ordinal)], parsed!(ordinal: 345));
        check(" +345", &[Space(" "), num(Ordinal)], Err(INVALID));
        check(" -345", &[Space(" "), num(Ordinal)], Err(INVALID));

        // various numeric fields
        check("1234 5678", &[num(Year), num(IsoYear)], parsed!(year: 1234, isoyear: 5678));
        check("1234 5678", &[num(Year), num(IsoYear)], parsed!(year: 1234, isoyear: 5678));
        check(
            "12 34 56 78",
            &[num(YearDiv100), num(YearMod100), num(IsoYearDiv100), num(IsoYearMod100)],
            parsed!(year_div_100: 12, year_mod_100: 34, isoyear_div_100: 56, isoyear_mod_100: 78),
        );
        check(
            "1 2 3 4 5",
            &[num(Month), num(Day), num(WeekFromSun), num(NumDaysFromSun), num(IsoWeek)],
            parsed!(month: 1, day: 2, week_from_sun: 3, weekday: Weekday::Thu, isoweek: 5),
        );
        check(
            "6 7 89 01",
            &[num(WeekFromMon), num(WeekdayFromMon), num(Ordinal), num(Hour12)],
            parsed!(week_from_mon: 6, weekday: Weekday::Sun, ordinal: 89, hour_mod_12: 1),
        );
        check(
            "23 45 6 78901234 567890123",
            &[num(Hour), num(Minute), num(Second), num(Nanosecond), num(Timestamp)],
            parsed!(hour_div_12: 1, hour_mod_12: 11, minute: 45, second: 6, nanosecond: 78_901_234, timestamp: 567_890_123),
        );
    }

    #[test]
    fn test_parse_fixed() {
        use crate::format::Fixed::*;
        use crate::format::Item::{Literal, Space};

        // fixed: month and weekday names
        check("apr", &[fixed(ShortMonthName)], parsed!(month: 4));
        check("Apr", &[fixed(ShortMonthName)], parsed!(month: 4));
        check("APR", &[fixed(ShortMonthName)], parsed!(month: 4));
        check("ApR", &[fixed(ShortMonthName)], parsed!(month: 4));
        check("\u{0363}APR", &[fixed(ShortMonthName)], Err(INVALID));
        check("April", &[fixed(ShortMonthName)], Err(TOO_LONG)); // `Apr` is parsed
        check("A", &[fixed(ShortMonthName)], Err(TOO_SHORT));
        check("Sol", &[fixed(ShortMonthName)], Err(INVALID));
        check("Apr", &[fixed(LongMonthName)], parsed!(month: 4));
        check("Apri", &[fixed(LongMonthName)], Err(TOO_LONG)); // `Apr` is parsed
        check("April", &[fixed(LongMonthName)], parsed!(month: 4));
        check("Aprill", &[fixed(LongMonthName)], Err(TOO_LONG));
        check("Aprill", &[fixed(LongMonthName), Literal("l")], parsed!(month: 4));
        check("Aprl", &[fixed(LongMonthName), Literal("l")], parsed!(month: 4));
        check("April", &[fixed(LongMonthName), Literal("il")], Err(TOO_SHORT)); // do not backtrack
        check("thu", &[fixed(ShortWeekdayName)], parsed!(weekday: Weekday::Thu));
        check("Thu", &[fixed(ShortWeekdayName)], parsed!(weekday: Weekday::Thu));
        check("THU", &[fixed(ShortWeekdayName)], parsed!(weekday: Weekday::Thu));
        check("tHu", &[fixed(ShortWeekdayName)], parsed!(weekday: Weekday::Thu));
        check("Thursday", &[fixed(ShortWeekdayName)], Err(TOO_LONG)); // `Thu` is parsed
        check("T", &[fixed(ShortWeekdayName)], Err(TOO_SHORT));
        check("The", &[fixed(ShortWeekdayName)], Err(INVALID));
        check("Nop", &[fixed(ShortWeekdayName)], Err(INVALID));
        check("Thu", &[fixed(LongWeekdayName)], parsed!(weekday: Weekday::Thu));
        check("Thur", &[fixed(LongWeekdayName)], Err(TOO_LONG)); // `Thu` is parsed
        check("Thurs", &[fixed(LongWeekdayName)], Err(TOO_LONG)); // `Thu` is parsed
        check("Thursday", &[fixed(LongWeekdayName)], parsed!(weekday: Weekday::Thu));
        check("Thursdays", &[fixed(LongWeekdayName)], Err(TOO_LONG));
        check("Thursdays", &[fixed(LongWeekdayName), Literal("s")], parsed!(weekday: Weekday::Thu));
        check("Thus", &[fixed(LongWeekdayName), Literal("s")], parsed!(weekday: Weekday::Thu));
        check("Thursday", &[fixed(LongWeekdayName), Literal("rsday")], Err(TOO_SHORT)); // do not backtrack

        // fixed: am/pm
        check("am", &[fixed(LowerAmPm)], parsed!(hour_div_12: 0));
        check("pm", &[fixed(LowerAmPm)], parsed!(hour_div_12: 1));
        check("AM", &[fixed(LowerAmPm)], parsed!(hour_div_12: 0));
        check("PM", &[fixed(LowerAmPm)], parsed!(hour_div_12: 1));
        check("am", &[fixed(UpperAmPm)], parsed!(hour_div_12: 0));
        check("pm", &[fixed(UpperAmPm)], parsed!(hour_div_12: 1));
        check("AM", &[fixed(UpperAmPm)], parsed!(hour_div_12: 0));
        check("PM", &[fixed(UpperAmPm)], parsed!(hour_div_12: 1));
        check("Am", &[fixed(LowerAmPm)], parsed!(hour_div_12: 0));
        check(" Am", &[Space(" "), fixed(LowerAmPm)], parsed!(hour_div_12: 0));
        check("Am🤠", &[fixed(LowerAmPm), Literal("🤠")], parsed!(hour_div_12: 0));
        check("🤠Am", &[Literal("🤠"), fixed(LowerAmPm)], parsed!(hour_div_12: 0));
        check("\u{0363}am", &[fixed(LowerAmPm)], Err(INVALID));
        check("\u{0360}am", &[fixed(LowerAmPm)], Err(INVALID));
        check(" Am", &[fixed(LowerAmPm)], Err(INVALID));
        check("Am ", &[fixed(LowerAmPm)], Err(TOO_LONG));
        check("a.m.", &[fixed(LowerAmPm)], Err(INVALID));
        check("A.M.", &[fixed(LowerAmPm)], Err(INVALID));
        check("ame", &[fixed(LowerAmPm)], Err(TOO_LONG)); // `am` is parsed
        check("a", &[fixed(LowerAmPm)], Err(TOO_SHORT));
        check("p", &[fixed(LowerAmPm)], Err(TOO_SHORT));
        check("x", &[fixed(LowerAmPm)], Err(TOO_SHORT));
        check("xx", &[fixed(LowerAmPm)], Err(INVALID));
        check("", &[fixed(LowerAmPm)], Err(TOO_SHORT));
    }

    #[test]
    fn test_parse_fixed_nanosecond() {
        use crate::format::Fixed::Nanosecond;
        use crate::format::InternalInternal::*;
        use crate::format::Item::Literal;
        use crate::format::Numeric::Second;

        // fixed: dot plus nanoseconds
        check("", &[fixed(Nanosecond)], parsed!()); // no field set, but not an error
        check(".", &[fixed(Nanosecond)], Err(TOO_SHORT));
        check("4", &[fixed(Nanosecond)], Err(TOO_LONG)); // never consumes `4`
        check("4", &[fixed(Nanosecond), num(Second)], parsed!(second: 4));
        check(".0", &[fixed(Nanosecond)], parsed!(nanosecond: 0));
        check(".4", &[fixed(Nanosecond)], parsed!(nanosecond: 400_000_000));
        check(".42", &[fixed(Nanosecond)], parsed!(nanosecond: 420_000_000));
        check(".421", &[fixed(Nanosecond)], parsed!(nanosecond: 421_000_000));
        check(".42195", &[fixed(Nanosecond)], parsed!(nanosecond: 421_950_000));
        check(".421951", &[fixed(Nanosecond)], parsed!(nanosecond: 421_951_000));
        check(".4219512", &[fixed(Nanosecond)], parsed!(nanosecond: 421_951_200));
        check(".42195123", &[fixed(Nanosecond)], parsed!(nanosecond: 421_951_230));
        check(".421950803", &[fixed(Nanosecond)], parsed!(nanosecond: 421_950_803));
        check(".4219508035", &[fixed(Nanosecond)], parsed!(nanosecond: 421_950_803));
        check(".42195080354", &[fixed(Nanosecond)], parsed!(nanosecond: 421_950_803));
        check(".421950803547", &[fixed(Nanosecond)], parsed!(nanosecond: 421_950_803));
        check(".000000003", &[fixed(Nanosecond)], parsed!(nanosecond: 3));
        check(".0000000031", &[fixed(Nanosecond)], parsed!(nanosecond: 3));
        check(".0000000035", &[fixed(Nanosecond)], parsed!(nanosecond: 3));
        check(".000000003547", &[fixed(Nanosecond)], parsed!(nanosecond: 3));
        check(".0000000009", &[fixed(Nanosecond)], parsed!(nanosecond: 0));
        check(".000000000547", &[fixed(Nanosecond)], parsed!(nanosecond: 0));
        check(".0000000009999999999999999999999999", &[fixed(Nanosecond)], parsed!(nanosecond: 0));
        check(".4🤠", &[fixed(Nanosecond), Literal("🤠")], parsed!(nanosecond: 400_000_000));
        check(".4x", &[fixed(Nanosecond)], Err(TOO_LONG));
        check(".  4", &[fixed(Nanosecond)], Err(INVALID));
        check("  .4", &[fixed(Nanosecond)], Err(TOO_LONG)); // no automatic trimming

        // fixed: nanoseconds without the dot
        check("", &[internal_fixed(Nanosecond3NoDot)], Err(TOO_SHORT));
        check(".", &[internal_fixed(Nanosecond3NoDot)], Err(TOO_SHORT));
        check("0", &[internal_fixed(Nanosecond3NoDot)], Err(TOO_SHORT));
        check("4", &[internal_fixed(Nanosecond3NoDot)], Err(TOO_SHORT));
        check("42", &[internal_fixed(Nanosecond3NoDot)], Err(TOO_SHORT));
        check("421", &[internal_fixed(Nanosecond3NoDot)], parsed!(nanosecond: 421_000_000));
        check("4210", &[internal_fixed(Nanosecond3NoDot)], Err(TOO_LONG));
        check(
            "42143",
            &[internal_fixed(Nanosecond3NoDot), num(Second)],
            parsed!(nanosecond: 421_000_000, second: 43),
        );
        check(
            "421🤠",
            &[internal_fixed(Nanosecond3NoDot), Literal("🤠")],
            parsed!(nanosecond: 421_000_000),
        );
        check(
            "🤠421",
            &[Literal("🤠"), internal_fixed(Nanosecond3NoDot)],
            parsed!(nanosecond: 421_000_000),
        );
        check("42195", &[internal_fixed(Nanosecond3NoDot)], Err(TOO_LONG));
        check("123456789", &[internal_fixed(Nanosecond3NoDot)], Err(TOO_LONG));
        check("4x", &[internal_fixed(Nanosecond3NoDot)], Err(TOO_SHORT));
        check("  4", &[internal_fixed(Nanosecond3NoDot)], Err(INVALID));
        check(".421", &[internal_fixed(Nanosecond3NoDot)], Err(INVALID));

        check("", &[internal_fixed(Nanosecond6NoDot)], Err(TOO_SHORT));
        check(".", &[internal_fixed(Nanosecond6NoDot)], Err(TOO_SHORT));
        check("0", &[internal_fixed(Nanosecond6NoDot)], Err(TOO_SHORT));
        check("1234", &[internal_fixed(Nanosecond6NoDot)], Err(TOO_SHORT));
        check("12345", &[internal_fixed(Nanosecond6NoDot)], Err(TOO_SHORT));
        check("421950", &[internal_fixed(Nanosecond6NoDot)], parsed!(nanosecond: 421_950_000));
        check("000003", &[internal_fixed(Nanosecond6NoDot)], parsed!(nanosecond: 3000));
        check("000000", &[internal_fixed(Nanosecond6NoDot)], parsed!(nanosecond: 0));
        check("1234567", &[internal_fixed(Nanosecond6NoDot)], Err(TOO_LONG));
        check("123456789", &[internal_fixed(Nanosecond6NoDot)], Err(TOO_LONG));
        check("4x", &[internal_fixed(Nanosecond6NoDot)], Err(TOO_SHORT));
        check("     4", &[internal_fixed(Nanosecond6NoDot)], Err(INVALID));
        check(".42100", &[internal_fixed(Nanosecond6NoDot)], Err(INVALID));

        check("", &[internal_fixed(Nanosecond9NoDot)], Err(TOO_SHORT));
        check(".", &[internal_fixed(Nanosecond9NoDot)], Err(TOO_SHORT));
        check("42195", &[internal_fixed(Nanosecond9NoDot)], Err(TOO_SHORT));
        check("12345678", &[internal_fixed(Nanosecond9NoDot)], Err(TOO_SHORT));
        check("421950803", &[internal_fixed(Nanosecond9NoDot)], parsed!(nanosecond: 421_950_803));
        check("000000003", &[internal_fixed(Nanosecond9NoDot)], parsed!(nanosecond: 3));
        check(
            "42195080354",
            &[internal_fixed(Nanosecond9NoDot), num(Second)],
            parsed!(nanosecond: 421_950_803, second: 54),
        ); // don't skip digits that come after the 9
        check("1234567890", &[internal_fixed(Nanosecond9NoDot)], Err(TOO_LONG));
        check("000000000", &[internal_fixed(Nanosecond9NoDot)], parsed!(nanosecond: 0));
        check("00000000x", &[internal_fixed(Nanosecond9NoDot)], Err(INVALID));
        check("        4", &[internal_fixed(Nanosecond9NoDot)], Err(INVALID));
        check(".42100000", &[internal_fixed(Nanosecond9NoDot)], Err(INVALID));
    }

    #[test]
    fn test_parse_fixed_timezone_offset() {
        use crate::format::Fixed::*;
        use crate::format::InternalInternal::*;
        use crate::format::Item::Literal;

        // TimezoneOffset
        check("1", &[fixed(TimezoneOffset)], Err(INVALID));
        check("12", &[fixed(TimezoneOffset)], Err(INVALID));
        check("123", &[fixed(TimezoneOffset)], Err(INVALID));
        check("1234", &[fixed(TimezoneOffset)], Err(INVALID));
        check("12345", &[fixed(TimezoneOffset)], Err(INVALID));
        check("123456", &[fixed(TimezoneOffset)], Err(INVALID));
        check("1234567", &[fixed(TimezoneOffset)], Err(INVALID));
        check("+1", &[fixed(TimezoneOffset)], Err(TOO_SHORT));
        check("+12", &[fixed(TimezoneOffset)], Err(TOO_SHORT));
        check("+123", &[fixed(TimezoneOffset)], Err(TOO_SHORT));
        check("+1234", &[fixed(TimezoneOffset)], parsed!(offset: 45_240));
        check("+12345", &[fixed(TimezoneOffset)], Err(TOO_LONG));
        check("+123456", &[fixed(TimezoneOffset)], Err(TOO_LONG));
        check("+1234567", &[fixed(TimezoneOffset)], Err(TOO_LONG));
        check("+12345678", &[fixed(TimezoneOffset)], Err(TOO_LONG));
        check("+12:", &[fixed(TimezoneOffset)], Err(TOO_SHORT));
        check("+12:3", &[fixed(TimezoneOffset)], Err(TOO_SHORT));
        check("+12:34", &[fixed(TimezoneOffset)], parsed!(offset: 45_240));
        check("-12:34", &[fixed(TimezoneOffset)], parsed!(offset: -45_240));
        check("−12:34", &[fixed(TimezoneOffset)], parsed!(offset: -45_240)); // MINUS SIGN (U+2212)
        check("+12:34:", &[fixed(TimezoneOffset)], Err(TOO_LONG));
        check("+12:34:5", &[fixed(TimezoneOffset)], Err(TOO_LONG));
        check("+12:34:56", &[fixed(TimezoneOffset)], Err(TOO_LONG));
        check("+12:34:56:", &[fixed(TimezoneOffset)], Err(TOO_LONG));
        check("+12 34", &[fixed(TimezoneOffset)], parsed!(offset: 45_240));
        check("+12  34", &[fixed(TimezoneOffset)], parsed!(offset: 45_240));
        check("12:34", &[fixed(TimezoneOffset)], Err(INVALID));
        check("12:34:56", &[fixed(TimezoneOffset)], Err(INVALID));
        check("+12::34", &[fixed(TimezoneOffset)], parsed!(offset: 45_240));
        check("+12: :34", &[fixed(TimezoneOffset)], parsed!(offset: 45_240));
        check("+12:::34", &[fixed(TimezoneOffset)], parsed!(offset: 45_240));
        check("+12::::34", &[fixed(TimezoneOffset)], parsed!(offset: 45_240));
        check("+12::34", &[fixed(TimezoneOffset)], parsed!(offset: 45_240));
        check("+12:34:56", &[fixed(TimezoneOffset)], Err(TOO_LONG));
        check("+12:3456", &[fixed(TimezoneOffset)], Err(TOO_LONG));
        check("+1234:56", &[fixed(TimezoneOffset)], Err(TOO_LONG));
        check("+1234:567", &[fixed(TimezoneOffset)], Err(TOO_LONG));
        check("+00:00", &[fixed(TimezoneOffset)], parsed!(offset: 0));
        check("-00:00", &[fixed(TimezoneOffset)], parsed!(offset: 0));
        check("−00:00", &[fixed(TimezoneOffset)], parsed!(offset: 0)); // MINUS SIGN (U+2212)
        check("+00:01", &[fixed(TimezoneOffset)], parsed!(offset: 60));
        check("-00:01", &[fixed(TimezoneOffset)], parsed!(offset: -60));
        check("+00:30", &[fixed(TimezoneOffset)], parsed!(offset: 1_800));
        check("-00:30", &[fixed(TimezoneOffset)], parsed!(offset: -1_800));
        check("+24:00", &[fixed(TimezoneOffset)], parsed!(offset: 86_400));
        check("-24:00", &[fixed(TimezoneOffset)], parsed!(offset: -86_400));
        check("−24:00", &[fixed(TimezoneOffset)], parsed!(offset: -86_400)); // MINUS SIGN (U+2212)
        check("+99:59", &[fixed(TimezoneOffset)], parsed!(offset: 359_940));
        check("-99:59", &[fixed(TimezoneOffset)], parsed!(offset: -359_940));
        check("+00:60", &[fixed(TimezoneOffset)], Err(OUT_OF_RANGE));
        check("+00:99", &[fixed(TimezoneOffset)], Err(OUT_OF_RANGE));
        check("#12:34", &[fixed(TimezoneOffset)], Err(INVALID));
        check("+12:34 ", &[fixed(TimezoneOffset)], Err(TOO_LONG));
        check("+12 34 ", &[fixed(TimezoneOffset)], Err(TOO_LONG));
        check(" +12:34", &[fixed(TimezoneOffset)], parsed!(offset: 45_240));
        check(" -12:34", &[fixed(TimezoneOffset)], parsed!(offset: -45_240));
        check(" −12:34", &[fixed(TimezoneOffset)], parsed!(offset: -45_240)); // MINUS SIGN (U+2212)
        check("  +12:34", &[fixed(TimezoneOffset)], parsed!(offset: 45_240));
        check("  -12:34", &[fixed(TimezoneOffset)], parsed!(offset: -45_240));
        check("\t -12:34", &[fixed(TimezoneOffset)], parsed!(offset: -45_240));
        check("-12: 34", &[fixed(TimezoneOffset)], parsed!(offset: -45_240));
        check("-12 :34", &[fixed(TimezoneOffset)], parsed!(offset: -45_240));
        check("-12 : 34", &[fixed(TimezoneOffset)], parsed!(offset: -45_240));
        check("-12 :  34", &[fixed(TimezoneOffset)], parsed!(offset: -45_240));
        check("-12  : 34", &[fixed(TimezoneOffset)], parsed!(offset: -45_240));
        check("-12:  34", &[fixed(TimezoneOffset)], parsed!(offset: -45_240));
        check("-12  :34", &[fixed(TimezoneOffset)], parsed!(offset: -45_240));
        check("-12  :  34", &[fixed(TimezoneOffset)], parsed!(offset: -45_240));
        check("12:34 ", &[fixed(TimezoneOffset)], Err(INVALID));
        check(" 12:34", &[fixed(TimezoneOffset)], Err(INVALID));
        check("", &[fixed(TimezoneOffset)], Err(TOO_SHORT));
        check("+", &[fixed(TimezoneOffset)], Err(TOO_SHORT));
        check(
            "+12345",
            &[fixed(TimezoneOffset), num(Numeric::Day)],
            parsed!(offset: 45_240, day: 5),
        );
        check(
            "+12:345",
            &[fixed(TimezoneOffset), num(Numeric::Day)],
            parsed!(offset: 45_240, day: 5),
        );
        check("+12:34:", &[fixed(TimezoneOffset), Literal(":")], parsed!(offset: 45_240));
        check("Z12:34", &[fixed(TimezoneOffset)], Err(INVALID));
        check("X12:34", &[fixed(TimezoneOffset)], Err(INVALID));
        check("Z+12:34", &[fixed(TimezoneOffset)], Err(INVALID));
        check("X+12:34", &[fixed(TimezoneOffset)], Err(INVALID));
        check("X−12:34", &[fixed(TimezoneOffset)], Err(INVALID)); // MINUS SIGN (U+2212)
        check("🤠+12:34", &[fixed(TimezoneOffset)], Err(INVALID));
        check("+12:34🤠", &[fixed(TimezoneOffset)], Err(TOO_LONG));
        check("+12:🤠34", &[fixed(TimezoneOffset)], Err(INVALID));
        check("+1234🤠", &[fixed(TimezoneOffset), Literal("🤠")], parsed!(offset: 45_240));
        check("-1234🤠", &[fixed(TimezoneOffset), Literal("🤠")], parsed!(offset: -45_240));
        check("−1234🤠", &[fixed(TimezoneOffset), Literal("🤠")], parsed!(offset: -45_240)); // MINUS SIGN (U+2212)
        check("+12:34🤠", &[fixed(TimezoneOffset), Literal("🤠")], parsed!(offset: 45_240));
        check("-12:34🤠", &[fixed(TimezoneOffset), Literal("🤠")], parsed!(offset: -45_240));
        check("−12:34🤠", &[fixed(TimezoneOffset), Literal("🤠")], parsed!(offset: -45_240)); // MINUS SIGN (U+2212)
        check("🤠+12:34", &[Literal("🤠"), fixed(TimezoneOffset)], parsed!(offset: 45_240));
        check("Z", &[fixed(TimezoneOffset)], Err(INVALID));
        check("A", &[fixed(TimezoneOffset)], Err(INVALID));
        check("PST", &[fixed(TimezoneOffset)], Err(INVALID));
        check("#Z", &[fixed(TimezoneOffset)], Err(INVALID));
        check(":Z", &[fixed(TimezoneOffset)], Err(INVALID));
        check("+Z", &[fixed(TimezoneOffset)], Err(TOO_SHORT));
        check("+:Z", &[fixed(TimezoneOffset)], Err(INVALID));
        check("+Z:", &[fixed(TimezoneOffset)], Err(INVALID));
        check("z", &[fixed(TimezoneOffset)], Err(INVALID));
        check(" :Z", &[fixed(TimezoneOffset)], Err(INVALID));
        check(" Z", &[fixed(TimezoneOffset)], Err(INVALID));
        check(" z", &[fixed(TimezoneOffset)], Err(INVALID));

        // TimezoneOffsetColon
        check("1", &[fixed(TimezoneOffsetColon)], Err(INVALID));
        check("12", &[fixed(TimezoneOffsetColon)], Err(INVALID));
        check("123", &[fixed(TimezoneOffsetColon)], Err(INVALID));
        check("1234", &[fixed(TimezoneOffsetColon)], Err(INVALID));
        check("12345", &[fixed(TimezoneOffsetColon)], Err(INVALID));
        check("123456", &[fixed(TimezoneOffsetColon)], Err(INVALID));
        check("1234567", &[fixed(TimezoneOffsetColon)], Err(INVALID));
        check("12345678", &[fixed(TimezoneOffsetColon)], Err(INVALID));
        check("+1", &[fixed(TimezoneOffsetColon)], Err(TOO_SHORT));
        check("+12", &[fixed(TimezoneOffsetColon)], Err(TOO_SHORT));
        check("+123", &[fixed(TimezoneOffsetColon)], Err(TOO_SHORT));
        check("+1234", &[fixed(TimezoneOffsetColon)], parsed!(offset: 45_240));
        check("-1234", &[fixed(TimezoneOffsetColon)], parsed!(offset: -45_240));
        check("−1234", &[fixed(TimezoneOffsetColon)], parsed!(offset: -45_240)); // MINUS SIGN (U+2212)
        check("+12345", &[fixed(TimezoneOffsetColon)], Err(TOO_LONG));
        check("+123456", &[fixed(TimezoneOffsetColon)], Err(TOO_LONG));
        check("+1234567", &[fixed(TimezoneOffsetColon)], Err(TOO_LONG));
        check("+12345678", &[fixed(TimezoneOffsetColon)], Err(TOO_LONG));
        check("1:", &[fixed(TimezoneOffsetColon)], Err(INVALID));
        check("12:", &[fixed(TimezoneOffsetColon)], Err(INVALID));
        check("12:3", &[fixed(TimezoneOffsetColon)], Err(INVALID));
        check("12:34", &[fixed(TimezoneOffsetColon)], Err(INVALID));
        check("12:34:", &[fixed(TimezoneOffsetColon)], Err(INVALID));
        check("12:34:5", &[fixed(TimezoneOffsetColon)], Err(INVALID));
        check("12:34:56", &[fixed(TimezoneOffsetColon)], Err(INVALID));
        check("+1:", &[fixed(TimezoneOffsetColon)], Err(INVALID));
        check("+12:", &[fixed(TimezoneOffsetColon)], Err(TOO_SHORT));
        check("+12:3", &[fixed(TimezoneOffsetColon)], Err(TOO_SHORT));
        check("+12:34", &[fixed(TimezoneOffsetColon)], parsed!(offset: 45_240));
        check("-12:34", &[fixed(TimezoneOffsetColon)], parsed!(offset: -45_240));
        check("−12:34", &[fixed(TimezoneOffsetColon)], parsed!(offset: -45_240)); // MINUS SIGN (U+2212)
        check("+12:34:", &[fixed(TimezoneOffsetColon)], Err(TOO_LONG));
        check("+12:34:5", &[fixed(TimezoneOffsetColon)], Err(TOO_LONG));
        check("+12:34:56", &[fixed(TimezoneOffsetColon)], Err(TOO_LONG));
        check("+12:34:56:", &[fixed(TimezoneOffsetColon)], Err(TOO_LONG));
        check("+12:34:56:7", &[fixed(TimezoneOffsetColon)], Err(TOO_LONG));
        check("+12:34:56:78", &[fixed(TimezoneOffsetColon)], Err(TOO_LONG));
        check("+12:3456", &[fixed(TimezoneOffsetColon)], Err(TOO_LONG));
        check("+1234:56", &[fixed(TimezoneOffsetColon)], Err(TOO_LONG));
        check("−12:34", &[fixed(TimezoneOffsetColon)], parsed!(offset: -45_240)); // MINUS SIGN (U+2212)
        check("−12 : 34", &[fixed(TimezoneOffsetColon)], parsed!(offset: -45_240)); // MINUS SIGN (U+2212)
        check("+12 :34", &[fixed(TimezoneOffsetColon)], parsed!(offset: 45_240));
        check("+12: 34", &[fixed(TimezoneOffsetColon)], parsed!(offset: 45_240));
        check("+12 34", &[fixed(TimezoneOffsetColon)], parsed!(offset: 45_240));
        check("+12: 34", &[fixed(TimezoneOffsetColon)], parsed!(offset: 45_240));
        check("+12 :34", &[fixed(TimezoneOffsetColon)], parsed!(offset: 45_240));
        check("+12 : 34", &[fixed(TimezoneOffsetColon)], parsed!(offset: 45_240));
        check("-12 : 34", &[fixed(TimezoneOffsetColon)], parsed!(offset: -45_240));
        check("+12  : 34", &[fixed(TimezoneOffsetColon)], parsed!(offset: 45_240));
        check("+12 :  34", &[fixed(TimezoneOffsetColon)], parsed!(offset: 45_240));
        check("+12  :  34", &[fixed(TimezoneOffsetColon)], parsed!(offset: 45_240));
        check("+12::34", &[fixed(TimezoneOffsetColon)], parsed!(offset: 45_240));
        check("+12: :34", &[fixed(TimezoneOffsetColon)], parsed!(offset: 45_240));
        check("+12:::34", &[fixed(TimezoneOffsetColon)], parsed!(offset: 45_240));
        check("+12::::34", &[fixed(TimezoneOffsetColon)], parsed!(offset: 45_240));
        check("+12::34", &[fixed(TimezoneOffsetColon)], parsed!(offset: 45_240));
        check("#1234", &[fixed(TimezoneOffsetColon)], Err(INVALID));
        check("#12:34", &[fixed(TimezoneOffsetColon)], Err(INVALID));
        check("+12:34 ", &[fixed(TimezoneOffsetColon)], Err(TOO_LONG));
        check(" +12:34", &[fixed(TimezoneOffsetColon)], parsed!(offset: 45_240));
        check("\t+12:34", &[fixed(TimezoneOffsetColon)], parsed!(offset: 45_240));
        check("\t\t+12:34", &[fixed(TimezoneOffsetColon)], parsed!(offset: 45_240));
        check("12:34 ", &[fixed(TimezoneOffsetColon)], Err(INVALID));
        check(" 12:34", &[fixed(TimezoneOffsetColon)], Err(INVALID));
        check("", &[fixed(TimezoneOffsetColon)], Err(TOO_SHORT));
        check("+", &[fixed(TimezoneOffsetColon)], Err(TOO_SHORT));
        check(":", &[fixed(TimezoneOffsetColon)], Err(INVALID));
        check(
            "+12345",
            &[fixed(TimezoneOffsetColon), num(Numeric::Day)],
            parsed!(offset: 45_240, day: 5),
        );
        check(
            "+12:345",
            &[fixed(TimezoneOffsetColon), num(Numeric::Day)],
            parsed!(offset: 45_240, day: 5),
        );
        check("+12:34:", &[fixed(TimezoneOffsetColon), Literal(":")], parsed!(offset: 45_240));
        check("Z", &[fixed(TimezoneOffsetColon)], Err(INVALID));
        check("A", &[fixed(TimezoneOffsetColon)], Err(INVALID));
        check("PST", &[fixed(TimezoneOffsetColon)], Err(INVALID));
        check("#Z", &[fixed(TimezoneOffsetColon)], Err(INVALID));
        check(":Z", &[fixed(TimezoneOffsetColon)], Err(INVALID));
        check("+Z", &[fixed(TimezoneOffsetColon)], Err(TOO_SHORT));
        check("+:Z", &[fixed(TimezoneOffsetColon)], Err(INVALID));
        check("+Z:", &[fixed(TimezoneOffsetColon)], Err(INVALID));
        check("z", &[fixed(TimezoneOffsetColon)], Err(INVALID));
        check(" :Z", &[fixed(TimezoneOffsetColon)], Err(INVALID));
        check(" Z", &[fixed(TimezoneOffsetColon)], Err(INVALID));
        check(" z", &[fixed(TimezoneOffsetColon)], Err(INVALID));
        // testing `TimezoneOffsetColon` also tests same path as `TimezoneOffsetDoubleColon`
        // and `TimezoneOffsetTripleColon` for function `parse_internal`.
        // No need for separate tests for `TimezoneOffsetDoubleColon` and
        // `TimezoneOffsetTripleColon`.

        // TimezoneOffsetZ
        check("1", &[fixed(TimezoneOffsetZ)], Err(INVALID));
        check("12", &[fixed(TimezoneOffsetZ)], Err(INVALID));
        check("123", &[fixed(TimezoneOffsetZ)], Err(INVALID));
        check("1234", &[fixed(TimezoneOffsetZ)], Err(INVALID));
        check("12345", &[fixed(TimezoneOffsetZ)], Err(INVALID));
        check("123456", &[fixed(TimezoneOffsetZ)], Err(INVALID));
        check("1234567", &[fixed(TimezoneOffsetZ)], Err(INVALID));
        check("12345678", &[fixed(TimezoneOffsetZ)], Err(INVALID));
        check("+1", &[fixed(TimezoneOffsetZ)], Err(TOO_SHORT));
        check("+12", &[fixed(TimezoneOffsetZ)], Err(TOO_SHORT));
        check("+123", &[fixed(TimezoneOffsetZ)], Err(TOO_SHORT));
        check("+1234", &[fixed(TimezoneOffsetZ)], parsed!(offset: 45_240));
        check("-1234", &[fixed(TimezoneOffsetZ)], parsed!(offset: -45_240));
        check("−1234", &[fixed(TimezoneOffsetZ)], parsed!(offset: -45_240)); // MINUS SIGN (U+2212)
        check("+12345", &[fixed(TimezoneOffsetZ)], Err(TOO_LONG));
        check("+123456", &[fixed(TimezoneOffsetZ)], Err(TOO_LONG));
        check("+1234567", &[fixed(TimezoneOffsetZ)], Err(TOO_LONG));
        check("+12345678", &[fixed(TimezoneOffsetZ)], Err(TOO_LONG));
        check("1:", &[fixed(TimezoneOffsetZ)], Err(INVALID));
        check("12:", &[fixed(TimezoneOffsetZ)], Err(INVALID));
        check("12:3", &[fixed(TimezoneOffsetZ)], Err(INVALID));
        check("12:34", &[fixed(TimezoneOffsetZ)], Err(INVALID));
        check("12:34:", &[fixed(TimezoneOffsetZ)], Err(INVALID));
        check("12:34:5", &[fixed(TimezoneOffsetZ)], Err(INVALID));
        check("12:34:56", &[fixed(TimezoneOffsetZ)], Err(INVALID));
        check("+1:", &[fixed(TimezoneOffsetZ)], Err(INVALID));
        check("+12:", &[fixed(TimezoneOffsetZ)], Err(TOO_SHORT));
        check("+12:3", &[fixed(TimezoneOffsetZ)], Err(TOO_SHORT));
        check("+12:34", &[fixed(TimezoneOffsetZ)], parsed!(offset: 45_240));
        check("-12:34", &[fixed(TimezoneOffsetZ)], parsed!(offset: -45_240));
        check("−12:34", &[fixed(TimezoneOffsetZ)], parsed!(offset: -45_240)); // MINUS SIGN (U+2212)
        check("+12:34:", &[fixed(TimezoneOffsetZ)], Err(TOO_LONG));
        check("+12:34:5", &[fixed(TimezoneOffsetZ)], Err(TOO_LONG));
        check("+12:34:56", &[fixed(TimezoneOffsetZ)], Err(TOO_LONG));
        check("+12:34:56:", &[fixed(TimezoneOffsetZ)], Err(TOO_LONG));
        check("+12:34:56:7", &[fixed(TimezoneOffsetZ)], Err(TOO_LONG));
        check("+12:34:56:78", &[fixed(TimezoneOffsetZ)], Err(TOO_LONG));
        check("+12::34", &[fixed(TimezoneOffsetZ)], parsed!(offset: 45_240));
        check("+12:3456", &[fixed(TimezoneOffsetZ)], Err(TOO_LONG));
        check("+1234:56", &[fixed(TimezoneOffsetZ)], Err(TOO_LONG));
        check("+12 34", &[fixed(TimezoneOffsetZ)], parsed!(offset: 45_240));
        check("+12  34", &[fixed(TimezoneOffsetZ)], parsed!(offset: 45_240));
        check("+12: 34", &[fixed(TimezoneOffsetZ)], parsed!(offset: 45_240));
        check("+12 :34", &[fixed(TimezoneOffsetZ)], parsed!(offset: 45_240));
        check("+12 : 34", &[fixed(TimezoneOffsetZ)], parsed!(offset: 45_240));
        check("+12  : 34", &[fixed(TimezoneOffsetZ)], parsed!(offset: 45_240));
        check("+12 :  34", &[fixed(TimezoneOffsetZ)], parsed!(offset: 45_240));
        check("+12  :  34", &[fixed(TimezoneOffsetZ)], parsed!(offset: 45_240));
        check("12:34 ", &[fixed(TimezoneOffsetZ)], Err(INVALID));
        check(" 12:34", &[fixed(TimezoneOffsetZ)], Err(INVALID));
        check("+12:34 ", &[fixed(TimezoneOffsetZ)], Err(TOO_LONG));
        check("+12 34 ", &[fixed(TimezoneOffsetZ)], Err(TOO_LONG));
        check(" +12:34", &[fixed(TimezoneOffsetZ)], parsed!(offset: 45_240));
        check(
            "+12345",
            &[fixed(TimezoneOffsetZ), num(Numeric::Day)],
            parsed!(offset: 45_240, day: 5),
        );
        check(
            "+12:345",
            &[fixed(TimezoneOffsetZ), num(Numeric::Day)],
            parsed!(offset: 45_240, day: 5),
        );
        check("+12:34:", &[fixed(TimezoneOffsetZ), Literal(":")], parsed!(offset: 45_240));
        check("Z12:34", &[fixed(TimezoneOffsetZ)], Err(TOO_LONG));
        check("X12:34", &[fixed(TimezoneOffsetZ)], Err(INVALID));
        check("Z", &[fixed(TimezoneOffsetZ)], parsed!(offset: 0));
        check("z", &[fixed(TimezoneOffsetZ)], parsed!(offset: 0));
        check(" Z", &[fixed(TimezoneOffsetZ)], parsed!(offset: 0));
        check(" z", &[fixed(TimezoneOffsetZ)], parsed!(offset: 0));
        check("\u{0363}Z", &[fixed(TimezoneOffsetZ)], Err(INVALID));
        check("Z ", &[fixed(TimezoneOffsetZ)], Err(TOO_LONG));
        check("A", &[fixed(TimezoneOffsetZ)], Err(INVALID));
        check("PST", &[fixed(TimezoneOffsetZ)], Err(INVALID));
        check("#Z", &[fixed(TimezoneOffsetZ)], Err(INVALID));
        check(":Z", &[fixed(TimezoneOffsetZ)], Err(INVALID));
        check(":z", &[fixed(TimezoneOffsetZ)], Err(INVALID));
        check("+Z", &[fixed(TimezoneOffsetZ)], Err(TOO_SHORT));
        check("-Z", &[fixed(TimezoneOffsetZ)], Err(TOO_SHORT));
        check("+A", &[fixed(TimezoneOffsetZ)], Err(TOO_SHORT));
        check("+🙃", &[fixed(TimezoneOffsetZ)], Err(INVALID));
        check("+Z:", &[fixed(TimezoneOffsetZ)], Err(INVALID));
        check(" :Z", &[fixed(TimezoneOffsetZ)], Err(INVALID));
        check(" +Z", &[fixed(TimezoneOffsetZ)], Err(TOO_SHORT));
        check(" -Z", &[fixed(TimezoneOffsetZ)], Err(TOO_SHORT));
        check("+:Z", &[fixed(TimezoneOffsetZ)], Err(INVALID));
        check("Y", &[fixed(TimezoneOffsetZ)], Err(INVALID));
        check("Zulu", &[fixed(TimezoneOffsetZ), Literal("ulu")], parsed!(offset: 0));
        check("zulu", &[fixed(TimezoneOffsetZ), Literal("ulu")], parsed!(offset: 0));
        check("+1234ulu", &[fixed(TimezoneOffsetZ), Literal("ulu")], parsed!(offset: 45_240));
        check("+12:34ulu", &[fixed(TimezoneOffsetZ), Literal("ulu")], parsed!(offset: 45_240));
        // Testing `TimezoneOffsetZ` also tests same path as `TimezoneOffsetColonZ`
        // in function `parse_internal`.
        // No need for separate tests for `TimezoneOffsetColonZ`.

        // TimezoneOffsetPermissive
        check("1", &[internal_fixed(TimezoneOffsetPermissive)], Err(INVALID));
        check("12", &[internal_fixed(TimezoneOffsetPermissive)], Err(INVALID));
        check("123", &[internal_fixed(TimezoneOffsetPermissive)], Err(INVALID));
        check("1234", &[internal_fixed(TimezoneOffsetPermissive)], Err(INVALID));
        check("12345", &[internal_fixed(TimezoneOffsetPermissive)], Err(INVALID));
        check("123456", &[internal_fixed(TimezoneOffsetPermissive)], Err(INVALID));
        check("1234567", &[internal_fixed(TimezoneOffsetPermissive)], Err(INVALID));
        check("12345678", &[internal_fixed(TimezoneOffsetPermissive)], Err(INVALID));
        check("+1", &[internal_fixed(TimezoneOffsetPermissive)], Err(TOO_SHORT));
        check("+12", &[internal_fixed(TimezoneOffsetPermissive)], parsed!(offset: 43_200));
        check("+123", &[internal_fixed(TimezoneOffsetPermissive)], Err(TOO_SHORT));
        check("+1234", &[internal_fixed(TimezoneOffsetPermissive)], parsed!(offset: 45_240));
        check("-1234", &[internal_fixed(TimezoneOffsetPermissive)], parsed!(offset: -45_240));
        check("−1234", &[internal_fixed(TimezoneOffsetPermissive)], parsed!(offset: -45_240)); // MINUS SIGN (U+2212)
        check("+12345", &[internal_fixed(TimezoneOffsetPermissive)], Err(TOO_LONG));
        check("+123456", &[internal_fixed(TimezoneOffsetPermissive)], Err(TOO_LONG));
        check("+1234567", &[internal_fixed(TimezoneOffsetPermissive)], Err(TOO_LONG));
        check("+12345678", &[internal_fixed(TimezoneOffsetPermissive)], Err(TOO_LONG));
        check("1:", &[internal_fixed(TimezoneOffsetPermissive)], Err(INVALID));
        check("12:", &[internal_fixed(TimezoneOffsetPermissive)], Err(INVALID));
        check("12:3", &[internal_fixed(TimezoneOffsetPermissive)], Err(INVALID));
        check("12:34", &[internal_fixed(TimezoneOffsetPermissive)], Err(INVALID));
        check("12:34:", &[internal_fixed(TimezoneOffsetPermissive)], Err(INVALID));
        check("12:34:5", &[internal_fixed(TimezoneOffsetPermissive)], Err(INVALID));
        check("12:34:56", &[internal_fixed(TimezoneOffsetPermissive)], Err(INVALID));
        check("+1:", &[internal_fixed(TimezoneOffsetPermissive)], Err(INVALID));
        check("+12:", &[internal_fixed(TimezoneOffsetPermissive)], parsed!(offset: 43_200));
        check("+12:3", &[internal_fixed(TimezoneOffsetPermissive)], Err(TOO_SHORT));
        check("+12:34", &[internal_fixed(TimezoneOffsetPermissive)], parsed!(offset: 45_240));
        check("-12:34", &[internal_fixed(TimezoneOffsetPermissive)], parsed!(offset: -45_240));
        check("−12:34", &[internal_fixed(TimezoneOffsetPermissive)], parsed!(offset: -45_240)); // MINUS SIGN (U+2212)
        check("+12:34:", &[internal_fixed(TimezoneOffsetPermissive)], Err(TOO_LONG));
        check("+12:34:5", &[internal_fixed(TimezoneOffsetPermissive)], Err(TOO_LONG));
        check("+12:34:56", &[internal_fixed(TimezoneOffsetPermissive)], Err(TOO_LONG));
        check("+12:34:56:", &[internal_fixed(TimezoneOffsetPermissive)], Err(TOO_LONG));
        check("+12:34:56:7", &[internal_fixed(TimezoneOffsetPermissive)], Err(TOO_LONG));
        check("+12:34:56:78", &[internal_fixed(TimezoneOffsetPermissive)], Err(TOO_LONG));
        check("+12 34", &[internal_fixed(TimezoneOffsetPermissive)], parsed!(offset: 45_240));
        check("+12  34", &[internal_fixed(TimezoneOffsetPermissive)], parsed!(offset: 45_240));
        check("+12 :34", &[internal_fixed(TimezoneOffsetPermissive)], parsed!(offset: 45_240));
        check("+12: 34", &[internal_fixed(TimezoneOffsetPermissive)], parsed!(offset: 45_240));
        check("+12 : 34", &[internal_fixed(TimezoneOffsetPermissive)], parsed!(offset: 45_240));
        check("+12  :34", &[internal_fixed(TimezoneOffsetPermissive)], parsed!(offset: 45_240));
        check("+12:  34", &[internal_fixed(TimezoneOffsetPermissive)], parsed!(offset: 45_240));
        check("+12  :  34", &[internal_fixed(TimezoneOffsetPermissive)], parsed!(offset: 45_240));
        check("+12::34", &[internal_fixed(TimezoneOffsetPermissive)], parsed!(offset: 45_240));
        check("+12 ::34", &[internal_fixed(TimezoneOffsetPermissive)], parsed!(offset: 45_240));
        check("+12: :34", &[internal_fixed(TimezoneOffsetPermissive)], parsed!(offset: 45_240));
        check("+12:: 34", &[internal_fixed(TimezoneOffsetPermissive)], parsed!(offset: 45_240));
        check("+12  ::34", &[internal_fixed(TimezoneOffsetPermissive)], parsed!(offset: 45_240));
        check("+12:  :34", &[internal_fixed(TimezoneOffsetPermissive)], parsed!(offset: 45_240));
        check("+12::  34", &[internal_fixed(TimezoneOffsetPermissive)], parsed!(offset: 45_240));
        check("+12:::34", &[internal_fixed(TimezoneOffsetPermissive)], parsed!(offset: 45_240));
        check("+12::::34", &[internal_fixed(TimezoneOffsetPermissive)], parsed!(offset: 45_240));
        check("12:34 ", &[internal_fixed(TimezoneOffsetPermissive)], Err(INVALID));
        check(" 12:34", &[internal_fixed(TimezoneOffsetPermissive)], Err(INVALID));
        check("+12:34 ", &[internal_fixed(TimezoneOffsetPermissive)], Err(TOO_LONG));
        check(" +12:34", &[internal_fixed(TimezoneOffsetPermissive)], parsed!(offset: 45_240));
        check(" -12:34", &[internal_fixed(TimezoneOffsetPermissive)], parsed!(offset: -45_240));
        check(" −12:34", &[internal_fixed(TimezoneOffsetPermissive)], parsed!(offset: -45_240)); // MINUS SIGN (U+2212)
        check(
            "+12345",
            &[internal_fixed(TimezoneOffsetPermissive), num(Numeric::Day)],
            parsed!(offset: 45_240, day: 5),
        );
        check(
            "+12:345",
            &[internal_fixed(TimezoneOffsetPermissive), num(Numeric::Day)],
            parsed!(offset: 45_240, day: 5),
        );
        check(
            "+12:34:",
            &[internal_fixed(TimezoneOffsetPermissive), Literal(":")],
            parsed!(offset: 45_240),
        );
        check("🤠+12:34", &[internal_fixed(TimezoneOffsetPermissive)], Err(INVALID));
        check("+12:34🤠", &[internal_fixed(TimezoneOffsetPermissive)], Err(TOO_LONG));
        check("+12:🤠34", &[internal_fixed(TimezoneOffsetPermissive)], Err(INVALID));
        check(
            "+12:34🤠",
            &[internal_fixed(TimezoneOffsetPermissive), Literal("🤠")],
            parsed!(offset: 45_240),
        );
        check(
            "🤠+12:34",
            &[Literal("🤠"), internal_fixed(TimezoneOffsetPermissive)],
            parsed!(offset: 45_240),
        );
        check("Z", &[internal_fixed(TimezoneOffsetPermissive)], parsed!(offset: 0));
        check("A", &[internal_fixed(TimezoneOffsetPermissive)], Err(INVALID));
        check("PST", &[internal_fixed(TimezoneOffsetPermissive)], Err(INVALID));
        check("z", &[internal_fixed(TimezoneOffsetPermissive)], parsed!(offset: 0));
        check(" Z", &[internal_fixed(TimezoneOffsetPermissive)], parsed!(offset: 0));
        check(" z", &[internal_fixed(TimezoneOffsetPermissive)], parsed!(offset: 0));
        check("Z ", &[internal_fixed(TimezoneOffsetPermissive)], Err(TOO_LONG));
        check("#Z", &[internal_fixed(TimezoneOffsetPermissive)], Err(INVALID));
        check(":Z", &[internal_fixed(TimezoneOffsetPermissive)], Err(INVALID));
        check(":z", &[internal_fixed(TimezoneOffsetPermissive)], Err(INVALID));
        check("+Z", &[internal_fixed(TimezoneOffsetPermissive)], Err(TOO_SHORT));
        check("-Z", &[internal_fixed(TimezoneOffsetPermissive)], Err(TOO_SHORT));
        check("+A", &[internal_fixed(TimezoneOffsetPermissive)], Err(TOO_SHORT));
        check("+PST", &[internal_fixed(TimezoneOffsetPermissive)], Err(INVALID));
        check("+🙃", &[internal_fixed(TimezoneOffsetPermissive)], Err(INVALID));
        check("+Z:", &[internal_fixed(TimezoneOffsetPermissive)], Err(INVALID));
        check(" :Z", &[internal_fixed(TimezoneOffsetPermissive)], Err(INVALID));
        check(" +Z", &[internal_fixed(TimezoneOffsetPermissive)], Err(TOO_SHORT));
        check(" -Z", &[internal_fixed(TimezoneOffsetPermissive)], Err(TOO_SHORT));
        check("+:Z", &[internal_fixed(TimezoneOffsetPermissive)], Err(INVALID));
        check("Y", &[internal_fixed(TimezoneOffsetPermissive)], Err(INVALID));

        // TimezoneName
        check("CEST", &[fixed(TimezoneName)], parsed!());
        check("cest", &[fixed(TimezoneName)], parsed!()); // lowercase
        check("XXXXXXXX", &[fixed(TimezoneName)], parsed!()); // not a real timezone name
        check("!!!!", &[fixed(TimezoneName)], parsed!()); // not a real timezone name!
        check("CEST 5", &[fixed(TimezoneName), Literal(" "), num(Numeric::Day)], parsed!(day: 5));
        check("CEST ", &[fixed(TimezoneName)], Err(TOO_LONG));
        check(" CEST", &[fixed(TimezoneName)], Err(TOO_LONG));
        check("CE ST", &[fixed(TimezoneName)], Err(TOO_LONG));
    }

    #[test]
    #[rustfmt::skip]
    fn test_parse_practical_examples() {
        use crate::format::InternalInternal::*;
        use crate::format::Item::{Literal, Space};
        use crate::format::Numeric::*;

        // some practical examples
        check(
            "2015-02-04T14:37:05+09:00",
            &[
                num(Year), Literal("-"), num(Month), Literal("-"), num(Day), Literal("T"),
                num(Hour), Literal(":"), num(Minute), Literal(":"), num(Second),
                fixed(Fixed::TimezoneOffset),
            ],
            parsed!(
                year: 2015, month: 2, day: 4, hour_div_12: 1, hour_mod_12: 2, minute: 37,
                second: 5, offset: 32400
            ),
        );
        check(
            "2015-02-04T14:37:05-09:00",
            &[
                num(Year), Literal("-"), num(Month), Literal("-"), num(Day), Literal("T"),
                num(Hour), Literal(":"), num(Minute), Literal(":"), num(Second),
                fixed(Fixed::TimezoneOffset),
            ],
            parsed!(
                year: 2015, month: 2, day: 4, hour_div_12: 1, hour_mod_12: 2, minute: 37,
                second: 5, offset: -32400
            ),
        );
        check(
            "2015-02-04T14:37:05−09:00", // timezone offset using MINUS SIGN (U+2212)
            &[
                num(Year), Literal("-"), num(Month), Literal("-"), num(Day), Literal("T"),
                num(Hour), Literal(":"), num(Minute), Literal(":"), num(Second),
                fixed(Fixed::TimezoneOffset)
            ],
            parsed!(
                year: 2015, month: 2, day: 4, hour_div_12: 1, hour_mod_12: 2, minute: 37,
                second: 5, offset: -32400
            ),
        );
        check(
            "20150204143705567",
            &[
                num(Year), num(Month), num(Day), num(Hour), num(Minute), num(Second),
                internal_fixed(Nanosecond3NoDot)
            ],
            parsed!(
                year: 2015, month: 2, day: 4, hour_div_12: 1, hour_mod_12: 2, minute: 37,
                second: 5, nanosecond: 567000000
            ),
        );
        check(
            "Mon, 10 Jun 2013 09:32:37 GMT",
            &[
                fixed(Fixed::ShortWeekdayName), Literal(","), Space(" "), num(Day), Space(" "),
                fixed(Fixed::ShortMonthName), Space(" "), num(Year), Space(" "), num(Hour),
                Literal(":"), num(Minute), Literal(":"), num(Second), Space(" "), Literal("GMT")
            ],
            parsed!(
                year: 2013, month: 6, day: 10, weekday: Weekday::Mon,
                hour_div_12: 0, hour_mod_12: 9, minute: 32, second: 37
            ),
        );
        check(
            "🤠Mon, 10 Jun🤠2013 09:32:37  GMT🤠",
            &[
                Literal("🤠"), fixed(Fixed::ShortWeekdayName), Literal(","), Space(" "), num(Day),
                Space(" "), fixed(Fixed::ShortMonthName), Literal("🤠"), num(Year), Space(" "),
                num(Hour), Literal(":"), num(Minute), Literal(":"), num(Second), Space("  "),
                Literal("GMT"), Literal("🤠")
            ],
            parsed!(
                year: 2013, month: 6, day: 10, weekday: Weekday::Mon,
                hour_div_12: 0, hour_mod_12: 9, minute: 32, second: 37
            ),
        );
        check(
            "Sun Aug 02 13:39:15 CEST 2020",
            &[
                fixed(Fixed::ShortWeekdayName), Space(" "), fixed(Fixed::ShortMonthName),
                Space(" "), num(Day), Space(" "), num(Hour), Literal(":"), num(Minute),
                Literal(":"), num(Second), Space(" "), fixed(Fixed::TimezoneName), Space(" "),
                num(Year)
            ],
            parsed!(
                year: 2020, month: 8, day: 2, weekday: Weekday::Sun,
                hour_div_12: 1, hour_mod_12: 1, minute: 39, second: 15
            ),
        );
        check(
            "20060102150405",
            &[num(Year), num(Month), num(Day), num(Hour), num(Minute), num(Second)],
            parsed!(
                year: 2006, month: 1, day: 2, hour_div_12: 1, hour_mod_12: 3, minute: 4, second: 5
            ),
        );
        check(
            "3:14PM",
            &[num(Hour12), Literal(":"), num(Minute), fixed(Fixed::LowerAmPm)],
            parsed!(hour_div_12: 1, hour_mod_12: 3, minute: 14),
        );
        check(
            "12345678901234.56789",
            &[num(Timestamp), Literal("."), num(Nanosecond)],
            parsed!(nanosecond: 56_789, timestamp: 12_345_678_901_234),
        );
        check(
            "12345678901234.56789",
            &[num(Timestamp), fixed(Fixed::Nanosecond)],
            parsed!(nanosecond: 567_890_000, timestamp: 12_345_678_901_234),
        );

        // docstring examples from `impl str::FromStr`
        check(
            "2000-01-02T03:04:05Z",
            &[
                num(Year), Literal("-"), num(Month), Literal("-"), num(Day), Literal("T"),
                num(Hour), Literal(":"), num(Minute), Literal(":"), num(Second),
                internal_fixed(TimezoneOffsetPermissive)
            ],
            parsed!(
                year: 2000, month: 1, day: 2, hour_div_12: 0, hour_mod_12: 3, minute: 4, second: 5,
                offset: 0
            ),
        );
        check(
            "2000-01-02 03:04:05Z",
            &[
                num(Year), Literal("-"), num(Month), Literal("-"), num(Day), Space(" "),
                num(Hour), Literal(":"), num(Minute), Literal(":"), num(Second),
                internal_fixed(TimezoneOffsetPermissive)
            ],
            parsed!(
                year: 2000, month: 1, day: 2, hour_div_12: 0, hour_mod_12: 3, minute: 4, second: 5,
                offset: 0
            ),
        );
    }

    #[track_caller]
    fn parses(s: &str, items: &[Item]) {
        let mut parsed = Parsed::new();
        assert!(parse(&mut parsed, s, items.iter()).is_ok());
    }

    #[track_caller]
    fn check(s: &str, items: &[Item], expected: ParseResult<Parsed>) {
        let mut parsed = Parsed::new();
        let result = parse(&mut parsed, s, items.iter());
        let parsed = result.map(|_| parsed);
        assert_eq!(parsed, expected);
>>>>>>> 3993c027
    }

    // empty string
    check!("",  []; );
    check!(" ", []; TOO_LONG);
    check!("a", []; TOO_LONG);
    check!("abc", []; TOO_LONG);
    check!("🤠", []; TOO_LONG);

    // whitespaces
    check!("",          [sp!("")]; );
    check!(" ",         [sp!(" ")]; );
    check!("  ",        [sp!("  ")]; );
    check!("   ",       [sp!("   ")]; );
    check!(" ",         [sp!("")]; TOO_LONG);
    check!("  ",        [sp!(" ")]; TOO_LONG);
    check!("   ",       [sp!("  ")]; TOO_LONG);
    check!("    ",      [sp!("  ")]; TOO_LONG);
    check!("",          [sp!(" ")]; TOO_SHORT);
    check!(" ",         [sp!("  ")]; TOO_SHORT);
    check!("  ",        [sp!("   ")]; TOO_SHORT);
    check!("  ",        [sp!("  "), sp!("  ")]; TOO_SHORT);
    check!("   ",       [sp!("  "), sp!("  ")]; TOO_SHORT);
    check!("  ",        [sp!(" "), sp!(" ")]; );
    check!("   ",       [sp!("  "), sp!(" ")]; );
    check!("   ",       [sp!(" "), sp!("  ")]; );
    check!("   ",       [sp!(" "), sp!(" "), sp!(" ")]; );
    check!("\t",        [sp!("")]; TOO_LONG);
    check!(" \n\r  \n", [sp!("")]; TOO_LONG);
    check!("\t",        [sp!("\t")]; );
    check!("\t",        [sp!(" ")]; INVALID);
    check!(" ",         [sp!("\t")]; INVALID);
    check!("\t\r",      [sp!("\t\r")]; );
    check!("\t\r ",     [sp!("\t\r ")]; );
    check!("\t \r",     [sp!("\t \r")]; );
    check!(" \t\r",     [sp!(" \t\r")]; );
    check!(" \n\r  \n", [sp!(" \n\r  \n")]; );
    check!(" \t\n",     [sp!(" \t")]; TOO_LONG);
    check!(" \n\t",     [sp!(" \t\n")]; INVALID);
    check!("\u{2002}",  [sp!("\u{2002}")]; );
    // most unicode whitespace characters
    check!(
        "\u{00A0}\u{1680}\u{2000}\u{2001}\u{2002}\u{2003}\u{2004}\u{2005}\u{2006}\u{2007}\u{2008}\u{2009}\u{3000}",
        [sp!("\u{00A0}\u{1680}\u{2000}\u{2001}\u{2002}\u{2003}\u{2004}\u{2005}\u{2006}\u{2007}\u{2008}\u{2009}\u{3000}")];
    );
    // most unicode whitespace characters
    check!(
        "\u{00A0}\u{1680}\u{2000}\u{2001}\u{2002}\u{2003}\u{2004}\u{2005}\u{2006}\u{2007}\u{2008}\u{2009}\u{3000}",
        [
            sp!("\u{00A0}\u{1680}\u{2000}\u{2001}\u{2002}\u{2003}\u{2004}"),
            sp!("\u{2005}\u{2006}\u{2007}\u{2008}\u{2009}\u{3000}")
        ];
    );
    check!("a",         [sp!("")]; TOO_LONG);
    check!("a",         [sp!(" ")]; INVALID);
    // a Space containing a literal can match a literal, but this should not be done
    check!("a",         [sp!("a")]; );
    check!("abc",       [sp!("")]; TOO_LONG);
    check!("abc",       [sp!(" ")]; INVALID);
    check!(" abc",      [sp!("")]; TOO_LONG);
    check!(" abc",      [sp!(" ")]; TOO_LONG);

    // `\u{0363}` is combining diacritic mark "COMBINING LATIN SMALL LETTER A"

    // literal
    check!("",    [Literal("")]; );
    check!("",    [Literal("a")]; TOO_SHORT);
    check!(" ",   [Literal("a")]; INVALID);
    check!("a",   [Literal("a")]; );
    // a Literal may contain whitespace and match whitespace, but this should not be done
    check!(" ",   [Literal(" ")]; );
    check!("aa",  [Literal("a")]; TOO_LONG);
    check!("🤠",  [Literal("a")]; INVALID);
    check!("A",   [Literal("a")]; INVALID);
    check!("a",   [Literal("z")]; INVALID);
    check!("a",   [Literal("🤠")]; TOO_SHORT);
    check!("a",   [Literal("\u{0363}a")]; TOO_SHORT);
    check!("\u{0363}a", [Literal("a")]; INVALID);
    check!("\u{0363}a", [Literal("\u{0363}a")]; );
    check!("a",   [Literal("ab")]; TOO_SHORT);
    check!("xy",  [Literal("xy")]; );
    check!("xy",  [Literal("x"), Literal("y")]; );
    check!("1",   [Literal("1")]; );
    check!("1234", [Literal("1234")]; );
    check!("+1234", [Literal("+1234")]; );
    check!("PST", [Literal("PST")]; );
    check!("🤠",  [Literal("🤠")]; );
    check!("🤠a", [Literal("🤠"), Literal("a")]; );
    check!("🤠a🤠", [Literal("🤠"), Literal("a🤠")]; );
    check!("a🤠b", [Literal("a"), Literal("🤠"), Literal("b")]; );
    // literals can be together
    check!("xy",  [Literal("xy")]; );
    check!("xyz",  [Literal("xyz")]; );
    // or literals can be apart
    check!("xy",  [Literal("x"), Literal("y")]; );
    check!("xyz",  [Literal("x"), Literal("yz")]; );
    check!("xyz",  [Literal("xy"), Literal("z")]; );
    check!("xyz",  [Literal("x"), Literal("y"), Literal("z")]; );
    //
    check!("x y", [Literal("x"), Literal("y")]; INVALID);
    check!("xy",  [Literal("x"), sp!(""), Literal("y")]; );
    check!("x y", [Literal("x"), sp!(""), Literal("y")]; INVALID);
    check!("x y", [Literal("x"), sp!(" "), Literal("y")]; );

    // whitespaces + literals
    check!("a\n",         [Literal("a"), sp!("\n")]; );
    check!("\tab\n",      [sp!("\t"), Literal("ab"), sp!("\n")]; );
    check!("ab\tcd\ne",   [Literal("ab"), sp!("\t"), Literal("cd"), sp!("\n"), Literal("e")]; );
    check!("+1ab\tcd\r\n+,.", [Literal("+1ab"), sp!("\t"), Literal("cd"), sp!("\r\n"), Literal("+,.")]; );
    // whitespace and literals can be intermixed
    check!("a\tb",        [Literal("a\tb")]; );
    check!("a\tb",        [Literal("a"), sp!("\t"), Literal("b")]; );

    // numeric
    check!("1987",        [num!(Year)]; year: 1987);
    check!("1987 ",       [num!(Year)]; TOO_LONG);
    check!("0x12",        [num!(Year)]; TOO_LONG); // `0` is parsed
    check!("x123",        [num!(Year)]; INVALID);
    check!("o123",        [num!(Year)]; INVALID);
    check!("2015",        [num!(Year)]; year: 2015);
    check!("0000",        [num!(Year)]; year:    0);
    check!("9999",        [num!(Year)]; year: 9999);
    check!(" \t987",      [num!(Year)]; INVALID);
    check!(" \t987",      [sp!(" \t"), num!(Year)]; year:  987);
    check!(" \t987🤠",    [sp!(" \t"), num!(Year), Literal("🤠")]; year:  987);
    check!("987🤠",       [num!(Year), Literal("🤠")]; year:  987);
    check!("5",           [num!(Year)]; year:    5);
    check!("5\0",         [num!(Year)]; TOO_LONG);
    check!("\x005",       [num!(Year)]; INVALID);
    check!("",            [num!(Year)]; TOO_SHORT);
    check!("12345",       [num!(Year), Literal("5")]; year: 1234);
    check!("12345",       [nums!(Year), Literal("5")]; year: 1234);
    check!("12345",       [num0!(Year), Literal("5")]; year: 1234);
    check!("12341234",    [num!(Year), num!(Year)]; year: 1234);
    check!("1234 1234",   [num!(Year), num!(Year)]; INVALID);
    check!("1234 1234",   [num!(Year), sp!(" "), num!(Year)]; year: 1234);
    check!("1234 1235",   [num!(Year), num!(Year)]; INVALID);
    check!("1234 1234",   [num!(Year), Literal("x"), num!(Year)]; INVALID);
    check!("1234x1234",   [num!(Year), Literal("x"), num!(Year)]; year: 1234);
    check!("1234 x 1234", [num!(Year), Literal("x"), num!(Year)]; INVALID);
    check!("1234xx1234",  [num!(Year), Literal("x"), num!(Year)]; INVALID);
    check!("1234xx1234",  [num!(Year), Literal("xx"), num!(Year)]; year: 1234);
    check!("1234 x 1234", [num!(Year), sp!(" "), Literal("x"), sp!(" "), num!(Year)]; year: 1234);
    check!("1234 x 1235", [num!(Year), sp!(" "), Literal("x"), sp!(" "), Literal("1235")]; year: 1234);

    // signed numeric
    check!("-42",         [num!(Year)]; year: -42);
    check!("+42",         [num!(Year)]; year: 42);
    check!("-0042",       [num!(Year)]; year: -42);
    check!("+0042",       [num!(Year)]; year: 42);
    check!("-42195",      [num!(Year)]; year: -42195);
    check!("+42195",      [num!(Year)]; year: 42195);
    check!(" -42195",     [num!(Year)]; INVALID);
    check!(" +42195",     [num!(Year)]; INVALID);
    check!("  -42195",    [num!(Year)]; INVALID);
    check!("  +42195",    [num!(Year)]; INVALID);
    check!("-42195 ",     [num!(Year)]; TOO_LONG);
    check!("+42195 ",     [num!(Year)]; TOO_LONG);
    check!("  -   42",    [num!(Year)]; INVALID);
    check!("  +   42",    [num!(Year)]; INVALID);
    check!("  -42195",    [sp!("  "), num!(Year)]; year: -42195);
    check!("  +42195",    [sp!("  "), num!(Year)]; year: 42195);
    check!("  -   42",    [sp!("  "), num!(Year)]; INVALID);
    check!("  +   42",    [sp!("  "), num!(Year)]; INVALID);
    check!("-",           [num!(Year)]; TOO_SHORT);
    check!("+",           [num!(Year)]; TOO_SHORT);

    // unsigned numeric
    check!("345",   [num!(Ordinal)]; ordinal: 345);
    check!("+345",  [num!(Ordinal)]; INVALID);
    check!("-345",  [num!(Ordinal)]; INVALID);
    check!(" 345",  [num!(Ordinal)]; INVALID);
    check!("345 ",  [num!(Ordinal)]; TOO_LONG);
    check!(" 345",  [sp!(" "), num!(Ordinal)]; ordinal: 345);
    check!("345 ",  [num!(Ordinal), sp!(" ")]; ordinal: 345);
    check!("345🤠 ", [num!(Ordinal), Literal("🤠"), sp!(" ")]; ordinal: 345);
    check!("345🤠", [num!(Ordinal)]; TOO_LONG);
    check!("\u{0363}345", [num!(Ordinal)]; INVALID);
    check!(" +345", [num!(Ordinal)]; INVALID);
    check!(" -345", [num!(Ordinal)]; INVALID);
    check!("\t345", [sp!("\t"), num!(Ordinal)]; ordinal: 345);
    check!(" +345", [sp!(" "), num!(Ordinal)]; INVALID);
    check!(" -345", [sp!(" "), num!(Ordinal)]; INVALID);

    // various numeric fields
    check!("1234 5678", [num!(Year), num!(IsoYear)]; INVALID);
    check!("1234 5678",
           [num!(Year), sp!(" "), num!(IsoYear)];
           year: 1234, isoyear: 5678);
    check!("12 34 56 78",
           [num!(YearDiv100), num!(YearMod100), num!(IsoYearDiv100), num!(IsoYearMod100)];
           INVALID);
    check!("12 34🤠56 78",
           [num!(YearDiv100), sp!(" "), num!(YearMod100),
           Literal("🤠"), num!(IsoYearDiv100), sp!(" "), num!(IsoYearMod100)];
           year_div_100: 12, year_mod_100: 34, isoyear_div_100: 56, isoyear_mod_100: 78);
    check!("1 2 3 4 5 6",
           [num!(Month), sp!(" "), num!(Day), sp!(" "), num!(WeekFromSun), sp!(" "),
           num!(WeekFromMon), sp!(" "), num!(IsoWeek), sp!(" "), num!(NumDaysFromSun)];
           month: 1, day: 2, week_from_sun: 3, week_from_mon: 4, isoweek: 5, weekday: Weekday::Sat);
    check!("7 89 01",
           [num!(WeekdayFromMon), sp!(" "), num!(Ordinal), sp!(" "), num!(Hour12)];
           weekday: Weekday::Sun, ordinal: 89, hour_mod_12: 1);
    check!("23 45 6 78901234 567890123",
           [num!(Hour), sp!(" "), num!(Minute), sp!(" "), num!(Second), sp!(" "),
           num!(Nanosecond), sp!(" "), num!(Timestamp)];
           hour_div_12: 1, hour_mod_12: 11, minute: 45, second: 6, nanosecond: 78_901_234,
           timestamp: 567_890_123);

    // fixed: month and weekday names
    check!("apr",       [fixed(Fixed::ShortMonthName)]; month: 4);
    check!("Apr",       [fixed(Fixed::ShortMonthName)]; month: 4);
    check!("APR",       [fixed(Fixed::ShortMonthName)]; month: 4);
    check!("ApR",       [fixed(Fixed::ShortMonthName)]; month: 4);
    check!("\u{0363}APR", [fixed(Fixed::ShortMonthName)]; INVALID);
    check!("April",     [fixed(Fixed::ShortMonthName)]; TOO_LONG); // `Apr` is parsed
    check!("A",         [fixed(Fixed::ShortMonthName)]; TOO_SHORT);
    check!("Sol",       [fixed(Fixed::ShortMonthName)]; INVALID);
    check!("Apr",       [fixed(Fixed::LongMonthName)]; month: 4);
    check!("Apri",      [fixed(Fixed::LongMonthName)]; TOO_LONG); // `Apr` is parsed
    check!("April",     [fixed(Fixed::LongMonthName)]; month: 4);
    check!("Aprill",    [fixed(Fixed::LongMonthName)]; TOO_LONG);
    check!("Aprill",    [fixed(Fixed::LongMonthName), Literal("l")]; month: 4);
    check!("Aprl",      [fixed(Fixed::LongMonthName), Literal("l")]; month: 4);
    check!("April",     [fixed(Fixed::LongMonthName), Literal("il")]; TOO_SHORT); // do not backtrack
    check!("thu",       [fixed(Fixed::ShortWeekdayName)]; weekday: Weekday::Thu);
    check!("Thu",       [fixed(Fixed::ShortWeekdayName)]; weekday: Weekday::Thu);
    check!("THU",       [fixed(Fixed::ShortWeekdayName)]; weekday: Weekday::Thu);
    check!("tHu",       [fixed(Fixed::ShortWeekdayName)]; weekday: Weekday::Thu);
    check!("Thursday",  [fixed(Fixed::ShortWeekdayName)]; TOO_LONG); // `Thu` is parsed
    check!("T",         [fixed(Fixed::ShortWeekdayName)]; TOO_SHORT);
    check!("The",       [fixed(Fixed::ShortWeekdayName)]; INVALID);
    check!("Nop",       [fixed(Fixed::ShortWeekdayName)]; INVALID);
    check!("Thu",       [fixed(Fixed::LongWeekdayName)]; weekday: Weekday::Thu);
    check!("Thur",      [fixed(Fixed::LongWeekdayName)]; TOO_LONG); // `Thu` is parsed
    check!("Thurs",     [fixed(Fixed::LongWeekdayName)]; TOO_LONG); // ditto
    check!("Thursday",  [fixed(Fixed::LongWeekdayName)]; weekday: Weekday::Thu);
    check!("Thursdays", [fixed(Fixed::LongWeekdayName)]; TOO_LONG);
    check!("Thursdays", [fixed(Fixed::LongWeekdayName), Literal("s")]; weekday: Weekday::Thu);
    check!("Thus",      [fixed(Fixed::LongWeekdayName), Literal("s")]; weekday: Weekday::Thu);
    check!("Thursday",  [fixed(Fixed::LongWeekdayName), Literal("rsday")]; TOO_SHORT); // do not backtrack

    // fixed: am/pm
    check!("am",  [fixed(Fixed::LowerAmPm)]; hour_div_12: 0);
    check!("pm",  [fixed(Fixed::LowerAmPm)]; hour_div_12: 1);
    check!("AM",  [fixed(Fixed::LowerAmPm)]; hour_div_12: 0);
    check!("PM",  [fixed(Fixed::LowerAmPm)]; hour_div_12: 1);
    check!("am",  [fixed(Fixed::UpperAmPm)]; hour_div_12: 0);
    check!("pm",  [fixed(Fixed::UpperAmPm)]; hour_div_12: 1);
    check!("AM",  [fixed(Fixed::UpperAmPm)]; hour_div_12: 0);
    check!("PM",  [fixed(Fixed::UpperAmPm)]; hour_div_12: 1);
    check!("Am",  [fixed(Fixed::LowerAmPm)]; hour_div_12: 0);
    check!(" Am", [sp!(" "), fixed(Fixed::LowerAmPm)]; hour_div_12: 0);
    check!("Am🤠", [fixed(Fixed::LowerAmPm), Literal("🤠")]; hour_div_12: 0);
    check!("🤠Am", [Literal("🤠"), fixed(Fixed::LowerAmPm)]; hour_div_12: 0);
    check!("\u{0363}am", [fixed(Fixed::LowerAmPm)]; INVALID);
    check!("\u{0360}am", [fixed(Fixed::LowerAmPm)]; INVALID);
    check!(" Am", [fixed(Fixed::LowerAmPm)]; INVALID);
    check!("Am ", [fixed(Fixed::LowerAmPm)]; TOO_LONG);
    check!("a.m.", [fixed(Fixed::LowerAmPm)]; INVALID);
    check!("A.M.", [fixed(Fixed::LowerAmPm)]; INVALID);
    check!("ame", [fixed(Fixed::LowerAmPm)]; TOO_LONG); // `am` is parsed
    check!("a",   [fixed(Fixed::LowerAmPm)]; TOO_SHORT);
    check!("p",   [fixed(Fixed::LowerAmPm)]; TOO_SHORT);
    check!("x",   [fixed(Fixed::LowerAmPm)]; TOO_SHORT);
    check!("xx",  [fixed(Fixed::LowerAmPm)]; INVALID);
    check!("",    [fixed(Fixed::LowerAmPm)]; TOO_SHORT);

    // fixed: dot plus nanoseconds
    check!("",              [fixed(Fixed::Nanosecond)]; ); // no field set, but not an error
    check!(".",             [fixed(Fixed::Nanosecond)]; TOO_SHORT);
    check!("4",             [fixed(Fixed::Nanosecond)]; TOO_LONG); // never consumes `4`
    check!("4",             [fixed(Fixed::Nanosecond), num!(Second)]; second: 4);
    check!(".0",            [fixed(Fixed::Nanosecond)]; nanosecond: 0);
    check!(".4",            [fixed(Fixed::Nanosecond)]; nanosecond: 400_000_000);
    check!(".42",           [fixed(Fixed::Nanosecond)]; nanosecond: 420_000_000);
    check!(".421",          [fixed(Fixed::Nanosecond)]; nanosecond: 421_000_000);
    check!(".42195",        [fixed(Fixed::Nanosecond)]; nanosecond: 421_950_000);
    check!(".421951",       [fixed(Fixed::Nanosecond)]; nanosecond: 421_951_000);
    check!(".4219512",      [fixed(Fixed::Nanosecond)]; nanosecond: 421_951_200);
    check!(".42195123",     [fixed(Fixed::Nanosecond)]; nanosecond: 421_951_230);
    check!(".421950803",    [fixed(Fixed::Nanosecond)]; nanosecond: 421_950_803);
    check!(".4219508035",   [fixed(Fixed::Nanosecond)]; nanosecond: 421_950_803);
    check!(".42195080354",  [fixed(Fixed::Nanosecond)]; nanosecond: 421_950_803);
    check!(".421950803547", [fixed(Fixed::Nanosecond)]; nanosecond: 421_950_803);
    check!(".000000003",    [fixed(Fixed::Nanosecond)]; nanosecond: 3);
    check!(".0000000031",   [fixed(Fixed::Nanosecond)]; nanosecond: 3);
    check!(".0000000035",   [fixed(Fixed::Nanosecond)]; nanosecond: 3);
    check!(".000000003547", [fixed(Fixed::Nanosecond)]; nanosecond: 3);
    check!(".0000000009",   [fixed(Fixed::Nanosecond)]; nanosecond: 0);
    check!(".000000000547", [fixed(Fixed::Nanosecond)]; nanosecond: 0);
    check!(".0000000009999999999999999999999999", [fixed(Fixed::Nanosecond)]; nanosecond: 0);
    check!(".4🤠",          [fixed(Fixed::Nanosecond), Literal("🤠")]; nanosecond: 400_000_000);
    check!(".4x",           [fixed(Fixed::Nanosecond)]; TOO_LONG);
    check!(".  4",          [fixed(Fixed::Nanosecond)]; INVALID);
    check!("  .4",          [fixed(Fixed::Nanosecond)]; TOO_LONG); // no automatic trimming

    // fixed: nanoseconds without the dot
    check!("",             [internal_fixed(Nanosecond3NoDot)]; TOO_SHORT);
    check!(".",            [internal_fixed(Nanosecond3NoDot)]; TOO_SHORT);
    check!("0",            [internal_fixed(Nanosecond3NoDot)]; TOO_SHORT);
    check!("4",            [internal_fixed(Nanosecond3NoDot)]; TOO_SHORT);
    check!("42",           [internal_fixed(Nanosecond3NoDot)]; TOO_SHORT);
    check!("421",          [internal_fixed(Nanosecond3NoDot)]; nanosecond: 421_000_000);
    check!("4210",         [internal_fixed(Nanosecond3NoDot)]; TOO_LONG);
    check!("42143",        [internal_fixed(Nanosecond3NoDot), num!(Second)]; nanosecond: 421_000_000, second: 43);
    check!("421🤠",        [internal_fixed(Nanosecond3NoDot), Literal("🤠")]; nanosecond: 421_000_000);
    check!("🤠421",        [Literal("🤠"), internal_fixed(Nanosecond3NoDot)]; nanosecond: 421_000_000);
    check!("42195",        [internal_fixed(Nanosecond3NoDot)]; TOO_LONG);
    check!("123456789",    [internal_fixed(Nanosecond3NoDot)]; TOO_LONG);
    check!("4x",           [internal_fixed(Nanosecond3NoDot)]; TOO_SHORT);
    check!("  4",          [internal_fixed(Nanosecond3NoDot)]; INVALID);
    check!(".421",         [internal_fixed(Nanosecond3NoDot)]; INVALID);

    check!("",             [internal_fixed(Nanosecond6NoDot)]; TOO_SHORT);
    check!(".",            [internal_fixed(Nanosecond6NoDot)]; TOO_SHORT);
    check!("0",            [internal_fixed(Nanosecond6NoDot)]; TOO_SHORT);
    check!("1234",         [internal_fixed(Nanosecond6NoDot)]; TOO_SHORT);
    check!("12345",        [internal_fixed(Nanosecond6NoDot)]; TOO_SHORT);
    check!("421950",       [internal_fixed(Nanosecond6NoDot)]; nanosecond: 421_950_000);
    check!("000003",       [internal_fixed(Nanosecond6NoDot)]; nanosecond: 3000);
    check!("000000",       [internal_fixed(Nanosecond6NoDot)]; nanosecond: 0);
    check!("1234567",      [internal_fixed(Nanosecond6NoDot)]; TOO_LONG);
    check!("123456789",    [internal_fixed(Nanosecond6NoDot)]; TOO_LONG);
    check!("4x",           [internal_fixed(Nanosecond6NoDot)]; TOO_SHORT);
    check!("     4",       [internal_fixed(Nanosecond6NoDot)]; INVALID);
    check!(".42100",       [internal_fixed(Nanosecond6NoDot)]; INVALID);

    check!("",             [internal_fixed(Nanosecond9NoDot)]; TOO_SHORT);
    check!(".",            [internal_fixed(Nanosecond9NoDot)]; TOO_SHORT);
    check!("42195",        [internal_fixed(Nanosecond9NoDot)]; TOO_SHORT);
    check!("12345678",     [internal_fixed(Nanosecond9NoDot)]; TOO_SHORT);
    check!("421950803",    [internal_fixed(Nanosecond9NoDot)]; nanosecond: 421_950_803);
    check!("000000003",    [internal_fixed(Nanosecond9NoDot)]; nanosecond: 3);
    check!("42195080354",  [internal_fixed(Nanosecond9NoDot), num!(Second)]; nanosecond: 421_950_803, second: 54); // don't skip digits that come after the 9
    check!("1234567890",   [internal_fixed(Nanosecond9NoDot)]; TOO_LONG);
    check!("000000000",    [internal_fixed(Nanosecond9NoDot)]; nanosecond: 0);
    check!("00000000x",    [internal_fixed(Nanosecond9NoDot)]; INVALID);
    check!("        4",    [internal_fixed(Nanosecond9NoDot)]; INVALID);
    check!(".42100000",    [internal_fixed(Nanosecond9NoDot)]; INVALID);

    // fixed: timezone offsets

    // TimezoneOffset
    check!("1",            [fixed(Fixed::TimezoneOffset)]; INVALID);
    check!("12",           [fixed(Fixed::TimezoneOffset)]; INVALID);
    check!("123",          [fixed(Fixed::TimezoneOffset)]; INVALID);
    check!("1234",         [fixed(Fixed::TimezoneOffset)]; INVALID);
    check!("12345",        [fixed(Fixed::TimezoneOffset)]; INVALID);
    check!("123456",       [fixed(Fixed::TimezoneOffset)]; INVALID);
    check!("1234567",      [fixed(Fixed::TimezoneOffset)]; INVALID);
    check!("+1",           [fixed(Fixed::TimezoneOffset)]; TOO_SHORT);
    check!("+12",          [fixed(Fixed::TimezoneOffset)]; TOO_SHORT);
    check!("+123",         [fixed(Fixed::TimezoneOffset)]; TOO_SHORT);
    check!("+1234",        [fixed(Fixed::TimezoneOffset)]; offset: 45_240);
    check!("+12345",       [fixed(Fixed::TimezoneOffset)]; TOO_LONG);
    check!("+123456",      [fixed(Fixed::TimezoneOffset)]; TOO_LONG);
    check!("+1234567",     [fixed(Fixed::TimezoneOffset)]; TOO_LONG);
    check!("+12345678",    [fixed(Fixed::TimezoneOffset)]; TOO_LONG);
    check!("+12:",         [fixed(Fixed::TimezoneOffset)]; TOO_SHORT);
    check!("+12:3",        [fixed(Fixed::TimezoneOffset)]; TOO_SHORT);
    check!("+12:34",       [fixed(Fixed::TimezoneOffset)]; offset: 45_240);
    check!("-12:34",       [fixed(Fixed::TimezoneOffset)]; offset: -45_240);
    check!("+12:34:",      [fixed(Fixed::TimezoneOffset)]; TOO_LONG);
    check!("+12:34:5",     [fixed(Fixed::TimezoneOffset)]; TOO_LONG);
    check!("+12:34:56",    [fixed(Fixed::TimezoneOffset)]; TOO_LONG);
    check!("+12:34:56:",   [fixed(Fixed::TimezoneOffset)]; TOO_LONG);
    check!("+12 34",       [fixed(Fixed::TimezoneOffset)]; INVALID);
    check!("+12  34",      [fixed(Fixed::TimezoneOffset)]; INVALID);
    check!("12:34",        [fixed(Fixed::TimezoneOffset)]; INVALID);
    check!("12:34:56",     [fixed(Fixed::TimezoneOffset)]; INVALID);
    check!("+12::34",      [fixed(Fixed::TimezoneOffset)]; INVALID);
    check!("+12: :34",     [fixed(Fixed::TimezoneOffset)]; INVALID);
    check!("+12:::34",     [fixed(Fixed::TimezoneOffset)]; INVALID);
    check!("+12::::34",    [fixed(Fixed::TimezoneOffset)]; INVALID);
    check!("+12::34",      [fixed(Fixed::TimezoneOffset)]; INVALID);
    check!("+12:34:56",    [fixed(Fixed::TimezoneOffset)]; TOO_LONG);
    check!("+12:3456",     [fixed(Fixed::TimezoneOffset)]; TOO_LONG);
    check!("+1234:56",     [fixed(Fixed::TimezoneOffset)]; TOO_LONG);
    check!("+1234:567",    [fixed(Fixed::TimezoneOffset)]; TOO_LONG);
    check!("+00:00",       [fixed(Fixed::TimezoneOffset)]; offset: 0);
    check!("-00:00",       [fixed(Fixed::TimezoneOffset)]; offset: 0);
    check!("+00:01",       [fixed(Fixed::TimezoneOffset)]; offset: 60);
    check!("-00:01",       [fixed(Fixed::TimezoneOffset)]; offset: -60);
    check!("+00:30",       [fixed(Fixed::TimezoneOffset)]; offset: 1_800);
    check!("-00:30",       [fixed(Fixed::TimezoneOffset)]; offset: -1_800);
    check!("+24:00",       [fixed(Fixed::TimezoneOffset)]; offset: 86_400);
    check!("-24:00",       [fixed(Fixed::TimezoneOffset)]; offset: -86_400);
    check!("+99:59",       [fixed(Fixed::TimezoneOffset)]; offset: 359_940);
    check!("-99:59",       [fixed(Fixed::TimezoneOffset)]; offset: -359_940);
    check!("+00:60",       [fixed(Fixed::TimezoneOffset)]; OUT_OF_RANGE);
    check!("+00:99",       [fixed(Fixed::TimezoneOffset)]; OUT_OF_RANGE);
    check!("#12:34",       [fixed(Fixed::TimezoneOffset)]; INVALID);
    check!("+12:34 ",      [fixed(Fixed::TimezoneOffset)]; TOO_LONG);
    check!("+12 34 ",      [fixed(Fixed::TimezoneOffset)]; INVALID);
    check!(" +12:34",      [fixed(Fixed::TimezoneOffset)]; offset: 45_240);
    check!(" -12:34",      [fixed(Fixed::TimezoneOffset)]; offset: -45_240);
    check!("  +12:34",     [fixed(Fixed::TimezoneOffset)]; INVALID);
    check!("  -12:34",     [fixed(Fixed::TimezoneOffset)]; INVALID);
    check!("\t -12:34",    [fixed(Fixed::TimezoneOffset)]; INVALID);
    check!("-12: 34",      [fixed(Fixed::TimezoneOffset)]; INVALID);
    check!("-12 :34",      [fixed(Fixed::TimezoneOffset)]; INVALID);
    check!("-12 : 34",     [fixed(Fixed::TimezoneOffset)]; INVALID);
    check!("-12 :  34",    [fixed(Fixed::TimezoneOffset)]; INVALID);
    check!("-12  : 34",    [fixed(Fixed::TimezoneOffset)]; INVALID);
    check!("-12:  34",     [fixed(Fixed::TimezoneOffset)]; INVALID);
    check!("-12  :34",     [fixed(Fixed::TimezoneOffset)]; INVALID);
    check!("-12  :  34",   [fixed(Fixed::TimezoneOffset)]; INVALID);
    check!("12:34 ",       [fixed(Fixed::TimezoneOffset)]; INVALID);
    check!(" 12:34",       [fixed(Fixed::TimezoneOffset)]; INVALID);
    check!("",             [fixed(Fixed::TimezoneOffset)]; TOO_SHORT);
    check!("+",            [fixed(Fixed::TimezoneOffset)]; TOO_SHORT);
    check!("+12345",       [fixed(Fixed::TimezoneOffset), num!(Day)]; offset: 45_240, day: 5);
    check!("+12:345",      [fixed(Fixed::TimezoneOffset), num!(Day)]; offset: 45_240, day: 5);
    check!("+12:34:",      [fixed(Fixed::TimezoneOffset), Literal(":")]; offset: 45_240);
    check!("Z12:34",       [fixed(Fixed::TimezoneOffset)]; INVALID);
    check!("X12:34",       [fixed(Fixed::TimezoneOffset)]; INVALID);
    check!("Z+12:34",      [fixed(Fixed::TimezoneOffset)]; INVALID);
    check!("X+12:34",      [fixed(Fixed::TimezoneOffset)]; INVALID);
    check!("🤠+12:34",     [fixed(Fixed::TimezoneOffset)]; INVALID);
    check!("+12:34🤠",     [fixed(Fixed::TimezoneOffset)]; TOO_LONG);
    check!("+12:🤠34",     [fixed(Fixed::TimezoneOffset)]; INVALID);
    check!("+12:34🤠",     [fixed(Fixed::TimezoneOffset), Literal("🤠")]; offset: 45_240);
    check!("🤠+12:34",     [Literal("🤠"), fixed(Fixed::TimezoneOffset)]; offset: 45_240);
    check!("Z",            [fixed(Fixed::TimezoneOffset)]; INVALID);
    check!("A",            [fixed(Fixed::TimezoneOffset)]; INVALID);
    check!("PST",          [fixed(Fixed::TimezoneOffset)]; INVALID);
    check!("#Z",           [fixed(Fixed::TimezoneOffset)]; INVALID);
    check!(":Z",           [fixed(Fixed::TimezoneOffset)]; INVALID);
    check!("+Z",           [fixed(Fixed::TimezoneOffset)]; TOO_SHORT);
    check!("+:Z",          [fixed(Fixed::TimezoneOffset)]; INVALID);
    check!("+Z:",          [fixed(Fixed::TimezoneOffset)]; INVALID);
    check!("z",            [fixed(Fixed::TimezoneOffset)]; INVALID);
    check!(" :Z",          [fixed(Fixed::TimezoneOffset)]; INVALID);
    check!(" Z",           [fixed(Fixed::TimezoneOffset)]; INVALID);
    check!(" z",           [fixed(Fixed::TimezoneOffset)]; INVALID);

    // TimezoneOffsetColon
    check!("1",            [fixed(Fixed::TimezoneOffsetColon)]; INVALID);
    check!("12",           [fixed(Fixed::TimezoneOffsetColon)]; INVALID);
    check!("123",          [fixed(Fixed::TimezoneOffsetColon)]; INVALID);
    check!("1234",         [fixed(Fixed::TimezoneOffsetColon)]; INVALID);
    check!("12345",        [fixed(Fixed::TimezoneOffsetColon)]; INVALID);
    check!("123456",       [fixed(Fixed::TimezoneOffsetColon)]; INVALID);
    check!("1234567",      [fixed(Fixed::TimezoneOffsetColon)]; INVALID);
    check!("12345678",     [fixed(Fixed::TimezoneOffsetColon)]; INVALID);
    check!("+1",           [fixed(Fixed::TimezoneOffsetColon)]; TOO_SHORT);
    check!("+12",          [fixed(Fixed::TimezoneOffsetColon)]; TOO_SHORT);
    check!("+123",         [fixed(Fixed::TimezoneOffsetColon)]; TOO_SHORT);
    check!("+1234",        [fixed(Fixed::TimezoneOffsetColon)]; offset: 45_240);
    check!("-1234",        [fixed(Fixed::TimezoneOffsetColon)]; offset: -45_240);
    check!("+12345",       [fixed(Fixed::TimezoneOffsetColon)]; TOO_LONG);
    check!("+123456",      [fixed(Fixed::TimezoneOffsetColon)]; TOO_LONG);
    check!("+1234567",     [fixed(Fixed::TimezoneOffsetColon)]; TOO_LONG);
    check!("+12345678",    [fixed(Fixed::TimezoneOffsetColon)]; TOO_LONG);
    check!("1:",           [fixed(Fixed::TimezoneOffsetColon)]; INVALID);
    check!("12:",          [fixed(Fixed::TimezoneOffsetColon)]; INVALID);
    check!("12:3",         [fixed(Fixed::TimezoneOffsetColon)]; INVALID);
    check!("12:34",        [fixed(Fixed::TimezoneOffsetColon)]; INVALID);
    check!("12:34:",       [fixed(Fixed::TimezoneOffsetColon)]; INVALID);
    check!("12:34:5",      [fixed(Fixed::TimezoneOffsetColon)]; INVALID);
    check!("12:34:56",     [fixed(Fixed::TimezoneOffsetColon)]; INVALID);
    check!("+1:",          [fixed(Fixed::TimezoneOffsetColon)]; INVALID);
    check!("+12:",         [fixed(Fixed::TimezoneOffsetColon)]; TOO_SHORT);
    check!("+12:3",        [fixed(Fixed::TimezoneOffsetColon)]; TOO_SHORT);
    check!("+12:34",       [fixed(Fixed::TimezoneOffsetColon)]; offset: 45_240);
    check!("-12:34",       [fixed(Fixed::TimezoneOffsetColon)]; offset: -45_240);
    check!("+12:34:",      [fixed(Fixed::TimezoneOffsetColon)]; TOO_LONG);
    check!("+12:34:5",     [fixed(Fixed::TimezoneOffsetColon)]; TOO_LONG);
    check!("+12:34:56",    [fixed(Fixed::TimezoneOffsetColon)]; TOO_LONG);
    check!("+12:34:56:",   [fixed(Fixed::TimezoneOffsetColon)]; TOO_LONG);
    check!("+12:34:56:7",  [fixed(Fixed::TimezoneOffsetColon)]; TOO_LONG);
    check!("+12:34:56:78", [fixed(Fixed::TimezoneOffsetColon)]; TOO_LONG);
    check!("+12:3456",     [fixed(Fixed::TimezoneOffsetColon)]; TOO_LONG);
    check!("+1234:56",     [fixed(Fixed::TimezoneOffsetColon)]; TOO_LONG);
    check!("+12 34",       [fixed(Fixed::TimezoneOffsetColon)]; INVALID);
    check!("+12: 34",      [fixed(Fixed::TimezoneOffsetColon)]; INVALID);
    check!("+12 :34",      [fixed(Fixed::TimezoneOffsetColon)]; INVALID);
    check!("+12 : 34",     [fixed(Fixed::TimezoneOffsetColon)]; INVALID);
    check!("+12  : 34",    [fixed(Fixed::TimezoneOffsetColon)]; INVALID);
    check!("+12 :  34",    [fixed(Fixed::TimezoneOffsetColon)]; INVALID);
    check!("+12  :  34",   [fixed(Fixed::TimezoneOffsetColon)]; INVALID);
    check!("+12::34",      [fixed(Fixed::TimezoneOffsetColon)]; INVALID);
    check!("+12: :34",     [fixed(Fixed::TimezoneOffsetColon)]; INVALID);
    check!("+12:::34",     [fixed(Fixed::TimezoneOffsetColon)]; INVALID);
    check!("+12::::34",    [fixed(Fixed::TimezoneOffsetColon)]; INVALID);
    check!("+12::34",      [fixed(Fixed::TimezoneOffsetColon)]; INVALID);
    check!("#1234",        [fixed(Fixed::TimezoneOffsetColon)]; INVALID);
    check!("#12:34",       [fixed(Fixed::TimezoneOffsetColon)]; INVALID);
    check!("+12:34 ",      [fixed(Fixed::TimezoneOffsetColon)]; TOO_LONG);
    check!(" +12:34",      [fixed(Fixed::TimezoneOffsetColon)]; offset: 45_240);
    check!("\t+12:34",     [fixed(Fixed::TimezoneOffsetColon)]; offset: 45_240);
    check!("\t\t+12:34",   [fixed(Fixed::TimezoneOffsetColon)]; INVALID);
    check!("12:34 ",       [fixed(Fixed::TimezoneOffsetColon)]; INVALID);
    check!(" 12:34",       [fixed(Fixed::TimezoneOffsetColon)]; INVALID);
    check!("",             [fixed(Fixed::TimezoneOffsetColon)]; TOO_SHORT);
    check!("+",            [fixed(Fixed::TimezoneOffsetColon)]; TOO_SHORT);
    check!(":",            [fixed(Fixed::TimezoneOffsetColon)]; INVALID);
    check!("+12345",       [fixed(Fixed::TimezoneOffsetColon), num!(Day)]; offset: 45_240, day: 5);
    check!("+12:345",      [fixed(Fixed::TimezoneOffsetColon), num!(Day)]; offset: 45_240, day: 5);
    check!("+12:34:",      [fixed(Fixed::TimezoneOffsetColon), Literal(":")]; offset: 45_240);
    check!("Z",            [fixed(Fixed::TimezoneOffsetColon)]; INVALID);
    check!("A",            [fixed(Fixed::TimezoneOffsetColon)]; INVALID);
    check!("PST",          [fixed(Fixed::TimezoneOffsetColon)]; INVALID);
    check!("#Z",           [fixed(Fixed::TimezoneOffsetColon)]; INVALID);
    check!(":Z",           [fixed(Fixed::TimezoneOffsetColon)]; INVALID);
    check!("+Z",           [fixed(Fixed::TimezoneOffsetColon)]; TOO_SHORT);
    check!("+:Z",          [fixed(Fixed::TimezoneOffsetColon)]; INVALID);
    check!("+Z:",          [fixed(Fixed::TimezoneOffsetColon)]; INVALID);
    check!("z",            [fixed(Fixed::TimezoneOffsetColon)]; INVALID);
    check!(" :Z",          [fixed(Fixed::TimezoneOffsetColon)]; INVALID);
    check!(" Z",           [fixed(Fixed::TimezoneOffsetColon)]; INVALID);
    check!(" z",           [fixed(Fixed::TimezoneOffsetColon)]; INVALID);
    // testing `TimezoneOffsetColon` also tests same path as `TimezoneOffsetDoubleColon`
    // and `TimezoneOffsetTripleColon` for function `parse_internal`.
    // No need for separate tests for `TimezoneOffsetDoubleColon` and
    // `TimezoneOffsetTripleColon`.

    // TimezoneOffsetZ
    check!("1",            [fixed(Fixed::TimezoneOffsetZ)]; INVALID);
    check!("12",           [fixed(Fixed::TimezoneOffsetZ)]; INVALID);
    check!("123",          [fixed(Fixed::TimezoneOffsetZ)]; INVALID);
    check!("1234",         [fixed(Fixed::TimezoneOffsetZ)]; INVALID);
    check!("12345",        [fixed(Fixed::TimezoneOffsetZ)]; INVALID);
    check!("123456",       [fixed(Fixed::TimezoneOffsetZ)]; INVALID);
    check!("1234567",      [fixed(Fixed::TimezoneOffsetZ)]; INVALID);
    check!("12345678",     [fixed(Fixed::TimezoneOffsetZ)]; INVALID);
    check!("+1",           [fixed(Fixed::TimezoneOffsetZ)]; TOO_SHORT);
    check!("+12",          [fixed(Fixed::TimezoneOffsetZ)]; TOO_SHORT);
    check!("+123",         [fixed(Fixed::TimezoneOffsetZ)]; TOO_SHORT);
    check!("+1234",        [fixed(Fixed::TimezoneOffsetZ)]; offset: 45_240);
    check!("-1234",        [fixed(Fixed::TimezoneOffsetZ)]; offset: -45_240);
    check!("+12345",       [fixed(Fixed::TimezoneOffsetZ)]; TOO_LONG);
    check!("+123456",      [fixed(Fixed::TimezoneOffsetZ)]; TOO_LONG);
    check!("+1234567",     [fixed(Fixed::TimezoneOffsetZ)]; TOO_LONG);
    check!("+12345678",    [fixed(Fixed::TimezoneOffsetZ)]; TOO_LONG);
    check!("1:",           [fixed(Fixed::TimezoneOffsetZ)]; INVALID);
    check!("12:",          [fixed(Fixed::TimezoneOffsetZ)]; INVALID);
    check!("12:3",         [fixed(Fixed::TimezoneOffsetZ)]; INVALID);
    check!("12:34",        [fixed(Fixed::TimezoneOffsetZ)]; INVALID);
    check!("12:34:",       [fixed(Fixed::TimezoneOffsetZ)]; INVALID);
    check!("12:34:5",      [fixed(Fixed::TimezoneOffsetZ)]; INVALID);
    check!("12:34:56",     [fixed(Fixed::TimezoneOffsetZ)]; INVALID);
    check!("+1:",          [fixed(Fixed::TimezoneOffsetZ)]; INVALID);
    check!("+12:",         [fixed(Fixed::TimezoneOffsetZ)]; TOO_SHORT);
    check!("+12:3",        [fixed(Fixed::TimezoneOffsetZ)]; TOO_SHORT);
    check!("+12:34",       [fixed(Fixed::TimezoneOffsetZ)]; offset: 45_240);
    check!("-12:34",       [fixed(Fixed::TimezoneOffsetZ)]; offset: -45_240);
    check!("+12:34:",      [fixed(Fixed::TimezoneOffsetZ)]; TOO_LONG);
    check!("+12:34:5",     [fixed(Fixed::TimezoneOffsetZ)]; TOO_LONG);
    check!("+12:34:56",    [fixed(Fixed::TimezoneOffsetZ)]; TOO_LONG);
    check!("+12:34:56:",   [fixed(Fixed::TimezoneOffsetZ)]; TOO_LONG);
    check!("+12:34:56:7",  [fixed(Fixed::TimezoneOffsetZ)]; TOO_LONG);
    check!("+12:34:56:78", [fixed(Fixed::TimezoneOffsetZ)]; TOO_LONG);
    check!("+12::34",      [fixed(Fixed::TimezoneOffsetZ)]; INVALID);
    check!("+12:3456",     [fixed(Fixed::TimezoneOffsetZ)]; TOO_LONG);
    check!("+1234:56",     [fixed(Fixed::TimezoneOffsetZ)]; TOO_LONG);
    check!("+12 34",       [fixed(Fixed::TimezoneOffsetZ)]; INVALID);
    check!("+12  34",      [fixed(Fixed::TimezoneOffsetZ)]; INVALID);
    check!("+12: 34",      [fixed(Fixed::TimezoneOffsetZ)]; INVALID);
    check!("+12 :34",      [fixed(Fixed::TimezoneOffsetZ)]; INVALID);
    check!("+12 : 34",     [fixed(Fixed::TimezoneOffsetZ)]; INVALID);
    check!("+12  : 34",    [fixed(Fixed::TimezoneOffsetZ)]; INVALID);
    check!("+12 :  34",    [fixed(Fixed::TimezoneOffsetZ)]; INVALID);
    check!("+12  :  34",   [fixed(Fixed::TimezoneOffsetZ)]; INVALID);
    check!("12:34 ",       [fixed(Fixed::TimezoneOffsetZ)]; INVALID);
    check!(" 12:34",       [fixed(Fixed::TimezoneOffsetZ)]; INVALID);
    check!("+12:34 ",      [fixed(Fixed::TimezoneOffsetZ)]; TOO_LONG);
    check!("+12 34 ",      [fixed(Fixed::TimezoneOffsetZ)]; INVALID);
    check!(" +12:34",      [fixed(Fixed::TimezoneOffsetZ)]; offset: 45_240);
    check!("+12345",       [fixed(Fixed::TimezoneOffsetZ), num!(Day)]; offset: 45_240, day: 5);
    check!("+12:345",      [fixed(Fixed::TimezoneOffsetZ), num!(Day)]; offset: 45_240, day: 5);
    check!("+12:34:",      [fixed(Fixed::TimezoneOffsetZ), Literal(":")]; offset: 45_240);
    check!("Z12:34",       [fixed(Fixed::TimezoneOffsetZ)]; TOO_LONG);
    check!("X12:34",       [fixed(Fixed::TimezoneOffsetZ)]; INVALID);
    check!("Z",            [fixed(Fixed::TimezoneOffsetZ)]; offset: 0);
    check!("z",            [fixed(Fixed::TimezoneOffsetZ)]; offset: 0);
    check!(" Z",           [fixed(Fixed::TimezoneOffsetZ)]; offset: 0);
    check!(" z",           [fixed(Fixed::TimezoneOffsetZ)]; offset: 0);
    check!("\u{0363}Z",    [fixed(Fixed::TimezoneOffsetZ)]; INVALID);
    check!("Z ",           [fixed(Fixed::TimezoneOffsetZ)]; TOO_LONG);
    check!("A",            [fixed(Fixed::TimezoneOffsetZ)]; INVALID);
    check!("PST",          [fixed(Fixed::TimezoneOffsetZ)]; INVALID);
    check!("#Z",           [fixed(Fixed::TimezoneOffsetZ)]; INVALID);
    check!(":Z",           [fixed(Fixed::TimezoneOffsetZ)]; INVALID);
    check!(":z",           [fixed(Fixed::TimezoneOffsetZ)]; INVALID);
    check!("+Z",           [fixed(Fixed::TimezoneOffsetZ)]; TOO_SHORT);
    check!("-Z",           [fixed(Fixed::TimezoneOffsetZ)]; TOO_SHORT);
    check!("+A",           [fixed(Fixed::TimezoneOffsetZ)]; TOO_SHORT);
    check!("+🙃",          [fixed(Fixed::TimezoneOffsetZ)]; INVALID);
    check!("+Z:",          [fixed(Fixed::TimezoneOffsetZ)]; INVALID);
    check!(" :Z",          [fixed(Fixed::TimezoneOffsetZ)]; INVALID);
    check!(" +Z",          [fixed(Fixed::TimezoneOffsetZ)]; TOO_SHORT);
    check!(" -Z",          [fixed(Fixed::TimezoneOffsetZ)]; TOO_SHORT);
    check!("+:Z",          [fixed(Fixed::TimezoneOffsetZ)]; INVALID);
    check!("Y",            [fixed(Fixed::TimezoneOffsetZ)]; INVALID);
    check!("Zulu",         [fixed(Fixed::TimezoneOffsetZ), Literal("ulu")]; offset: 0);
    check!("zulu",         [fixed(Fixed::TimezoneOffsetZ), Literal("ulu")]; offset: 0);
    check!("+1234ulu",     [fixed(Fixed::TimezoneOffsetZ), Literal("ulu")]; offset: 45_240);
    check!("+12:34ulu",    [fixed(Fixed::TimezoneOffsetZ), Literal("ulu")]; offset: 45_240);
    // Testing `TimezoneOffsetZ` also tests same path as `TimezoneOffsetColonZ`
    // in function `parse_internal`.
    // No need for separate tests for `TimezoneOffsetColonZ`.

    // TimezoneOffsetPermissive
    check!("1",            [internal_fixed(TimezoneOffsetPermissive)]; INVALID);
    check!("12",           [internal_fixed(TimezoneOffsetPermissive)]; INVALID);
    check!("123",          [internal_fixed(TimezoneOffsetPermissive)]; INVALID);
    check!("1234",         [internal_fixed(TimezoneOffsetPermissive)]; INVALID);
    check!("12345",        [internal_fixed(TimezoneOffsetPermissive)]; INVALID);
    check!("123456",       [internal_fixed(TimezoneOffsetPermissive)]; INVALID);
    check!("1234567",      [internal_fixed(TimezoneOffsetPermissive)]; INVALID);
    check!("12345678",     [internal_fixed(TimezoneOffsetPermissive)]; INVALID);
    check!("+1",           [internal_fixed(TimezoneOffsetPermissive)]; TOO_SHORT);
    check!("+12",          [internal_fixed(TimezoneOffsetPermissive)]; offset: 43_200);
    check!("+123",         [internal_fixed(TimezoneOffsetPermissive)]; TOO_SHORT);
    check!("+1234",        [internal_fixed(TimezoneOffsetPermissive)]; offset: 45_240);
    check!("-1234",        [internal_fixed(TimezoneOffsetPermissive)]; offset: -45_240);
    check!("+12345",       [internal_fixed(TimezoneOffsetPermissive)]; TOO_LONG);
    check!("+123456",      [internal_fixed(TimezoneOffsetPermissive)]; TOO_LONG);
    check!("+1234567",     [internal_fixed(TimezoneOffsetPermissive)]; TOO_LONG);
    check!("+12345678",    [internal_fixed(TimezoneOffsetPermissive)]; TOO_LONG);
    check!("1:",           [internal_fixed(TimezoneOffsetPermissive)]; INVALID);
    check!("12:",          [internal_fixed(TimezoneOffsetPermissive)]; INVALID);
    check!("12:3",         [internal_fixed(TimezoneOffsetPermissive)]; INVALID);
    check!("12:34",        [internal_fixed(TimezoneOffsetPermissive)]; INVALID);
    check!("12:34:",       [internal_fixed(TimezoneOffsetPermissive)]; INVALID);
    check!("12:34:5",      [internal_fixed(TimezoneOffsetPermissive)]; INVALID);
    check!("12:34:56",     [internal_fixed(TimezoneOffsetPermissive)]; INVALID);
    check!("+1:",          [internal_fixed(TimezoneOffsetPermissive)]; INVALID);
    check!("+12:",         [internal_fixed(TimezoneOffsetPermissive)]; offset: 43_200);
    check!("+12:3",        [internal_fixed(TimezoneOffsetPermissive)]; TOO_SHORT);
    check!("+12:34",       [internal_fixed(TimezoneOffsetPermissive)]; offset: 45_240);
    check!("-12:34",       [internal_fixed(TimezoneOffsetPermissive)]; offset: -45_240);
    check!("+12:34:",      [internal_fixed(TimezoneOffsetPermissive)]; TOO_LONG);
    check!("+12:34:5",     [internal_fixed(TimezoneOffsetPermissive)]; TOO_LONG);
    check!("+12:34:56",    [internal_fixed(TimezoneOffsetPermissive)]; TOO_LONG);
    check!("+12:34:56:",   [internal_fixed(TimezoneOffsetPermissive)]; TOO_LONG);
    check!("+12:34:56:7",  [internal_fixed(TimezoneOffsetPermissive)]; TOO_LONG);
    check!("+12:34:56:78", [internal_fixed(TimezoneOffsetPermissive)]; TOO_LONG);
    check!("+12 34",       [internal_fixed(TimezoneOffsetPermissive)]; INVALID);
    check!("+12  34",      [internal_fixed(TimezoneOffsetPermissive)]; INVALID);
    check!("+12 :34",      [internal_fixed(TimezoneOffsetPermissive)]; INVALID);
    check!("+12: 34",      [internal_fixed(TimezoneOffsetPermissive)]; INVALID);
    check!("+12 : 34",     [internal_fixed(TimezoneOffsetPermissive)]; INVALID);
    check!("+12  :34",     [internal_fixed(TimezoneOffsetPermissive)]; INVALID);
    check!("+12:  34",     [internal_fixed(TimezoneOffsetPermissive)]; INVALID);
    check!("+12  :  34",   [internal_fixed(TimezoneOffsetPermissive)]; INVALID);
    check!("+12::34",      [internal_fixed(TimezoneOffsetPermissive)]; INVALID);
    check!("+12 ::34",     [internal_fixed(TimezoneOffsetPermissive)]; INVALID);
    check!("+12: :34",     [internal_fixed(TimezoneOffsetPermissive)]; INVALID);
    check!("+12:: 34",     [internal_fixed(TimezoneOffsetPermissive)]; INVALID);
    check!("+12  ::34",    [internal_fixed(TimezoneOffsetPermissive)]; INVALID);
    check!("+12:  :34",    [internal_fixed(TimezoneOffsetPermissive)]; INVALID);
    check!("+12::  34",    [internal_fixed(TimezoneOffsetPermissive)]; INVALID);
    check!("+12:::34",     [internal_fixed(TimezoneOffsetPermissive)]; INVALID);
    check!("+12::::34",    [internal_fixed(TimezoneOffsetPermissive)]; INVALID);
    check!("12:34 ",       [internal_fixed(TimezoneOffsetPermissive)]; INVALID);
    check!(" 12:34",       [internal_fixed(TimezoneOffsetPermissive)]; INVALID);
    check!("+12:34 ",      [internal_fixed(TimezoneOffsetPermissive)]; TOO_LONG);
    check!(" +12:34",      [internal_fixed(TimezoneOffsetPermissive)]; offset: 45_240);
    check!("+12345",       [internal_fixed(TimezoneOffsetPermissive), num!(Day)]; offset: 45_240, day: 5);
    check!("+12:345",      [internal_fixed(TimezoneOffsetPermissive), num!(Day)]; offset: 45_240, day: 5);
    check!("+12:34:",      [internal_fixed(TimezoneOffsetPermissive), Literal(":")]; offset: 45_240);
    check!("🤠+12:34",     [internal_fixed(TimezoneOffsetPermissive)]; INVALID);
    check!("+12:34🤠",     [internal_fixed(TimezoneOffsetPermissive)]; TOO_LONG);
    check!("+12:🤠34",     [internal_fixed(TimezoneOffsetPermissive)]; INVALID);
    check!("+12:34🤠",     [internal_fixed(TimezoneOffsetPermissive), Literal("🤠")]; offset: 45_240);
    check!("🤠+12:34",     [Literal("🤠"), internal_fixed(TimezoneOffsetPermissive)]; offset: 45_240);
    check!("Z",            [internal_fixed(TimezoneOffsetPermissive)]; offset: 0);
    check!("A",            [internal_fixed(TimezoneOffsetPermissive)]; INVALID);
    check!("PST",          [internal_fixed(TimezoneOffsetPermissive)]; INVALID);
    check!("z",            [internal_fixed(TimezoneOffsetPermissive)]; offset: 0);
    check!(" Z",           [internal_fixed(TimezoneOffsetPermissive)]; offset: 0);
    check!(" z",           [internal_fixed(TimezoneOffsetPermissive)]; offset: 0);
    check!("Z ",           [internal_fixed(TimezoneOffsetPermissive)]; TOO_LONG);
    check!("#Z",           [internal_fixed(TimezoneOffsetPermissive)]; INVALID);
    check!(":Z",           [internal_fixed(TimezoneOffsetPermissive)]; INVALID);
    check!(":z",           [internal_fixed(TimezoneOffsetPermissive)]; INVALID);
    check!("+Z",           [internal_fixed(TimezoneOffsetPermissive)]; TOO_SHORT);
    check!("-Z",           [internal_fixed(TimezoneOffsetPermissive)]; TOO_SHORT);
    check!("+A",           [internal_fixed(TimezoneOffsetPermissive)]; TOO_SHORT);
    check!("+PST",         [internal_fixed(TimezoneOffsetPermissive)]; INVALID);
    check!("+🙃",          [internal_fixed(TimezoneOffsetPermissive)]; INVALID);
    check!("+Z:",          [internal_fixed(TimezoneOffsetPermissive)]; INVALID);
    check!(" :Z",          [internal_fixed(TimezoneOffsetPermissive)]; INVALID);
    check!(" +Z",          [internal_fixed(TimezoneOffsetPermissive)]; TOO_SHORT);
    check!(" -Z",          [internal_fixed(TimezoneOffsetPermissive)]; TOO_SHORT);
    check!("+:Z",          [internal_fixed(TimezoneOffsetPermissive)]; INVALID);
    check!("Y",            [internal_fixed(TimezoneOffsetPermissive)]; INVALID);

    // TimezoneName
    check!("CEST",         [fixed(Fixed::TimezoneName)]; );
    check!("cest",         [fixed(Fixed::TimezoneName)]; ); // lowercase
    check!("XXXXXXXX",     [fixed(Fixed::TimezoneName)]; ); // not a real timezone name
    check!("!!!!",         [fixed(Fixed::TimezoneName)]; ); // not a real timezone name!
    check!("CEST 5",       [fixed(Fixed::TimezoneName), Literal(" "), num!(Day)]; day: 5);
    check!("CEST ",        [fixed(Fixed::TimezoneName)]; TOO_LONG);
    check!(" CEST",        [fixed(Fixed::TimezoneName)]; TOO_LONG);
    check!("CE ST",        [fixed(Fixed::TimezoneName)]; TOO_LONG);

    // some practical examples
    check!("2015-02-04T14:37:05+09:00",
           [num!(Year), Literal("-"), num!(Month), Literal("-"), num!(Day), Literal("T"),
            num!(Hour), Literal(":"), num!(Minute), Literal(":"), num!(Second), fixed(Fixed::TimezoneOffset)];
           year: 2015, month: 2, day: 4, hour_div_12: 1, hour_mod_12: 2,
           minute: 37, second: 5, offset: 32400);
    check!("20150204143705567",
            [num!(Year), num!(Month), num!(Day),
            num!(Hour), num!(Minute), num!(Second), internal_fixed(Nanosecond3NoDot)];
            year: 2015, month: 2, day: 4, hour_div_12: 1, hour_mod_12: 2,
            minute: 37, second: 5, nanosecond: 567000000);
    check!("20150204143705.567",
            [num!(Year), num!(Month), num!(Day),
            num!(Hour), num!(Minute), num!(Second), fixed(Fixed::Nanosecond)];
            year: 2015, month: 2, day: 4, hour_div_12: 1, hour_mod_12: 2,
            minute: 37, second: 5, nanosecond: 567000000);
    check!("20150204143705.567891",
            [num!(Year), num!(Month), num!(Day),
            num!(Hour), num!(Minute), num!(Second), fixed(Fixed::Nanosecond)];
            year: 2015, month: 2, day: 4, hour_div_12: 1, hour_mod_12: 2,
            minute: 37, second: 5, nanosecond: 567891000);
    check!("20150204143705.567891023",
            [num!(Year), num!(Month), num!(Day),
            num!(Hour), num!(Minute), num!(Second), fixed(Fixed::Nanosecond)];
            year: 2015, month: 2, day: 4, hour_div_12: 1, hour_mod_12: 2,
            minute: 37, second: 5, nanosecond: 567891023);
    check!("Mon, 10 Jun 2013 09:32:37  GMT",
           [fixed(Fixed::ShortWeekdayName), Literal(","), sp!(" "), num!(Day), sp!(" "),
            fixed(Fixed::ShortMonthName), sp!(" "), num!(Year), sp!(" "), num!(Hour), Literal(":"),
            num!(Minute), Literal(":"), num!(Second), sp!("  "), Literal("GMT")];
           year: 2013, month: 6, day: 10, weekday: Weekday::Mon,
           hour_div_12: 0, hour_mod_12: 9, minute: 32, second: 37);
    check!("🤠Mon, 10 Jun🤠2013 09:32:37  GMT🤠",
           [Literal("🤠"), fixed(Fixed::ShortWeekdayName), Literal(","), sp!(" "), num!(Day), sp!(" "),
            fixed(Fixed::ShortMonthName), Literal("🤠"), num!(Year), sp!(" "), num!(Hour), Literal(":"),
            num!(Minute), Literal(":"), num!(Second), sp!("  "), Literal("GMT"), Literal("🤠")];
           year: 2013, month: 6, day: 10, weekday: Weekday::Mon,
           hour_div_12: 0, hour_mod_12: 9, minute: 32, second: 37);
    check!("Sun Aug 02 13:39:15 CEST 2020",
            [fixed(Fixed::ShortWeekdayName), sp!(" "), fixed(Fixed::ShortMonthName), sp!(" "),
            num!(Day), sp!(" "), num!(Hour), Literal(":"), num!(Minute), Literal(":"),
            num!(Second), sp!(" "), fixed(Fixed::TimezoneName), sp!(" "), num!(Year)];
            year: 2020, month: 8, day: 2, weekday: Weekday::Sun,
            hour_div_12: 1, hour_mod_12: 1, minute: 39, second: 15);
    check!("20060102150405",
           [num!(Year), num!(Month), num!(Day), num!(Hour), num!(Minute), num!(Second)];
           year: 2006, month: 1, day: 2, hour_div_12: 1, hour_mod_12: 3, minute: 4, second: 5);
    check!("3:14PM",
           [num!(Hour12), Literal(":"), num!(Minute), fixed(Fixed::LowerAmPm)];
           hour_div_12: 1, hour_mod_12: 3, minute: 14);
    check!("12345678901234.56789",
           [num!(Timestamp), Literal("."), num!(Nanosecond)];
           nanosecond: 56_789, timestamp: 12_345_678_901_234);
    check!("12345678901234.56789",
           [num!(Timestamp), fixed(Fixed::Nanosecond)];
           nanosecond: 567_890_000, timestamp: 12_345_678_901_234);

    // docstring examples from `impl str::FromStr`
    check!("2000-01-02T03:04:05Z",
           [num!(Year), Literal("-"), num!(Month), Literal("-"), num!(Day), Literal("T"),
           num!(Hour), Literal(":"), num!(Minute), Literal(":"), num!(Second),
           internal_fixed(TimezoneOffsetPermissive)];
           year: 2000, month: 1, day: 2,
           hour_div_12: 0, hour_mod_12: 3, minute: 4, second: 5,
           offset: 0);
    check!("2000-01-02 03:04:05Z",
           [num!(Year), Literal("-"), num!(Month), Literal("-"), num!(Day), sp!(" "),
           num!(Hour), Literal(":"), num!(Minute), Literal(":"), num!(Second),
           internal_fixed(TimezoneOffsetPermissive)];
           year: 2000, month: 1, day: 2,
           hour_div_12: 0, hour_mod_12: 3, minute: 4, second: 5,
           offset: 0);
}

    #[test]
    fn test_rfc2822() {
        let ymd_hmsn = |y, m, d, h, n, s, nano, off| {
            FixedOffset::east_opt(off * 60 * 60)
                .unwrap()
                .with_ymd_and_hms(y, m, d, h, n, s)
                .unwrap()
                .with_nanosecond(nano)
                .unwrap()
        };

        // Test data - (input, Ok(expected result) or Err(error code))
        let testdates = [
            ("Tue, 20 Jan 2015 17:35:20 -0800", Ok(ymd_hmsn(2015, 1, 20, 17, 35, 20, 0, -8))), // normal case
            ("Fri,  2 Jan 2015 17:35:20 -0800", Ok(ymd_hmsn(2015, 1, 2, 17, 35, 20, 0, -8))), // folding whitespace
            ("Fri, 02 Jan 2015 17:35:20 -0800", Ok(ymd_hmsn(2015, 1, 2, 17, 35, 20, 0, -8))), // leading zero
            ("Tue, 20 Jan 2015 17:35:20 -0800 (UTC)", Ok(ymd_hmsn(2015, 1, 20, 17, 35, 20, 0, -8))), // trailing comment
            (
                r"Tue, 20 Jan 2015 17:35:20 -0800 ( (UTC ) (\( (a)\(( \t ) ) \\( \) ))",
                Ok(ymd_hmsn(2015, 1, 20, 17, 35, 20, 0, -8)),
            ), // complex trailing comment
            (r"Tue, 20 Jan 2015 17:35:20 -0800 (UTC\)", Err(TOO_LONG)), // incorrect comment, not enough closing parentheses
            (
                "Tue, 20 Jan 2015 17:35:20 -0800 (UTC)\t \r\n(Anothercomment)",
                Ok(ymd_hmsn(2015, 1, 20, 17, 35, 20, 0, -8)),
            ), // multiple comments
            ("Tue, 20 Jan 2015 17:35:20 -0800 (UTC) ", Err(TOO_LONG)), // trailing whitespace after comment
            ("20 Jan 2015 17:35:20 -0800", Ok(ymd_hmsn(2015, 1, 20, 17, 35, 20, 0, -8))), // no day of week
            ("20 JAN 2015 17:35:20 -0800", Ok(ymd_hmsn(2015, 1, 20, 17, 35, 20, 0, -8))), // upper case month
            ("Tue, 20 Jan 2015 17:35 -0800", Ok(ymd_hmsn(2015, 1, 20, 17, 35, 0, 0, -8))), // no second
            ("11 Sep 2001 09:45:00 +0000", Ok(ymd_hmsn(2001, 9, 11, 9, 45, 0, 0, 0))),
            ("11 Sep 2001 09:45:00 EST", Ok(ymd_hmsn(2001, 9, 11, 9, 45, 0, 0, -5))),
            ("11 Sep 2001 09:45:00 GMT", Ok(ymd_hmsn(2001, 9, 11, 9, 45, 0, 0, 0))),
            ("30 Feb 2015 17:35:20 -0800", Err(OUT_OF_RANGE)), // bad day of month
            ("Tue, 20 Jan 2015", Err(TOO_SHORT)),              // omitted fields
            ("Tue, 20 Avr 2015 17:35:20 -0800", Err(INVALID)), // bad month name
            ("Tue, 20 Jan 2015 25:35:20 -0800", Err(OUT_OF_RANGE)), // bad hour
            ("Tue, 20 Jan 2015 7:35:20 -0800", Err(INVALID)),  // bad # of digits in hour
            ("Tue, 20 Jan 2015 17:65:20 -0800", Err(OUT_OF_RANGE)), // bad minute
            ("Tue, 20 Jan 2015 17:35:90 -0800", Err(OUT_OF_RANGE)), // bad second
            ("Tue, 20 Jan 2015 17:35:20 -0890", Err(OUT_OF_RANGE)), // bad offset
            ("6 Jun 1944 04:00:00Z", Err(INVALID)),            // bad offset (zulu not allowed)
            ("Tue, 20 Jan 2015 17:35:20 HAS", Err(NOT_ENOUGH)), // bad named time zone
            // named timezones that have specific timezone offsets
            // see https://www.rfc-editor.org/rfc/rfc2822#section-4.3
            ("Tue, 20 Jan 2015 17:35:20 GMT", Ok(ymd_hmsn(2015, 1, 20, 17, 35, 20, 0, 0))),
            ("Tue, 20 Jan 2015 17:35:20 UT", Ok(ymd_hmsn(2015, 1, 20, 17, 35, 20, 0, 0))),
            ("Tue, 20 Jan 2015 17:35:20 ut", Ok(ymd_hmsn(2015, 1, 20, 17, 35, 20, 0, 0))),
            ("Tue, 20 Jan 2015 17:35:20 EDT", Ok(ymd_hmsn(2015, 1, 20, 17, 35, 20, 0, -4))),
            ("Tue, 20 Jan 2015 17:35:20 EST", Ok(ymd_hmsn(2015, 1, 20, 17, 35, 20, 0, -5))),
            ("Tue, 20 Jan 2015 17:35:20 CDT", Ok(ymd_hmsn(2015, 1, 20, 17, 35, 20, 0, -5))),
            ("Tue, 20 Jan 2015 17:35:20 CST", Ok(ymd_hmsn(2015, 1, 20, 17, 35, 20, 0, -6))),
            ("Tue, 20 Jan 2015 17:35:20 MDT", Ok(ymd_hmsn(2015, 1, 20, 17, 35, 20, 0, -6))),
            ("Tue, 20 Jan 2015 17:35:20 MST", Ok(ymd_hmsn(2015, 1, 20, 17, 35, 20, 0, -7))),
            ("Tue, 20 Jan 2015 17:35:20 PDT", Ok(ymd_hmsn(2015, 1, 20, 17, 35, 20, 0, -7))),
            ("Tue, 20 Jan 2015 17:35:20 PST", Ok(ymd_hmsn(2015, 1, 20, 17, 35, 20, 0, -8))),
            ("Tue, 20 Jan 2015 17:35:20 pst", Ok(ymd_hmsn(2015, 1, 20, 17, 35, 20, 0, -8))),
            // named single-letter military timezones must fallback to +0000
            ("Tue, 20 Jan 2015 17:35:20 Z", Ok(ymd_hmsn(2015, 1, 20, 17, 35, 20, 0, 0))),
            ("Tue, 20 Jan 2015 17:35:20 A", Ok(ymd_hmsn(2015, 1, 20, 17, 35, 20, 0, 0))),
            ("Tue, 20 Jan 2015 17:35:20 a", Ok(ymd_hmsn(2015, 1, 20, 17, 35, 20, 0, 0))),
            ("Tue, 20 Jan 2015 17:35:20 K", Ok(ymd_hmsn(2015, 1, 20, 17, 35, 20, 0, 0))),
            ("Tue, 20 Jan 2015 17:35:20 k", Ok(ymd_hmsn(2015, 1, 20, 17, 35, 20, 0, 0))),
            // named single-letter timezone "J" is specifically not valid
            ("Tue, 20 Jan 2015 17:35:20 J", Err(NOT_ENOUGH)),
            ("Tue, 20 Jan 2015 17:35:20 -0890", Err(OUT_OF_RANGE)), // bad offset minutes
            ("Tue, 20 Jan 2015 17:35:20Z", Err(INVALID)),           // bad offset: zulu not allowed
            ("Tue, 20 Jan 2015 17:35:20 Zulu", Err(NOT_ENOUGH)),    // bad offset: zulu not allowed
            ("Tue, 20 Jan 2015 17:35:20 ZULU", Err(NOT_ENOUGH)),    // bad offset: zulu not allowed
            ("Tue, 20 Jan 2015 17:35:20 −0800", Err(INVALID)), // bad offset: timezone offset using MINUS SIGN (U+2212), not specified for RFC 2822
            ("Tue, 20 Jan 2015 17:35:20 0800", Err(INVALID)),  // missing offset sign
            ("Tue, 20 Jan 2015 17:35:20 HAS", Err(NOT_ENOUGH)), // bad named timezone
            ("Tue, 20 Jan 2015😈17:35:20 -0800", Err(INVALID)), // bad character!
        ];

        fn rfc2822_to_datetime(date: &str) -> ParseResult<DateTime<FixedOffset>> {
            let mut parsed = Parsed::new();
            parse(&mut parsed, date, [Item::Fixed(Fixed::RFC2822)].iter())?;
            parsed.to_datetime()
        }

        // Test against test data above
        for &(date, checkdate) in testdates.iter() {
            eprintln!("Test input: {:?}", date);
            eprintln!("    Expect: {:?}", checkdate);
            let dt = rfc2822_to_datetime(date); // parse a date
            if dt != checkdate {
                // check for expected result
                panic!(
                    "Date conversion failed for {}\nReceived: {:?}\nExpected: {:?}",
                    date, dt, checkdate
                );
            }
        }
    }

    #[test]
    fn parse_rfc850() {
        static RFC850_FMT: &str = "%A, %d-%b-%y %T GMT";

        let dt = Utc.with_ymd_and_hms(1994, 11, 6, 8, 49, 37).unwrap();

        // Check that the format is what we expect
        #[cfg(any(feature = "alloc", feature = "std"))]
        assert_eq!(dt.format(RFC850_FMT).to_string(), "Sunday, 06-Nov-94 08:49:37 GMT");

        // Check that it parses correctly
        assert_eq!(Ok(dt), Utc.datetime_from_str("Sunday, 06-Nov-94 08:49:37 GMT", RFC850_FMT));

        // Check that the rest of the weekdays parse correctly (this test originally failed because
        // Sunday parsed incorrectly).
        let testdates = [
            (
                Utc.with_ymd_and_hms(1994, 11, 7, 8, 49, 37).unwrap(),
                "Monday, 07-Nov-94 08:49:37 GMT",
            ),
            (
                Utc.with_ymd_and_hms(1994, 11, 8, 8, 49, 37).unwrap(),
                "Tuesday, 08-Nov-94 08:49:37 GMT",
            ),
            (
                Utc.with_ymd_and_hms(1994, 11, 9, 8, 49, 37).unwrap(),
                "Wednesday, 09-Nov-94 08:49:37 GMT",
            ),
            (
                Utc.with_ymd_and_hms(1994, 11, 10, 8, 49, 37).unwrap(),
                "Thursday, 10-Nov-94 08:49:37 GMT",
            ),
            (
                Utc.with_ymd_and_hms(1994, 11, 11, 8, 49, 37).unwrap(),
                "Friday, 11-Nov-94 08:49:37 GMT",
            ),
            (
                Utc.with_ymd_and_hms(1994, 11, 12, 8, 49, 37).unwrap(),
                "Saturday, 12-Nov-94 08:49:37 GMT",
            ),
        ];

        for val in &testdates {
            assert_eq!(Ok(val.0), Utc.datetime_from_str(val.1, RFC850_FMT));
        }

        let test_dates_fail = [
            "Saturday, 12-Nov-94 08:49:37",
            "Saturday, 12-Nov-94 08:49:37 Z",
            "Saturday, 12-Nov-94 08:49:37 GMTTTT",
            "Saturday, 12-Nov-94 08:49:37 gmt",
            "Saturday, 12-Nov-94 08:49:37 +08:00",
            "Caturday, 12-Nov-94 08:49:37 GMT",
            "Saturday, 99-Nov-94 08:49:37 GMT",
            "Saturday, 12-Nov-2000 08:49:37 GMT",
            "Saturday, 12-Mop-94 08:49:37 GMT",
            "Saturday, 12-Nov-94 28:49:37 GMT",
            "Saturday, 12-Nov-94 08:99:37 GMT",
            "Saturday, 12-Nov-94 08:49:99 GMT",
        ];

        for val in &test_dates_fail {
            assert!(Utc.datetime_from_str(val, RFC850_FMT).is_err());
        }
    }

    #[test]
    fn test_rfc3339() {
        let ymd_hmsn = |y, m, d, h, n, s, nano, off| {
            FixedOffset::east_opt(off * 60 * 60)
                .unwrap()
                .with_ymd_and_hms(y, m, d, h, n, s)
                .unwrap()
                .with_nanosecond(nano)
                .unwrap()
        };

        // Test data - (input, Ok(expected result) or Err(error code))
        let testdates = [
            ("2015-01-20T17:35:20-08:00", Ok(ymd_hmsn(2015, 1, 20, 17, 35, 20, 0, -8))), // normal case
            ("2015-01-20T17:35:20−08:00", Ok(ymd_hmsn(2015, 1, 20, 17, 35, 20, 0, -8))), // normal case with MINUS SIGN (U+2212)
            ("1944-06-06T04:04:00Z", Ok(ymd_hmsn(1944, 6, 6, 4, 4, 0, 0, 0))),           // D-day
            ("2001-09-11T09:45:00-08:00", Ok(ymd_hmsn(2001, 9, 11, 9, 45, 0, 0, -8))),
            ("2015-01-20T17:35:20.001-08:00", Ok(ymd_hmsn(2015, 1, 20, 17, 35, 20, 1_000_000, -8))),
            ("2015-01-20T17:35:20.001−08:00", Ok(ymd_hmsn(2015, 1, 20, 17, 35, 20, 1_000_000, -8))), // with MINUS SIGN (U+2212)
            ("2015-01-20T17:35:20.000031-08:00", Ok(ymd_hmsn(2015, 1, 20, 17, 35, 20, 31_000, -8))),
            ("2015-01-20T17:35:20.000000004-08:00", Ok(ymd_hmsn(2015, 1, 20, 17, 35, 20, 4, -8))),
            ("2015-01-20T17:35:20.000000004−08:00", Ok(ymd_hmsn(2015, 1, 20, 17, 35, 20, 4, -8))), // with MINUS SIGN (U+2212)
            (
                "2015-01-20T17:35:20.000000000452-08:00",
                Ok(ymd_hmsn(2015, 1, 20, 17, 35, 20, 0, -8)),
            ), // too small
            (
                "2015-01-20T17:35:20.000000000452−08:00",
                Ok(ymd_hmsn(2015, 1, 20, 17, 35, 20, 0, -8)),
            ), // too small with MINUS SIGN (U+2212)
            ("2015-01-20 17:35:20.001-08:00", Err(INVALID)), // missing separator 'T'
            ("2015/01/20T17:35:20.001-08:00", Err(INVALID)), // wrong separator char YMD
            ("2015-01-20T17-35-20.001-08:00", Err(INVALID)), // wrong separator char HMS
            ("-01-20T17:35:20-08:00", Err(INVALID)),         // missing year
            ("99-01-20T17:35:20-08:00", Err(INVALID)),       // bad year format
            ("99999-01-20T17:35:20-08:00", Err(INVALID)),    // bad year value
            ("-2000-01-20T17:35:20-08:00", Err(INVALID)),    // bad year value
            ("2015-02-30T17:35:20-08:00", Err(OUT_OF_RANGE)), // bad day of month value
            ("2015-01-20T25:35:20-08:00", Err(OUT_OF_RANGE)), // bad hour value
            ("2015-01-20T17:65:20-08:00", Err(OUT_OF_RANGE)), // bad minute value
            ("2015-01-20T17:35:90-08:00", Err(OUT_OF_RANGE)), // bad second value
            ("2015-01-20T17:35:20-24:00", Err(OUT_OF_RANGE)), // bad offset value
            ("15-01-20T17:35:20-08:00", Err(INVALID)),       // bad year format
            ("15-01-20T17:35:20-08:00:00", Err(INVALID)),    // bad year format, bad offset format
            ("2015-01-20T17:35:2008:00", Err(INVALID)),      // missing offset sign
            ("2015-01-20T17:35:20 08:00", Err(INVALID)),     // missing offset sign
            ("2015-01-20T17:35:20Zulu", Err(TOO_LONG)),      // bad offset format
            ("2015-01-20T17:35:20 Zulu", Err(INVALID)),      // bad offset format
            ("2015-01-20T17:35:20GMT", Err(INVALID)),        // bad offset format
            ("2015-01-20T17:35:20 GMT", Err(INVALID)),       // bad offset format
            ("2015-01-20T17:35:20+GMT", Err(INVALID)),       // bad offset format
            ("2015-01-20T17:35:20++08:00", Err(INVALID)),    // bad offset format
            ("2015-01-20T17:35:20--08:00", Err(INVALID)),    // bad offset format
            ("2015-01-20T17:35:20−−08:00", Err(INVALID)), // bad offset format with MINUS SIGN (U+2212)
            ("2015-01-20T17:35:20±08:00", Err(INVALID)),  // bad offset sign
            ("2015-01-20T17:35:20-08-00", Err(INVALID)),  // bad offset separator
            ("2015-01-20T17:35:20-08;00", Err(INVALID)),  // bad offset separator
            ("2015-01-20T17:35:20-0800", Err(INVALID)),   // bad offset separator
            ("2015-01-20T17:35:20-08:0", Err(TOO_SHORT)), // bad offset minutes
            ("2015-01-20T17:35:20-08:AA", Err(INVALID)),  // bad offset minutes
            ("2015-01-20T17:35:20-08:ZZ", Err(INVALID)),  // bad offset minutes
            ("2015-01-20T17:35:20.001-08 : 00", Err(INVALID)), // bad offset separator
            ("2015-01-20T17:35:20-08:00:00", Err(TOO_LONG)), // bad offset format
            ("2015-01-20T17:35:20+08:", Err(TOO_SHORT)),  // bad offset format
            ("2015-01-20T17:35:20-08:", Err(TOO_SHORT)),  // bad offset format
            ("2015-01-20T17:35:20−08:", Err(TOO_SHORT)), // bad offset format with MINUS SIGN (U+2212)
            ("2015-01-20T17:35:20-08", Err(TOO_SHORT)),  // bad offset format
            ("2015-01-20T", Err(TOO_SHORT)),             // missing HMS
            ("2015-01-20T00:00:1", Err(TOO_SHORT)),      // missing complete S
            ("2015-01-20T00:00:1-08:00", Err(INVALID)),  // missing complete S
        ];

        fn rfc3339_to_datetime(date: &str) -> ParseResult<DateTime<FixedOffset>> {
            let mut parsed = Parsed::new();
            parse(&mut parsed, date, [Item::Fixed(Fixed::RFC3339)].iter())?;
            parsed.to_datetime()
        }

        // Test against test data above
        for &(date, checkdate) in testdates.iter() {
            let dt = rfc3339_to_datetime(date); // parse a date
            if dt != checkdate {
                // check for expected result
                panic!(
                    "Date conversion failed for {}\nReceived: {:?}\nExpected: {:?}",
                    date, dt, checkdate
                );
            }
        }
    }

    #[test]
    fn test_issue_1010() {
        let dt = crate::NaiveDateTime::parse_from_str("\u{c}SUN\u{e}\u{3000}\0m@J\u{3000}\0\u{3000}\0m\u{c}!\u{c}\u{b}\u{c}\u{c}\u{c}\u{c}%A\u{c}\u{b}\0SU\u{c}\u{c}",
        "\u{c}\u{c}%A\u{c}\u{b}\0SUN\u{c}\u{c}\u{c}SUNN\u{c}\u{c}\u{c}SUN\u{c}\u{c}!\u{c}\u{b}\u{c}\u{c}\u{c}\u{c}%A\u{c}\u{b}%a");
        assert_eq!(dt, Err(ParseError(ParseErrorKind::Invalid)));
    }
}<|MERGE_RESOLUTION|>--- conflicted
+++ resolved
@@ -247,7 +247,7 @@
     I: Iterator<Item = B>,
     B: Borrow<Item<'a>>,
 {
-    parse_internal_fixed(parsed, s, items).map(|_| ()).map_err(|(_s, e)| e)
+    parse_internal(parsed, s, items).map(|_| ()).map_err(|(_s, e)| e)
 }
 
 /// Tries to parse given string into `parsed` with given formatting items.
@@ -273,7 +273,7 @@
     I: Iterator<Item = B>,
     B: Borrow<Item<'a>>,
 {
-    match parse_internal_fixed(parsed, s, items) {
+    match parse_internal(parsed, s, items) {
         Ok(s) => Ok(s),
         Err((s, ParseError(ParseErrorKind::TooLong))) => Ok(s),
         Err((_s, e)) => Err(e),
@@ -384,7 +384,7 @@
                     Timestamp => (usize::MAX, false, Parsed::set_timestamp),
 
                     // for the future expansion
-                    internal_fixed(ref int) => match int._dummy {},
+                    Internal(ref int) => match int._dummy {},
                 };
 
                 let v = if signed {
@@ -447,7 +447,7 @@
                         }
                     }
 
-                    &internal_fixed(InternalFixed { val: InternalInternal::Nanosecond3NoDot }) => {
+                    &Internal(InternalFixed { val: InternalInternal::Nanosecond3NoDot }) => {
                         if s.len() < 3 {
                             return Err((s, TOO_SHORT));
                         }
@@ -455,7 +455,7 @@
                         parsed.set_nanosecond(nano).map_err(|e| (s, e))?;
                     }
 
-                    &internal_fixed(InternalFixed { val: InternalInternal::Nanosecond6NoDot }) => {
+                    &Internal(InternalFixed { val: InternalInternal::Nanosecond6NoDot }) => {
                         if s.len() < 6 {
                             return Err((s, TOO_SHORT));
                         }
@@ -463,7 +463,7 @@
                         parsed.set_nanosecond(nano).map_err(|e| (s, e))?;
                     }
 
-                    &internal_fixed(InternalFixed { val: InternalInternal::Nanosecond9NoDot }) => {
+                    &Internal(InternalFixed { val: InternalInternal::Nanosecond9NoDot }) => {
                         if s.len() < 9 {
                             return Err((s, TOO_SHORT));
                         }
@@ -481,7 +481,7 @@
                     | &TimezoneOffset => {
                         s = scan::trim1(s);
                         let offset = try_consume!(scan::timezone_offset(
-                            s.trim_start(),
+                            s,
                             scan::consume_colon_maybe,
                             false,
                             false,
@@ -501,8 +501,7 @@
                         ));
                         parsed.set_offset(i64::from(offset)).map_err(|e| (s, e))?;
                     }
-
-                    &internal_fixed(InternalFixed {
+                    &Internal(InternalFixed {
                         val: InternalInternal::TimezoneOffsetPermissive,
                     }) => {
                         s = scan::trim1(s);
@@ -567,7 +566,7 @@
         ];
 
         let mut parsed = Parsed::new();
-        match parse_internal_fixed(&mut parsed, s, DATE_ITEMS.iter()) {
+        match parse_internal(&mut parsed, s, DATE_ITEMS.iter()) {
             Err((remainder, e)) if e.0 == ParseErrorKind::TooLong => {
                 if remainder.starts_with('T') || remainder.starts_with(' ') {
                     parse(&mut parsed, &remainder[1..], TIME_ITEMS.iter())?;
@@ -587,31 +586,6 @@
     use crate::format::*;
     use crate::{DateTime, FixedOffset, TimeZone, Timelike, Utc};
 
-<<<<<<< HEAD
-fn test_parse() {
-    use super::*;
-
-    // workaround for Rust issue #22255
-    fn parse_all(s: &str, items: &[Item]) -> ParseResult<Parsed> {
-        let mut parsed = Parsed::new();
-        parse(&mut parsed, s, items.iter())?;
-        Ok(parsed)
-    }
-
-    macro_rules! check {
-        ($fmt:expr, $items:expr; $err:tt) => (
-            eprintln!("test_parse: format {:?}", $fmt);
-            assert_eq!(parse_all($fmt, &$items), Err($err))
-        );
-        ($fmt:expr, $items:expr; $($k:ident: $v:expr),*) => ({
-            eprintln!("test_parse: format {:?}", $fmt);
-            let expected = Parsed {
-                $($k: Some($v),)*
-                ..Default::default()
-            };
-            assert_eq!(parse_all($fmt, &$items), Ok(expected))
-        });
-=======
     macro_rules! parsed {
         ($($k:ident: $v:expr),*) => (#[allow(unused_mut)] {
             let mut expected = Parsed::new();
@@ -636,31 +610,31 @@
         parses(" ", &[Space(" ")]);
         parses("  ", &[Space("  ")]);
         parses("   ", &[Space("   ")]);
-        parses(" ", &[Space("")]);
-        parses("  ", &[Space(" ")]);
-        parses("   ", &[Space("  ")]);
-        parses("    ", &[Space("  ")]);
-        parses("", &[Space(" ")]);
-        parses(" ", &[Space("  ")]);
-        parses("  ", &[Space("   ")]);
-        parses("  ", &[Space("  "), Space("  ")]);
-        parses("   ", &[Space("  "), Space("  ")]);
+        check(" ", &[Space("")], Err(TOO_LONG));
+        check("  ", &[Space(" ")], Err(TOO_LONG));
+        check("   ", &[Space("  ")], Err(TOO_LONG));
+        check("    ", &[Space("  ")], Err(TOO_LONG));
+        check("", &[Space(" ")], Err(TOO_SHORT));
+        check(" ", &[Space("  ")], Err(TOO_SHORT));
+        check("  ", &[Space("   ")], Err(TOO_SHORT));
+        check("  ", &[Space("  "), Space("  ")], Err(TOO_SHORT));
+        check("   ", &[Space("  "), Space("  ")], Err(TOO_SHORT));
         parses("  ", &[Space(" "), Space(" ")]);
         parses("   ", &[Space("  "), Space(" ")]);
         parses("   ", &[Space(" "), Space("  ")]);
         parses("   ", &[Space(" "), Space(" "), Space(" ")]);
-        parses("\t", &[Space("")]);
-        parses(" \n\r  \n", &[Space("")]);
+        check("\t", &[Space("")], Err(TOO_LONG));
+        check(" \n\r  \n", &[Space("")], Err(TOO_LONG));
         parses("\t", &[Space("\t")]);
-        parses("\t", &[Space(" ")]);
-        parses(" ", &[Space("\t")]);
+        check("\t", &[Space(" ")], Err(INVALID));
+        check(" ", &[Space("\t")], Err(INVALID));
         parses("\t\r", &[Space("\t\r")]);
         parses("\t\r ", &[Space("\t\r ")]);
         parses("\t \r", &[Space("\t \r")]);
         parses(" \t\r", &[Space(" \t\r")]);
         parses(" \n\r  \n", &[Space(" \n\r  \n")]);
-        parses(" \t\n", &[Space(" \t")]);
-        parses(" \n\t", &[Space(" \t\n")]);
+        check(" \t\n", &[Space(" \t")], Err(TOO_LONG));
+        check(" \n\t", &[Space(" \t\n")], Err(INVALID));
         parses("\u{2002}", &[Space("\u{2002}")]);
         // most unicode whitespace characters
         parses(
@@ -676,11 +650,11 @@
             ]
         );
         check("a", &[Space("")], Err(TOO_LONG));
-        check("a", &[Space(" ")], Err(TOO_LONG));
-        // a Space containing a literal does not match a literal
-        check("a", &[Space("a")], Err(TOO_LONG));
+        check("a", &[Space(" ")], Err(INVALID));
+        // a Space containing a literal can match a literal, but this should not be done
+        parses("a", &[Space("a")]);
         check("abc", &[Space("")], Err(TOO_LONG));
-        check("abc", &[Space(" ")], Err(TOO_LONG));
+        check("abc", &[Space(" ")], Err(INVALID));
         check(" abc", &[Space("")], Err(TOO_LONG));
         check(" abc", &[Space(" ")], Err(TOO_LONG));
 
@@ -727,7 +701,7 @@
         //
         check("x y", &[Literal("x"), Literal("y")], Err(INVALID));
         parses("xy", &[Literal("x"), Space(""), Literal("y")]);
-        parses("x y", &[Literal("x"), Space(""), Literal("y")]);
+        check("x y", &[Literal("x"), Space(""), Literal("y")], Err(INVALID));
         parses("x y", &[Literal("x"), Space(" "), Literal("y")]);
 
         // whitespaces + literals
@@ -760,7 +734,7 @@
         check("2015", &[num(Year)], parsed!(year: 2015));
         check("0000", &[num(Year)], parsed!(year: 0));
         check("9999", &[num(Year)], parsed!(year: 9999));
-        check(" \t987", &[num(Year)], parsed!(year: 987));
+        check(" \t987", &[num(Year)], Err(INVALID));
         check(" \t987", &[Space(" \t"), num(Year)], parsed!(year: 987));
         check(" \t987🤠", &[Space(" \t"), num(Year), Literal("🤠")], parsed!(year: 987));
         check("987🤠", &[num(Year), Literal("🤠")], parsed!(year: 987));
@@ -772,9 +746,9 @@
         check("12345", &[nums(Year), Literal("5")], parsed!(year: 1234));
         check("12345", &[num0(Year), Literal("5")], parsed!(year: 1234));
         check("12341234", &[num(Year), num(Year)], parsed!(year: 1234));
-        check("1234 1234", &[num(Year), num(Year)], parsed!(year: 1234));
+        check("1234 1234", &[num(Year), num(Year)], Err(INVALID));
         check("1234 1234", &[num(Year), Space(" "), num(Year)], parsed!(year: 1234));
-        check("1234 1235", &[num(Year), num(Year)], Err(IMPOSSIBLE));
+        check("1234 1235", &[num(Year), num(Year)], Err(INVALID));
         check("1234 1234", &[num(Year), Literal("x"), num(Year)], Err(INVALID));
         check("1234x1234", &[num(Year), Literal("x"), num(Year)], parsed!(year: 1234));
         check("1234 x 1234", &[num(Year), Literal("x"), num(Year)], Err(INVALID));
@@ -799,10 +773,10 @@
         check("-42195", &[num(Year)], parsed!(year: -42195));
         check("−42195", &[num(Year)], Err(INVALID)); // MINUS SIGN (U+2212)
         check("+42195", &[num(Year)], parsed!(year: 42195));
-        check("  -42195", &[num(Year)], parsed!(year: -42195));
-        check(" +42195", &[num(Year)], parsed!(year: 42195));
-        check("  -42195", &[num(Year)], parsed!(year: -42195));
-        check("  +42195", &[num(Year)], parsed!(year: 42195));
+        check("  -42195", &[num(Year)], Err(INVALID));
+        check(" +42195", &[num(Year)], Err(INVALID));
+        check("  -42195", &[num(Year)], Err(INVALID));
+        check("  +42195", &[num(Year)], Err(INVALID));
         check("-42195 ", &[num(Year)], Err(TOO_LONG));
         check("+42195 ", &[num(Year)], Err(TOO_LONG));
         check("  -   42", &[num(Year)], Err(INVALID));
@@ -819,7 +793,7 @@
         check("345", &[num(Ordinal)], parsed!(ordinal: 345));
         check("+345", &[num(Ordinal)], Err(INVALID));
         check("-345", &[num(Ordinal)], Err(INVALID));
-        check(" 345", &[num(Ordinal)], parsed!(ordinal: 345));
+        check(" 345", &[num(Ordinal)], Err(INVALID));
         check("−345", &[num(Ordinal)], Err(INVALID)); // MINUS SIGN (U+2212)
         check("345 ", &[num(Ordinal)], Err(TOO_LONG));
         check(" 345", &[Space(" "), num(Ordinal)], parsed!(ordinal: 345));
@@ -833,27 +807,28 @@
         check(" +345", &[Space(" "), num(Ordinal)], Err(INVALID));
         check(" -345", &[Space(" "), num(Ordinal)], Err(INVALID));
 
+        const S: Item = Space(" ");
         // various numeric fields
-        check("1234 5678", &[num(Year), num(IsoYear)], parsed!(year: 1234, isoyear: 5678));
-        check("1234 5678", &[num(Year), num(IsoYear)], parsed!(year: 1234, isoyear: 5678));
+        check("1234 5678", &[num(Year), S, num(IsoYear)], parsed!(year: 1234, isoyear: 5678));
+        check("1234 5678", &[num(Year), S, num(IsoYear)], parsed!(year: 1234, isoyear: 5678));
         check(
             "12 34 56 78",
-            &[num(YearDiv100), num(YearMod100), num(IsoYearDiv100), num(IsoYearMod100)],
+            &[num(YearDiv100), S, num(YearMod100), S, num(IsoYearDiv100), S, num(IsoYearMod100)],
             parsed!(year_div_100: 12, year_mod_100: 34, isoyear_div_100: 56, isoyear_mod_100: 78),
         );
         check(
-            "1 2 3 4 5",
-            &[num(Month), num(Day), num(WeekFromSun), num(NumDaysFromSun), num(IsoWeek)],
+            "1 2 3 45",
+            &[num(Month), S, num(Day), S, num(WeekFromSun), S, num(NumDaysFromSun), num(IsoWeek)],
             parsed!(month: 1, day: 2, week_from_sun: 3, weekday: Weekday::Thu, isoweek: 5),
         );
         check(
             "6 7 89 01",
-            &[num(WeekFromMon), num(WeekdayFromMon), num(Ordinal), num(Hour12)],
+            &[num(WeekFromMon), S, num(WeekdayFromMon), S, num(Ordinal), S, num(Hour12)],
             parsed!(week_from_mon: 6, weekday: Weekday::Sun, ordinal: 89, hour_mod_12: 1),
         );
         check(
             "23 45 6 78901234 567890123",
-            &[num(Hour), num(Minute), num(Second), num(Nanosecond), num(Timestamp)],
+            &[num(Hour), S, num(Minute), S, num(Second), S, num(Nanosecond), S, num(Timestamp)],
             parsed!(hour_div_12: 1, hour_mod_12: 11, minute: 45, second: 6, nanosecond: 78_901_234, timestamp: 567_890_123),
         );
     }
@@ -1051,15 +1026,15 @@
         check("+12:34:5", &[fixed(TimezoneOffset)], Err(TOO_LONG));
         check("+12:34:56", &[fixed(TimezoneOffset)], Err(TOO_LONG));
         check("+12:34:56:", &[fixed(TimezoneOffset)], Err(TOO_LONG));
-        check("+12 34", &[fixed(TimezoneOffset)], parsed!(offset: 45_240));
-        check("+12  34", &[fixed(TimezoneOffset)], parsed!(offset: 45_240));
+        check("+12 34", &[fixed(TimezoneOffset)], Err(INVALID));
+        check("+12  34", &[fixed(TimezoneOffset)], Err(INVALID));
         check("12:34", &[fixed(TimezoneOffset)], Err(INVALID));
         check("12:34:56", &[fixed(TimezoneOffset)], Err(INVALID));
-        check("+12::34", &[fixed(TimezoneOffset)], parsed!(offset: 45_240));
-        check("+12: :34", &[fixed(TimezoneOffset)], parsed!(offset: 45_240));
-        check("+12:::34", &[fixed(TimezoneOffset)], parsed!(offset: 45_240));
-        check("+12::::34", &[fixed(TimezoneOffset)], parsed!(offset: 45_240));
-        check("+12::34", &[fixed(TimezoneOffset)], parsed!(offset: 45_240));
+        check("+12::34", &[fixed(TimezoneOffset)], Err(INVALID));
+        check("+12: :34", &[fixed(TimezoneOffset)], Err(INVALID));
+        check("+12:::34", &[fixed(TimezoneOffset)], Err(INVALID));
+        check("+12::::34", &[fixed(TimezoneOffset)], Err(INVALID));
+        check("+12::34", &[fixed(TimezoneOffset)], Err(INVALID));
         check("+12:34:56", &[fixed(TimezoneOffset)], Err(TOO_LONG));
         check("+12:3456", &[fixed(TimezoneOffset)], Err(TOO_LONG));
         check("+1234:56", &[fixed(TimezoneOffset)], Err(TOO_LONG));
@@ -1080,21 +1055,21 @@
         check("+00:99", &[fixed(TimezoneOffset)], Err(OUT_OF_RANGE));
         check("#12:34", &[fixed(TimezoneOffset)], Err(INVALID));
         check("+12:34 ", &[fixed(TimezoneOffset)], Err(TOO_LONG));
-        check("+12 34 ", &[fixed(TimezoneOffset)], Err(TOO_LONG));
+        check("+12 34 ", &[fixed(TimezoneOffset)], Err(INVALID));
         check(" +12:34", &[fixed(TimezoneOffset)], parsed!(offset: 45_240));
         check(" -12:34", &[fixed(TimezoneOffset)], parsed!(offset: -45_240));
         check(" −12:34", &[fixed(TimezoneOffset)], parsed!(offset: -45_240)); // MINUS SIGN (U+2212)
-        check("  +12:34", &[fixed(TimezoneOffset)], parsed!(offset: 45_240));
-        check("  -12:34", &[fixed(TimezoneOffset)], parsed!(offset: -45_240));
-        check("\t -12:34", &[fixed(TimezoneOffset)], parsed!(offset: -45_240));
-        check("-12: 34", &[fixed(TimezoneOffset)], parsed!(offset: -45_240));
-        check("-12 :34", &[fixed(TimezoneOffset)], parsed!(offset: -45_240));
-        check("-12 : 34", &[fixed(TimezoneOffset)], parsed!(offset: -45_240));
-        check("-12 :  34", &[fixed(TimezoneOffset)], parsed!(offset: -45_240));
-        check("-12  : 34", &[fixed(TimezoneOffset)], parsed!(offset: -45_240));
-        check("-12:  34", &[fixed(TimezoneOffset)], parsed!(offset: -45_240));
-        check("-12  :34", &[fixed(TimezoneOffset)], parsed!(offset: -45_240));
-        check("-12  :  34", &[fixed(TimezoneOffset)], parsed!(offset: -45_240));
+        check("  +12:34", &[fixed(TimezoneOffset)], Err(INVALID));
+        check("  -12:34", &[fixed(TimezoneOffset)], Err(INVALID));
+        check("\t -12:34", &[fixed(TimezoneOffset)], Err(INVALID));
+        check("-12: 34", &[fixed(TimezoneOffset)], Err(INVALID));
+        check("-12 :34", &[fixed(TimezoneOffset)], Err(INVALID));
+        check("-12 : 34", &[fixed(TimezoneOffset)], Err(INVALID));
+        check("-12 :  34", &[fixed(TimezoneOffset)], Err(INVALID));
+        check("-12  : 34", &[fixed(TimezoneOffset)], Err(INVALID));
+        check("-12:  34", &[fixed(TimezoneOffset)], Err(INVALID));
+        check("-12  :34", &[fixed(TimezoneOffset)], Err(INVALID));
+        check("-12  :  34", &[fixed(TimezoneOffset)], Err(INVALID));
         check("12:34 ", &[fixed(TimezoneOffset)], Err(INVALID));
         check(" 12:34", &[fixed(TimezoneOffset)], Err(INVALID));
         check("", &[fixed(TimezoneOffset)], Err(TOO_SHORT));
@@ -1179,28 +1154,28 @@
         check("+12:3456", &[fixed(TimezoneOffsetColon)], Err(TOO_LONG));
         check("+1234:56", &[fixed(TimezoneOffsetColon)], Err(TOO_LONG));
         check("−12:34", &[fixed(TimezoneOffsetColon)], parsed!(offset: -45_240)); // MINUS SIGN (U+2212)
-        check("−12 : 34", &[fixed(TimezoneOffsetColon)], parsed!(offset: -45_240)); // MINUS SIGN (U+2212)
-        check("+12 :34", &[fixed(TimezoneOffsetColon)], parsed!(offset: 45_240));
-        check("+12: 34", &[fixed(TimezoneOffsetColon)], parsed!(offset: 45_240));
-        check("+12 34", &[fixed(TimezoneOffsetColon)], parsed!(offset: 45_240));
-        check("+12: 34", &[fixed(TimezoneOffsetColon)], parsed!(offset: 45_240));
-        check("+12 :34", &[fixed(TimezoneOffsetColon)], parsed!(offset: 45_240));
-        check("+12 : 34", &[fixed(TimezoneOffsetColon)], parsed!(offset: 45_240));
-        check("-12 : 34", &[fixed(TimezoneOffsetColon)], parsed!(offset: -45_240));
-        check("+12  : 34", &[fixed(TimezoneOffsetColon)], parsed!(offset: 45_240));
-        check("+12 :  34", &[fixed(TimezoneOffsetColon)], parsed!(offset: 45_240));
-        check("+12  :  34", &[fixed(TimezoneOffsetColon)], parsed!(offset: 45_240));
-        check("+12::34", &[fixed(TimezoneOffsetColon)], parsed!(offset: 45_240));
-        check("+12: :34", &[fixed(TimezoneOffsetColon)], parsed!(offset: 45_240));
-        check("+12:::34", &[fixed(TimezoneOffsetColon)], parsed!(offset: 45_240));
-        check("+12::::34", &[fixed(TimezoneOffsetColon)], parsed!(offset: 45_240));
-        check("+12::34", &[fixed(TimezoneOffsetColon)], parsed!(offset: 45_240));
+        check("−12 : 34", &[fixed(TimezoneOffsetColon)], Err(INVALID)); // MINUS SIGN (U+2212)
+        check("+12 :34", &[fixed(TimezoneOffsetColon)], Err(INVALID));
+        check("+12: 34", &[fixed(TimezoneOffsetColon)], Err(INVALID));
+        check("+12 34", &[fixed(TimezoneOffsetColon)], Err(INVALID));
+        check("+12: 34", &[fixed(TimezoneOffsetColon)], Err(INVALID));
+        check("+12 :34", &[fixed(TimezoneOffsetColon)], Err(INVALID));
+        check("+12 : 34", &[fixed(TimezoneOffsetColon)], Err(INVALID));
+        check("-12 : 34", &[fixed(TimezoneOffsetColon)], Err(INVALID));
+        check("+12  : 34", &[fixed(TimezoneOffsetColon)], Err(INVALID));
+        check("+12 :  34", &[fixed(TimezoneOffsetColon)], Err(INVALID));
+        check("+12  :  34", &[fixed(TimezoneOffsetColon)], Err(INVALID));
+        check("+12::34", &[fixed(TimezoneOffsetColon)], Err(INVALID));
+        check("+12: :34", &[fixed(TimezoneOffsetColon)], Err(INVALID));
+        check("+12:::34", &[fixed(TimezoneOffsetColon)], Err(INVALID));
+        check("+12::::34", &[fixed(TimezoneOffsetColon)], Err(INVALID));
+        check("+12::34", &[fixed(TimezoneOffsetColon)], Err(INVALID));
         check("#1234", &[fixed(TimezoneOffsetColon)], Err(INVALID));
         check("#12:34", &[fixed(TimezoneOffsetColon)], Err(INVALID));
         check("+12:34 ", &[fixed(TimezoneOffsetColon)], Err(TOO_LONG));
         check(" +12:34", &[fixed(TimezoneOffsetColon)], parsed!(offset: 45_240));
         check("\t+12:34", &[fixed(TimezoneOffsetColon)], parsed!(offset: 45_240));
-        check("\t\t+12:34", &[fixed(TimezoneOffsetColon)], parsed!(offset: 45_240));
+        check("\t\t+12:34", &[fixed(TimezoneOffsetColon)], Err(INVALID));
         check("12:34 ", &[fixed(TimezoneOffsetColon)], Err(INVALID));
         check(" 12:34", &[fixed(TimezoneOffsetColon)], Err(INVALID));
         check("", &[fixed(TimezoneOffsetColon)], Err(TOO_SHORT));
@@ -1272,21 +1247,21 @@
         check("+12:34:56:", &[fixed(TimezoneOffsetZ)], Err(TOO_LONG));
         check("+12:34:56:7", &[fixed(TimezoneOffsetZ)], Err(TOO_LONG));
         check("+12:34:56:78", &[fixed(TimezoneOffsetZ)], Err(TOO_LONG));
-        check("+12::34", &[fixed(TimezoneOffsetZ)], parsed!(offset: 45_240));
+        check("+12::34", &[fixed(TimezoneOffsetZ)], Err(INVALID));
         check("+12:3456", &[fixed(TimezoneOffsetZ)], Err(TOO_LONG));
         check("+1234:56", &[fixed(TimezoneOffsetZ)], Err(TOO_LONG));
-        check("+12 34", &[fixed(TimezoneOffsetZ)], parsed!(offset: 45_240));
-        check("+12  34", &[fixed(TimezoneOffsetZ)], parsed!(offset: 45_240));
-        check("+12: 34", &[fixed(TimezoneOffsetZ)], parsed!(offset: 45_240));
-        check("+12 :34", &[fixed(TimezoneOffsetZ)], parsed!(offset: 45_240));
-        check("+12 : 34", &[fixed(TimezoneOffsetZ)], parsed!(offset: 45_240));
-        check("+12  : 34", &[fixed(TimezoneOffsetZ)], parsed!(offset: 45_240));
-        check("+12 :  34", &[fixed(TimezoneOffsetZ)], parsed!(offset: 45_240));
-        check("+12  :  34", &[fixed(TimezoneOffsetZ)], parsed!(offset: 45_240));
+        check("+12 34", &[fixed(TimezoneOffsetZ)], Err(INVALID));
+        check("+12  34", &[fixed(TimezoneOffsetZ)], Err(INVALID));
+        check("+12: 34", &[fixed(TimezoneOffsetZ)], Err(INVALID));
+        check("+12 :34", &[fixed(TimezoneOffsetZ)], Err(INVALID));
+        check("+12 : 34", &[fixed(TimezoneOffsetZ)], Err(INVALID));
+        check("+12  : 34", &[fixed(TimezoneOffsetZ)], Err(INVALID));
+        check("+12 :  34", &[fixed(TimezoneOffsetZ)], Err(INVALID));
+        check("+12  :  34", &[fixed(TimezoneOffsetZ)], Err(INVALID));
         check("12:34 ", &[fixed(TimezoneOffsetZ)], Err(INVALID));
         check(" 12:34", &[fixed(TimezoneOffsetZ)], Err(INVALID));
         check("+12:34 ", &[fixed(TimezoneOffsetZ)], Err(TOO_LONG));
-        check("+12 34 ", &[fixed(TimezoneOffsetZ)], Err(TOO_LONG));
+        check("+12 34 ", &[fixed(TimezoneOffsetZ)], Err(INVALID));
         check(" +12:34", &[fixed(TimezoneOffsetZ)], parsed!(offset: 45_240));
         check(
             "+12345",
@@ -1368,23 +1343,23 @@
         check("+12:34:56:", &[internal_fixed(TimezoneOffsetPermissive)], Err(TOO_LONG));
         check("+12:34:56:7", &[internal_fixed(TimezoneOffsetPermissive)], Err(TOO_LONG));
         check("+12:34:56:78", &[internal_fixed(TimezoneOffsetPermissive)], Err(TOO_LONG));
-        check("+12 34", &[internal_fixed(TimezoneOffsetPermissive)], parsed!(offset: 45_240));
-        check("+12  34", &[internal_fixed(TimezoneOffsetPermissive)], parsed!(offset: 45_240));
-        check("+12 :34", &[internal_fixed(TimezoneOffsetPermissive)], parsed!(offset: 45_240));
-        check("+12: 34", &[internal_fixed(TimezoneOffsetPermissive)], parsed!(offset: 45_240));
-        check("+12 : 34", &[internal_fixed(TimezoneOffsetPermissive)], parsed!(offset: 45_240));
-        check("+12  :34", &[internal_fixed(TimezoneOffsetPermissive)], parsed!(offset: 45_240));
-        check("+12:  34", &[internal_fixed(TimezoneOffsetPermissive)], parsed!(offset: 45_240));
-        check("+12  :  34", &[internal_fixed(TimezoneOffsetPermissive)], parsed!(offset: 45_240));
-        check("+12::34", &[internal_fixed(TimezoneOffsetPermissive)], parsed!(offset: 45_240));
-        check("+12 ::34", &[internal_fixed(TimezoneOffsetPermissive)], parsed!(offset: 45_240));
-        check("+12: :34", &[internal_fixed(TimezoneOffsetPermissive)], parsed!(offset: 45_240));
-        check("+12:: 34", &[internal_fixed(TimezoneOffsetPermissive)], parsed!(offset: 45_240));
-        check("+12  ::34", &[internal_fixed(TimezoneOffsetPermissive)], parsed!(offset: 45_240));
-        check("+12:  :34", &[internal_fixed(TimezoneOffsetPermissive)], parsed!(offset: 45_240));
-        check("+12::  34", &[internal_fixed(TimezoneOffsetPermissive)], parsed!(offset: 45_240));
-        check("+12:::34", &[internal_fixed(TimezoneOffsetPermissive)], parsed!(offset: 45_240));
-        check("+12::::34", &[internal_fixed(TimezoneOffsetPermissive)], parsed!(offset: 45_240));
+        check("+12 34", &[internal_fixed(TimezoneOffsetPermissive)], Err(INVALID));
+        check("+12  34", &[internal_fixed(TimezoneOffsetPermissive)], Err(INVALID));
+        check("+12 :34", &[internal_fixed(TimezoneOffsetPermissive)], Err(INVALID));
+        check("+12: 34", &[internal_fixed(TimezoneOffsetPermissive)], Err(INVALID));
+        check("+12 : 34", &[internal_fixed(TimezoneOffsetPermissive)], Err(INVALID));
+        check("+12  :34", &[internal_fixed(TimezoneOffsetPermissive)], Err(INVALID));
+        check("+12:  34", &[internal_fixed(TimezoneOffsetPermissive)], Err(INVALID));
+        check("+12  :  34", &[internal_fixed(TimezoneOffsetPermissive)], Err(INVALID));
+        check("+12::34", &[internal_fixed(TimezoneOffsetPermissive)], Err(INVALID));
+        check("+12 ::34", &[internal_fixed(TimezoneOffsetPermissive)], Err(INVALID));
+        check("+12: :34", &[internal_fixed(TimezoneOffsetPermissive)], Err(INVALID));
+        check("+12:: 34", &[internal_fixed(TimezoneOffsetPermissive)], Err(INVALID));
+        check("+12  ::34", &[internal_fixed(TimezoneOffsetPermissive)], Err(INVALID));
+        check("+12:  :34", &[internal_fixed(TimezoneOffsetPermissive)], Err(INVALID));
+        check("+12::  34", &[internal_fixed(TimezoneOffsetPermissive)], Err(INVALID));
+        check("+12:::34", &[internal_fixed(TimezoneOffsetPermissive)], Err(INVALID));
+        check("+12::::34", &[internal_fixed(TimezoneOffsetPermissive)], Err(INVALID));
         check("12:34 ", &[internal_fixed(TimezoneOffsetPermissive)], Err(INVALID));
         check(" 12:34", &[internal_fixed(TimezoneOffsetPermissive)], Err(INVALID));
         check("+12:34 ", &[internal_fixed(TimezoneOffsetPermissive)], Err(TOO_LONG));
@@ -1607,781 +1582,7 @@
         let result = parse(&mut parsed, s, items.iter());
         let parsed = result.map(|_| parsed);
         assert_eq!(parsed, expected);
->>>>>>> 3993c027
-    }
-
-    // empty string
-    check!("",  []; );
-    check!(" ", []; TOO_LONG);
-    check!("a", []; TOO_LONG);
-    check!("abc", []; TOO_LONG);
-    check!("🤠", []; TOO_LONG);
-
-    // whitespaces
-    check!("",          [sp!("")]; );
-    check!(" ",         [sp!(" ")]; );
-    check!("  ",        [sp!("  ")]; );
-    check!("   ",       [sp!("   ")]; );
-    check!(" ",         [sp!("")]; TOO_LONG);
-    check!("  ",        [sp!(" ")]; TOO_LONG);
-    check!("   ",       [sp!("  ")]; TOO_LONG);
-    check!("    ",      [sp!("  ")]; TOO_LONG);
-    check!("",          [sp!(" ")]; TOO_SHORT);
-    check!(" ",         [sp!("  ")]; TOO_SHORT);
-    check!("  ",        [sp!("   ")]; TOO_SHORT);
-    check!("  ",        [sp!("  "), sp!("  ")]; TOO_SHORT);
-    check!("   ",       [sp!("  "), sp!("  ")]; TOO_SHORT);
-    check!("  ",        [sp!(" "), sp!(" ")]; );
-    check!("   ",       [sp!("  "), sp!(" ")]; );
-    check!("   ",       [sp!(" "), sp!("  ")]; );
-    check!("   ",       [sp!(" "), sp!(" "), sp!(" ")]; );
-    check!("\t",        [sp!("")]; TOO_LONG);
-    check!(" \n\r  \n", [sp!("")]; TOO_LONG);
-    check!("\t",        [sp!("\t")]; );
-    check!("\t",        [sp!(" ")]; INVALID);
-    check!(" ",         [sp!("\t")]; INVALID);
-    check!("\t\r",      [sp!("\t\r")]; );
-    check!("\t\r ",     [sp!("\t\r ")]; );
-    check!("\t \r",     [sp!("\t \r")]; );
-    check!(" \t\r",     [sp!(" \t\r")]; );
-    check!(" \n\r  \n", [sp!(" \n\r  \n")]; );
-    check!(" \t\n",     [sp!(" \t")]; TOO_LONG);
-    check!(" \n\t",     [sp!(" \t\n")]; INVALID);
-    check!("\u{2002}",  [sp!("\u{2002}")]; );
-    // most unicode whitespace characters
-    check!(
-        "\u{00A0}\u{1680}\u{2000}\u{2001}\u{2002}\u{2003}\u{2004}\u{2005}\u{2006}\u{2007}\u{2008}\u{2009}\u{3000}",
-        [sp!("\u{00A0}\u{1680}\u{2000}\u{2001}\u{2002}\u{2003}\u{2004}\u{2005}\u{2006}\u{2007}\u{2008}\u{2009}\u{3000}")];
-    );
-    // most unicode whitespace characters
-    check!(
-        "\u{00A0}\u{1680}\u{2000}\u{2001}\u{2002}\u{2003}\u{2004}\u{2005}\u{2006}\u{2007}\u{2008}\u{2009}\u{3000}",
-        [
-            sp!("\u{00A0}\u{1680}\u{2000}\u{2001}\u{2002}\u{2003}\u{2004}"),
-            sp!("\u{2005}\u{2006}\u{2007}\u{2008}\u{2009}\u{3000}")
-        ];
-    );
-    check!("a",         [sp!("")]; TOO_LONG);
-    check!("a",         [sp!(" ")]; INVALID);
-    // a Space containing a literal can match a literal, but this should not be done
-    check!("a",         [sp!("a")]; );
-    check!("abc",       [sp!("")]; TOO_LONG);
-    check!("abc",       [sp!(" ")]; INVALID);
-    check!(" abc",      [sp!("")]; TOO_LONG);
-    check!(" abc",      [sp!(" ")]; TOO_LONG);
-
-    // `\u{0363}` is combining diacritic mark "COMBINING LATIN SMALL LETTER A"
-
-    // literal
-    check!("",    [Literal("")]; );
-    check!("",    [Literal("a")]; TOO_SHORT);
-    check!(" ",   [Literal("a")]; INVALID);
-    check!("a",   [Literal("a")]; );
-    // a Literal may contain whitespace and match whitespace, but this should not be done
-    check!(" ",   [Literal(" ")]; );
-    check!("aa",  [Literal("a")]; TOO_LONG);
-    check!("🤠",  [Literal("a")]; INVALID);
-    check!("A",   [Literal("a")]; INVALID);
-    check!("a",   [Literal("z")]; INVALID);
-    check!("a",   [Literal("🤠")]; TOO_SHORT);
-    check!("a",   [Literal("\u{0363}a")]; TOO_SHORT);
-    check!("\u{0363}a", [Literal("a")]; INVALID);
-    check!("\u{0363}a", [Literal("\u{0363}a")]; );
-    check!("a",   [Literal("ab")]; TOO_SHORT);
-    check!("xy",  [Literal("xy")]; );
-    check!("xy",  [Literal("x"), Literal("y")]; );
-    check!("1",   [Literal("1")]; );
-    check!("1234", [Literal("1234")]; );
-    check!("+1234", [Literal("+1234")]; );
-    check!("PST", [Literal("PST")]; );
-    check!("🤠",  [Literal("🤠")]; );
-    check!("🤠a", [Literal("🤠"), Literal("a")]; );
-    check!("🤠a🤠", [Literal("🤠"), Literal("a🤠")]; );
-    check!("a🤠b", [Literal("a"), Literal("🤠"), Literal("b")]; );
-    // literals can be together
-    check!("xy",  [Literal("xy")]; );
-    check!("xyz",  [Literal("xyz")]; );
-    // or literals can be apart
-    check!("xy",  [Literal("x"), Literal("y")]; );
-    check!("xyz",  [Literal("x"), Literal("yz")]; );
-    check!("xyz",  [Literal("xy"), Literal("z")]; );
-    check!("xyz",  [Literal("x"), Literal("y"), Literal("z")]; );
-    //
-    check!("x y", [Literal("x"), Literal("y")]; INVALID);
-    check!("xy",  [Literal("x"), sp!(""), Literal("y")]; );
-    check!("x y", [Literal("x"), sp!(""), Literal("y")]; INVALID);
-    check!("x y", [Literal("x"), sp!(" "), Literal("y")]; );
-
-    // whitespaces + literals
-    check!("a\n",         [Literal("a"), sp!("\n")]; );
-    check!("\tab\n",      [sp!("\t"), Literal("ab"), sp!("\n")]; );
-    check!("ab\tcd\ne",   [Literal("ab"), sp!("\t"), Literal("cd"), sp!("\n"), Literal("e")]; );
-    check!("+1ab\tcd\r\n+,.", [Literal("+1ab"), sp!("\t"), Literal("cd"), sp!("\r\n"), Literal("+,.")]; );
-    // whitespace and literals can be intermixed
-    check!("a\tb",        [Literal("a\tb")]; );
-    check!("a\tb",        [Literal("a"), sp!("\t"), Literal("b")]; );
-
-    // numeric
-    check!("1987",        [num!(Year)]; year: 1987);
-    check!("1987 ",       [num!(Year)]; TOO_LONG);
-    check!("0x12",        [num!(Year)]; TOO_LONG); // `0` is parsed
-    check!("x123",        [num!(Year)]; INVALID);
-    check!("o123",        [num!(Year)]; INVALID);
-    check!("2015",        [num!(Year)]; year: 2015);
-    check!("0000",        [num!(Year)]; year:    0);
-    check!("9999",        [num!(Year)]; year: 9999);
-    check!(" \t987",      [num!(Year)]; INVALID);
-    check!(" \t987",      [sp!(" \t"), num!(Year)]; year:  987);
-    check!(" \t987🤠",    [sp!(" \t"), num!(Year), Literal("🤠")]; year:  987);
-    check!("987🤠",       [num!(Year), Literal("🤠")]; year:  987);
-    check!("5",           [num!(Year)]; year:    5);
-    check!("5\0",         [num!(Year)]; TOO_LONG);
-    check!("\x005",       [num!(Year)]; INVALID);
-    check!("",            [num!(Year)]; TOO_SHORT);
-    check!("12345",       [num!(Year), Literal("5")]; year: 1234);
-    check!("12345",       [nums!(Year), Literal("5")]; year: 1234);
-    check!("12345",       [num0!(Year), Literal("5")]; year: 1234);
-    check!("12341234",    [num!(Year), num!(Year)]; year: 1234);
-    check!("1234 1234",   [num!(Year), num!(Year)]; INVALID);
-    check!("1234 1234",   [num!(Year), sp!(" "), num!(Year)]; year: 1234);
-    check!("1234 1235",   [num!(Year), num!(Year)]; INVALID);
-    check!("1234 1234",   [num!(Year), Literal("x"), num!(Year)]; INVALID);
-    check!("1234x1234",   [num!(Year), Literal("x"), num!(Year)]; year: 1234);
-    check!("1234 x 1234", [num!(Year), Literal("x"), num!(Year)]; INVALID);
-    check!("1234xx1234",  [num!(Year), Literal("x"), num!(Year)]; INVALID);
-    check!("1234xx1234",  [num!(Year), Literal("xx"), num!(Year)]; year: 1234);
-    check!("1234 x 1234", [num!(Year), sp!(" "), Literal("x"), sp!(" "), num!(Year)]; year: 1234);
-    check!("1234 x 1235", [num!(Year), sp!(" "), Literal("x"), sp!(" "), Literal("1235")]; year: 1234);
-
-    // signed numeric
-    check!("-42",         [num!(Year)]; year: -42);
-    check!("+42",         [num!(Year)]; year: 42);
-    check!("-0042",       [num!(Year)]; year: -42);
-    check!("+0042",       [num!(Year)]; year: 42);
-    check!("-42195",      [num!(Year)]; year: -42195);
-    check!("+42195",      [num!(Year)]; year: 42195);
-    check!(" -42195",     [num!(Year)]; INVALID);
-    check!(" +42195",     [num!(Year)]; INVALID);
-    check!("  -42195",    [num!(Year)]; INVALID);
-    check!("  +42195",    [num!(Year)]; INVALID);
-    check!("-42195 ",     [num!(Year)]; TOO_LONG);
-    check!("+42195 ",     [num!(Year)]; TOO_LONG);
-    check!("  -   42",    [num!(Year)]; INVALID);
-    check!("  +   42",    [num!(Year)]; INVALID);
-    check!("  -42195",    [sp!("  "), num!(Year)]; year: -42195);
-    check!("  +42195",    [sp!("  "), num!(Year)]; year: 42195);
-    check!("  -   42",    [sp!("  "), num!(Year)]; INVALID);
-    check!("  +   42",    [sp!("  "), num!(Year)]; INVALID);
-    check!("-",           [num!(Year)]; TOO_SHORT);
-    check!("+",           [num!(Year)]; TOO_SHORT);
-
-    // unsigned numeric
-    check!("345",   [num!(Ordinal)]; ordinal: 345);
-    check!("+345",  [num!(Ordinal)]; INVALID);
-    check!("-345",  [num!(Ordinal)]; INVALID);
-    check!(" 345",  [num!(Ordinal)]; INVALID);
-    check!("345 ",  [num!(Ordinal)]; TOO_LONG);
-    check!(" 345",  [sp!(" "), num!(Ordinal)]; ordinal: 345);
-    check!("345 ",  [num!(Ordinal), sp!(" ")]; ordinal: 345);
-    check!("345🤠 ", [num!(Ordinal), Literal("🤠"), sp!(" ")]; ordinal: 345);
-    check!("345🤠", [num!(Ordinal)]; TOO_LONG);
-    check!("\u{0363}345", [num!(Ordinal)]; INVALID);
-    check!(" +345", [num!(Ordinal)]; INVALID);
-    check!(" -345", [num!(Ordinal)]; INVALID);
-    check!("\t345", [sp!("\t"), num!(Ordinal)]; ordinal: 345);
-    check!(" +345", [sp!(" "), num!(Ordinal)]; INVALID);
-    check!(" -345", [sp!(" "), num!(Ordinal)]; INVALID);
-
-    // various numeric fields
-    check!("1234 5678", [num!(Year), num!(IsoYear)]; INVALID);
-    check!("1234 5678",
-           [num!(Year), sp!(" "), num!(IsoYear)];
-           year: 1234, isoyear: 5678);
-    check!("12 34 56 78",
-           [num!(YearDiv100), num!(YearMod100), num!(IsoYearDiv100), num!(IsoYearMod100)];
-           INVALID);
-    check!("12 34🤠56 78",
-           [num!(YearDiv100), sp!(" "), num!(YearMod100),
-           Literal("🤠"), num!(IsoYearDiv100), sp!(" "), num!(IsoYearMod100)];
-           year_div_100: 12, year_mod_100: 34, isoyear_div_100: 56, isoyear_mod_100: 78);
-    check!("1 2 3 4 5 6",
-           [num!(Month), sp!(" "), num!(Day), sp!(" "), num!(WeekFromSun), sp!(" "),
-           num!(WeekFromMon), sp!(" "), num!(IsoWeek), sp!(" "), num!(NumDaysFromSun)];
-           month: 1, day: 2, week_from_sun: 3, week_from_mon: 4, isoweek: 5, weekday: Weekday::Sat);
-    check!("7 89 01",
-           [num!(WeekdayFromMon), sp!(" "), num!(Ordinal), sp!(" "), num!(Hour12)];
-           weekday: Weekday::Sun, ordinal: 89, hour_mod_12: 1);
-    check!("23 45 6 78901234 567890123",
-           [num!(Hour), sp!(" "), num!(Minute), sp!(" "), num!(Second), sp!(" "),
-           num!(Nanosecond), sp!(" "), num!(Timestamp)];
-           hour_div_12: 1, hour_mod_12: 11, minute: 45, second: 6, nanosecond: 78_901_234,
-           timestamp: 567_890_123);
-
-    // fixed: month and weekday names
-    check!("apr",       [fixed(Fixed::ShortMonthName)]; month: 4);
-    check!("Apr",       [fixed(Fixed::ShortMonthName)]; month: 4);
-    check!("APR",       [fixed(Fixed::ShortMonthName)]; month: 4);
-    check!("ApR",       [fixed(Fixed::ShortMonthName)]; month: 4);
-    check!("\u{0363}APR", [fixed(Fixed::ShortMonthName)]; INVALID);
-    check!("April",     [fixed(Fixed::ShortMonthName)]; TOO_LONG); // `Apr` is parsed
-    check!("A",         [fixed(Fixed::ShortMonthName)]; TOO_SHORT);
-    check!("Sol",       [fixed(Fixed::ShortMonthName)]; INVALID);
-    check!("Apr",       [fixed(Fixed::LongMonthName)]; month: 4);
-    check!("Apri",      [fixed(Fixed::LongMonthName)]; TOO_LONG); // `Apr` is parsed
-    check!("April",     [fixed(Fixed::LongMonthName)]; month: 4);
-    check!("Aprill",    [fixed(Fixed::LongMonthName)]; TOO_LONG);
-    check!("Aprill",    [fixed(Fixed::LongMonthName), Literal("l")]; month: 4);
-    check!("Aprl",      [fixed(Fixed::LongMonthName), Literal("l")]; month: 4);
-    check!("April",     [fixed(Fixed::LongMonthName), Literal("il")]; TOO_SHORT); // do not backtrack
-    check!("thu",       [fixed(Fixed::ShortWeekdayName)]; weekday: Weekday::Thu);
-    check!("Thu",       [fixed(Fixed::ShortWeekdayName)]; weekday: Weekday::Thu);
-    check!("THU",       [fixed(Fixed::ShortWeekdayName)]; weekday: Weekday::Thu);
-    check!("tHu",       [fixed(Fixed::ShortWeekdayName)]; weekday: Weekday::Thu);
-    check!("Thursday",  [fixed(Fixed::ShortWeekdayName)]; TOO_LONG); // `Thu` is parsed
-    check!("T",         [fixed(Fixed::ShortWeekdayName)]; TOO_SHORT);
-    check!("The",       [fixed(Fixed::ShortWeekdayName)]; INVALID);
-    check!("Nop",       [fixed(Fixed::ShortWeekdayName)]; INVALID);
-    check!("Thu",       [fixed(Fixed::LongWeekdayName)]; weekday: Weekday::Thu);
-    check!("Thur",      [fixed(Fixed::LongWeekdayName)]; TOO_LONG); // `Thu` is parsed
-    check!("Thurs",     [fixed(Fixed::LongWeekdayName)]; TOO_LONG); // ditto
-    check!("Thursday",  [fixed(Fixed::LongWeekdayName)]; weekday: Weekday::Thu);
-    check!("Thursdays", [fixed(Fixed::LongWeekdayName)]; TOO_LONG);
-    check!("Thursdays", [fixed(Fixed::LongWeekdayName), Literal("s")]; weekday: Weekday::Thu);
-    check!("Thus",      [fixed(Fixed::LongWeekdayName), Literal("s")]; weekday: Weekday::Thu);
-    check!("Thursday",  [fixed(Fixed::LongWeekdayName), Literal("rsday")]; TOO_SHORT); // do not backtrack
-
-    // fixed: am/pm
-    check!("am",  [fixed(Fixed::LowerAmPm)]; hour_div_12: 0);
-    check!("pm",  [fixed(Fixed::LowerAmPm)]; hour_div_12: 1);
-    check!("AM",  [fixed(Fixed::LowerAmPm)]; hour_div_12: 0);
-    check!("PM",  [fixed(Fixed::LowerAmPm)]; hour_div_12: 1);
-    check!("am",  [fixed(Fixed::UpperAmPm)]; hour_div_12: 0);
-    check!("pm",  [fixed(Fixed::UpperAmPm)]; hour_div_12: 1);
-    check!("AM",  [fixed(Fixed::UpperAmPm)]; hour_div_12: 0);
-    check!("PM",  [fixed(Fixed::UpperAmPm)]; hour_div_12: 1);
-    check!("Am",  [fixed(Fixed::LowerAmPm)]; hour_div_12: 0);
-    check!(" Am", [sp!(" "), fixed(Fixed::LowerAmPm)]; hour_div_12: 0);
-    check!("Am🤠", [fixed(Fixed::LowerAmPm), Literal("🤠")]; hour_div_12: 0);
-    check!("🤠Am", [Literal("🤠"), fixed(Fixed::LowerAmPm)]; hour_div_12: 0);
-    check!("\u{0363}am", [fixed(Fixed::LowerAmPm)]; INVALID);
-    check!("\u{0360}am", [fixed(Fixed::LowerAmPm)]; INVALID);
-    check!(" Am", [fixed(Fixed::LowerAmPm)]; INVALID);
-    check!("Am ", [fixed(Fixed::LowerAmPm)]; TOO_LONG);
-    check!("a.m.", [fixed(Fixed::LowerAmPm)]; INVALID);
-    check!("A.M.", [fixed(Fixed::LowerAmPm)]; INVALID);
-    check!("ame", [fixed(Fixed::LowerAmPm)]; TOO_LONG); // `am` is parsed
-    check!("a",   [fixed(Fixed::LowerAmPm)]; TOO_SHORT);
-    check!("p",   [fixed(Fixed::LowerAmPm)]; TOO_SHORT);
-    check!("x",   [fixed(Fixed::LowerAmPm)]; TOO_SHORT);
-    check!("xx",  [fixed(Fixed::LowerAmPm)]; INVALID);
-    check!("",    [fixed(Fixed::LowerAmPm)]; TOO_SHORT);
-
-    // fixed: dot plus nanoseconds
-    check!("",              [fixed(Fixed::Nanosecond)]; ); // no field set, but not an error
-    check!(".",             [fixed(Fixed::Nanosecond)]; TOO_SHORT);
-    check!("4",             [fixed(Fixed::Nanosecond)]; TOO_LONG); // never consumes `4`
-    check!("4",             [fixed(Fixed::Nanosecond), num!(Second)]; second: 4);
-    check!(".0",            [fixed(Fixed::Nanosecond)]; nanosecond: 0);
-    check!(".4",            [fixed(Fixed::Nanosecond)]; nanosecond: 400_000_000);
-    check!(".42",           [fixed(Fixed::Nanosecond)]; nanosecond: 420_000_000);
-    check!(".421",          [fixed(Fixed::Nanosecond)]; nanosecond: 421_000_000);
-    check!(".42195",        [fixed(Fixed::Nanosecond)]; nanosecond: 421_950_000);
-    check!(".421951",       [fixed(Fixed::Nanosecond)]; nanosecond: 421_951_000);
-    check!(".4219512",      [fixed(Fixed::Nanosecond)]; nanosecond: 421_951_200);
-    check!(".42195123",     [fixed(Fixed::Nanosecond)]; nanosecond: 421_951_230);
-    check!(".421950803",    [fixed(Fixed::Nanosecond)]; nanosecond: 421_950_803);
-    check!(".4219508035",   [fixed(Fixed::Nanosecond)]; nanosecond: 421_950_803);
-    check!(".42195080354",  [fixed(Fixed::Nanosecond)]; nanosecond: 421_950_803);
-    check!(".421950803547", [fixed(Fixed::Nanosecond)]; nanosecond: 421_950_803);
-    check!(".000000003",    [fixed(Fixed::Nanosecond)]; nanosecond: 3);
-    check!(".0000000031",   [fixed(Fixed::Nanosecond)]; nanosecond: 3);
-    check!(".0000000035",   [fixed(Fixed::Nanosecond)]; nanosecond: 3);
-    check!(".000000003547", [fixed(Fixed::Nanosecond)]; nanosecond: 3);
-    check!(".0000000009",   [fixed(Fixed::Nanosecond)]; nanosecond: 0);
-    check!(".000000000547", [fixed(Fixed::Nanosecond)]; nanosecond: 0);
-    check!(".0000000009999999999999999999999999", [fixed(Fixed::Nanosecond)]; nanosecond: 0);
-    check!(".4🤠",          [fixed(Fixed::Nanosecond), Literal("🤠")]; nanosecond: 400_000_000);
-    check!(".4x",           [fixed(Fixed::Nanosecond)]; TOO_LONG);
-    check!(".  4",          [fixed(Fixed::Nanosecond)]; INVALID);
-    check!("  .4",          [fixed(Fixed::Nanosecond)]; TOO_LONG); // no automatic trimming
-
-    // fixed: nanoseconds without the dot
-    check!("",             [internal_fixed(Nanosecond3NoDot)]; TOO_SHORT);
-    check!(".",            [internal_fixed(Nanosecond3NoDot)]; TOO_SHORT);
-    check!("0",            [internal_fixed(Nanosecond3NoDot)]; TOO_SHORT);
-    check!("4",            [internal_fixed(Nanosecond3NoDot)]; TOO_SHORT);
-    check!("42",           [internal_fixed(Nanosecond3NoDot)]; TOO_SHORT);
-    check!("421",          [internal_fixed(Nanosecond3NoDot)]; nanosecond: 421_000_000);
-    check!("4210",         [internal_fixed(Nanosecond3NoDot)]; TOO_LONG);
-    check!("42143",        [internal_fixed(Nanosecond3NoDot), num!(Second)]; nanosecond: 421_000_000, second: 43);
-    check!("421🤠",        [internal_fixed(Nanosecond3NoDot), Literal("🤠")]; nanosecond: 421_000_000);
-    check!("🤠421",        [Literal("🤠"), internal_fixed(Nanosecond3NoDot)]; nanosecond: 421_000_000);
-    check!("42195",        [internal_fixed(Nanosecond3NoDot)]; TOO_LONG);
-    check!("123456789",    [internal_fixed(Nanosecond3NoDot)]; TOO_LONG);
-    check!("4x",           [internal_fixed(Nanosecond3NoDot)]; TOO_SHORT);
-    check!("  4",          [internal_fixed(Nanosecond3NoDot)]; INVALID);
-    check!(".421",         [internal_fixed(Nanosecond3NoDot)]; INVALID);
-
-    check!("",             [internal_fixed(Nanosecond6NoDot)]; TOO_SHORT);
-    check!(".",            [internal_fixed(Nanosecond6NoDot)]; TOO_SHORT);
-    check!("0",            [internal_fixed(Nanosecond6NoDot)]; TOO_SHORT);
-    check!("1234",         [internal_fixed(Nanosecond6NoDot)]; TOO_SHORT);
-    check!("12345",        [internal_fixed(Nanosecond6NoDot)]; TOO_SHORT);
-    check!("421950",       [internal_fixed(Nanosecond6NoDot)]; nanosecond: 421_950_000);
-    check!("000003",       [internal_fixed(Nanosecond6NoDot)]; nanosecond: 3000);
-    check!("000000",       [internal_fixed(Nanosecond6NoDot)]; nanosecond: 0);
-    check!("1234567",      [internal_fixed(Nanosecond6NoDot)]; TOO_LONG);
-    check!("123456789",    [internal_fixed(Nanosecond6NoDot)]; TOO_LONG);
-    check!("4x",           [internal_fixed(Nanosecond6NoDot)]; TOO_SHORT);
-    check!("     4",       [internal_fixed(Nanosecond6NoDot)]; INVALID);
-    check!(".42100",       [internal_fixed(Nanosecond6NoDot)]; INVALID);
-
-    check!("",             [internal_fixed(Nanosecond9NoDot)]; TOO_SHORT);
-    check!(".",            [internal_fixed(Nanosecond9NoDot)]; TOO_SHORT);
-    check!("42195",        [internal_fixed(Nanosecond9NoDot)]; TOO_SHORT);
-    check!("12345678",     [internal_fixed(Nanosecond9NoDot)]; TOO_SHORT);
-    check!("421950803",    [internal_fixed(Nanosecond9NoDot)]; nanosecond: 421_950_803);
-    check!("000000003",    [internal_fixed(Nanosecond9NoDot)]; nanosecond: 3);
-    check!("42195080354",  [internal_fixed(Nanosecond9NoDot), num!(Second)]; nanosecond: 421_950_803, second: 54); // don't skip digits that come after the 9
-    check!("1234567890",   [internal_fixed(Nanosecond9NoDot)]; TOO_LONG);
-    check!("000000000",    [internal_fixed(Nanosecond9NoDot)]; nanosecond: 0);
-    check!("00000000x",    [internal_fixed(Nanosecond9NoDot)]; INVALID);
-    check!("        4",    [internal_fixed(Nanosecond9NoDot)]; INVALID);
-    check!(".42100000",    [internal_fixed(Nanosecond9NoDot)]; INVALID);
-
-    // fixed: timezone offsets
-
-    // TimezoneOffset
-    check!("1",            [fixed(Fixed::TimezoneOffset)]; INVALID);
-    check!("12",           [fixed(Fixed::TimezoneOffset)]; INVALID);
-    check!("123",          [fixed(Fixed::TimezoneOffset)]; INVALID);
-    check!("1234",         [fixed(Fixed::TimezoneOffset)]; INVALID);
-    check!("12345",        [fixed(Fixed::TimezoneOffset)]; INVALID);
-    check!("123456",       [fixed(Fixed::TimezoneOffset)]; INVALID);
-    check!("1234567",      [fixed(Fixed::TimezoneOffset)]; INVALID);
-    check!("+1",           [fixed(Fixed::TimezoneOffset)]; TOO_SHORT);
-    check!("+12",          [fixed(Fixed::TimezoneOffset)]; TOO_SHORT);
-    check!("+123",         [fixed(Fixed::TimezoneOffset)]; TOO_SHORT);
-    check!("+1234",        [fixed(Fixed::TimezoneOffset)]; offset: 45_240);
-    check!("+12345",       [fixed(Fixed::TimezoneOffset)]; TOO_LONG);
-    check!("+123456",      [fixed(Fixed::TimezoneOffset)]; TOO_LONG);
-    check!("+1234567",     [fixed(Fixed::TimezoneOffset)]; TOO_LONG);
-    check!("+12345678",    [fixed(Fixed::TimezoneOffset)]; TOO_LONG);
-    check!("+12:",         [fixed(Fixed::TimezoneOffset)]; TOO_SHORT);
-    check!("+12:3",        [fixed(Fixed::TimezoneOffset)]; TOO_SHORT);
-    check!("+12:34",       [fixed(Fixed::TimezoneOffset)]; offset: 45_240);
-    check!("-12:34",       [fixed(Fixed::TimezoneOffset)]; offset: -45_240);
-    check!("+12:34:",      [fixed(Fixed::TimezoneOffset)]; TOO_LONG);
-    check!("+12:34:5",     [fixed(Fixed::TimezoneOffset)]; TOO_LONG);
-    check!("+12:34:56",    [fixed(Fixed::TimezoneOffset)]; TOO_LONG);
-    check!("+12:34:56:",   [fixed(Fixed::TimezoneOffset)]; TOO_LONG);
-    check!("+12 34",       [fixed(Fixed::TimezoneOffset)]; INVALID);
-    check!("+12  34",      [fixed(Fixed::TimezoneOffset)]; INVALID);
-    check!("12:34",        [fixed(Fixed::TimezoneOffset)]; INVALID);
-    check!("12:34:56",     [fixed(Fixed::TimezoneOffset)]; INVALID);
-    check!("+12::34",      [fixed(Fixed::TimezoneOffset)]; INVALID);
-    check!("+12: :34",     [fixed(Fixed::TimezoneOffset)]; INVALID);
-    check!("+12:::34",     [fixed(Fixed::TimezoneOffset)]; INVALID);
-    check!("+12::::34",    [fixed(Fixed::TimezoneOffset)]; INVALID);
-    check!("+12::34",      [fixed(Fixed::TimezoneOffset)]; INVALID);
-    check!("+12:34:56",    [fixed(Fixed::TimezoneOffset)]; TOO_LONG);
-    check!("+12:3456",     [fixed(Fixed::TimezoneOffset)]; TOO_LONG);
-    check!("+1234:56",     [fixed(Fixed::TimezoneOffset)]; TOO_LONG);
-    check!("+1234:567",    [fixed(Fixed::TimezoneOffset)]; TOO_LONG);
-    check!("+00:00",       [fixed(Fixed::TimezoneOffset)]; offset: 0);
-    check!("-00:00",       [fixed(Fixed::TimezoneOffset)]; offset: 0);
-    check!("+00:01",       [fixed(Fixed::TimezoneOffset)]; offset: 60);
-    check!("-00:01",       [fixed(Fixed::TimezoneOffset)]; offset: -60);
-    check!("+00:30",       [fixed(Fixed::TimezoneOffset)]; offset: 1_800);
-    check!("-00:30",       [fixed(Fixed::TimezoneOffset)]; offset: -1_800);
-    check!("+24:00",       [fixed(Fixed::TimezoneOffset)]; offset: 86_400);
-    check!("-24:00",       [fixed(Fixed::TimezoneOffset)]; offset: -86_400);
-    check!("+99:59",       [fixed(Fixed::TimezoneOffset)]; offset: 359_940);
-    check!("-99:59",       [fixed(Fixed::TimezoneOffset)]; offset: -359_940);
-    check!("+00:60",       [fixed(Fixed::TimezoneOffset)]; OUT_OF_RANGE);
-    check!("+00:99",       [fixed(Fixed::TimezoneOffset)]; OUT_OF_RANGE);
-    check!("#12:34",       [fixed(Fixed::TimezoneOffset)]; INVALID);
-    check!("+12:34 ",      [fixed(Fixed::TimezoneOffset)]; TOO_LONG);
-    check!("+12 34 ",      [fixed(Fixed::TimezoneOffset)]; INVALID);
-    check!(" +12:34",      [fixed(Fixed::TimezoneOffset)]; offset: 45_240);
-    check!(" -12:34",      [fixed(Fixed::TimezoneOffset)]; offset: -45_240);
-    check!("  +12:34",     [fixed(Fixed::TimezoneOffset)]; INVALID);
-    check!("  -12:34",     [fixed(Fixed::TimezoneOffset)]; INVALID);
-    check!("\t -12:34",    [fixed(Fixed::TimezoneOffset)]; INVALID);
-    check!("-12: 34",      [fixed(Fixed::TimezoneOffset)]; INVALID);
-    check!("-12 :34",      [fixed(Fixed::TimezoneOffset)]; INVALID);
-    check!("-12 : 34",     [fixed(Fixed::TimezoneOffset)]; INVALID);
-    check!("-12 :  34",    [fixed(Fixed::TimezoneOffset)]; INVALID);
-    check!("-12  : 34",    [fixed(Fixed::TimezoneOffset)]; INVALID);
-    check!("-12:  34",     [fixed(Fixed::TimezoneOffset)]; INVALID);
-    check!("-12  :34",     [fixed(Fixed::TimezoneOffset)]; INVALID);
-    check!("-12  :  34",   [fixed(Fixed::TimezoneOffset)]; INVALID);
-    check!("12:34 ",       [fixed(Fixed::TimezoneOffset)]; INVALID);
-    check!(" 12:34",       [fixed(Fixed::TimezoneOffset)]; INVALID);
-    check!("",             [fixed(Fixed::TimezoneOffset)]; TOO_SHORT);
-    check!("+",            [fixed(Fixed::TimezoneOffset)]; TOO_SHORT);
-    check!("+12345",       [fixed(Fixed::TimezoneOffset), num!(Day)]; offset: 45_240, day: 5);
-    check!("+12:345",      [fixed(Fixed::TimezoneOffset), num!(Day)]; offset: 45_240, day: 5);
-    check!("+12:34:",      [fixed(Fixed::TimezoneOffset), Literal(":")]; offset: 45_240);
-    check!("Z12:34",       [fixed(Fixed::TimezoneOffset)]; INVALID);
-    check!("X12:34",       [fixed(Fixed::TimezoneOffset)]; INVALID);
-    check!("Z+12:34",      [fixed(Fixed::TimezoneOffset)]; INVALID);
-    check!("X+12:34",      [fixed(Fixed::TimezoneOffset)]; INVALID);
-    check!("🤠+12:34",     [fixed(Fixed::TimezoneOffset)]; INVALID);
-    check!("+12:34🤠",     [fixed(Fixed::TimezoneOffset)]; TOO_LONG);
-    check!("+12:🤠34",     [fixed(Fixed::TimezoneOffset)]; INVALID);
-    check!("+12:34🤠",     [fixed(Fixed::TimezoneOffset), Literal("🤠")]; offset: 45_240);
-    check!("🤠+12:34",     [Literal("🤠"), fixed(Fixed::TimezoneOffset)]; offset: 45_240);
-    check!("Z",            [fixed(Fixed::TimezoneOffset)]; INVALID);
-    check!("A",            [fixed(Fixed::TimezoneOffset)]; INVALID);
-    check!("PST",          [fixed(Fixed::TimezoneOffset)]; INVALID);
-    check!("#Z",           [fixed(Fixed::TimezoneOffset)]; INVALID);
-    check!(":Z",           [fixed(Fixed::TimezoneOffset)]; INVALID);
-    check!("+Z",           [fixed(Fixed::TimezoneOffset)]; TOO_SHORT);
-    check!("+:Z",          [fixed(Fixed::TimezoneOffset)]; INVALID);
-    check!("+Z:",          [fixed(Fixed::TimezoneOffset)]; INVALID);
-    check!("z",            [fixed(Fixed::TimezoneOffset)]; INVALID);
-    check!(" :Z",          [fixed(Fixed::TimezoneOffset)]; INVALID);
-    check!(" Z",           [fixed(Fixed::TimezoneOffset)]; INVALID);
-    check!(" z",           [fixed(Fixed::TimezoneOffset)]; INVALID);
-
-    // TimezoneOffsetColon
-    check!("1",            [fixed(Fixed::TimezoneOffsetColon)]; INVALID);
-    check!("12",           [fixed(Fixed::TimezoneOffsetColon)]; INVALID);
-    check!("123",          [fixed(Fixed::TimezoneOffsetColon)]; INVALID);
-    check!("1234",         [fixed(Fixed::TimezoneOffsetColon)]; INVALID);
-    check!("12345",        [fixed(Fixed::TimezoneOffsetColon)]; INVALID);
-    check!("123456",       [fixed(Fixed::TimezoneOffsetColon)]; INVALID);
-    check!("1234567",      [fixed(Fixed::TimezoneOffsetColon)]; INVALID);
-    check!("12345678",     [fixed(Fixed::TimezoneOffsetColon)]; INVALID);
-    check!("+1",           [fixed(Fixed::TimezoneOffsetColon)]; TOO_SHORT);
-    check!("+12",          [fixed(Fixed::TimezoneOffsetColon)]; TOO_SHORT);
-    check!("+123",         [fixed(Fixed::TimezoneOffsetColon)]; TOO_SHORT);
-    check!("+1234",        [fixed(Fixed::TimezoneOffsetColon)]; offset: 45_240);
-    check!("-1234",        [fixed(Fixed::TimezoneOffsetColon)]; offset: -45_240);
-    check!("+12345",       [fixed(Fixed::TimezoneOffsetColon)]; TOO_LONG);
-    check!("+123456",      [fixed(Fixed::TimezoneOffsetColon)]; TOO_LONG);
-    check!("+1234567",     [fixed(Fixed::TimezoneOffsetColon)]; TOO_LONG);
-    check!("+12345678",    [fixed(Fixed::TimezoneOffsetColon)]; TOO_LONG);
-    check!("1:",           [fixed(Fixed::TimezoneOffsetColon)]; INVALID);
-    check!("12:",          [fixed(Fixed::TimezoneOffsetColon)]; INVALID);
-    check!("12:3",         [fixed(Fixed::TimezoneOffsetColon)]; INVALID);
-    check!("12:34",        [fixed(Fixed::TimezoneOffsetColon)]; INVALID);
-    check!("12:34:",       [fixed(Fixed::TimezoneOffsetColon)]; INVALID);
-    check!("12:34:5",      [fixed(Fixed::TimezoneOffsetColon)]; INVALID);
-    check!("12:34:56",     [fixed(Fixed::TimezoneOffsetColon)]; INVALID);
-    check!("+1:",          [fixed(Fixed::TimezoneOffsetColon)]; INVALID);
-    check!("+12:",         [fixed(Fixed::TimezoneOffsetColon)]; TOO_SHORT);
-    check!("+12:3",        [fixed(Fixed::TimezoneOffsetColon)]; TOO_SHORT);
-    check!("+12:34",       [fixed(Fixed::TimezoneOffsetColon)]; offset: 45_240);
-    check!("-12:34",       [fixed(Fixed::TimezoneOffsetColon)]; offset: -45_240);
-    check!("+12:34:",      [fixed(Fixed::TimezoneOffsetColon)]; TOO_LONG);
-    check!("+12:34:5",     [fixed(Fixed::TimezoneOffsetColon)]; TOO_LONG);
-    check!("+12:34:56",    [fixed(Fixed::TimezoneOffsetColon)]; TOO_LONG);
-    check!("+12:34:56:",   [fixed(Fixed::TimezoneOffsetColon)]; TOO_LONG);
-    check!("+12:34:56:7",  [fixed(Fixed::TimezoneOffsetColon)]; TOO_LONG);
-    check!("+12:34:56:78", [fixed(Fixed::TimezoneOffsetColon)]; TOO_LONG);
-    check!("+12:3456",     [fixed(Fixed::TimezoneOffsetColon)]; TOO_LONG);
-    check!("+1234:56",     [fixed(Fixed::TimezoneOffsetColon)]; TOO_LONG);
-    check!("+12 34",       [fixed(Fixed::TimezoneOffsetColon)]; INVALID);
-    check!("+12: 34",      [fixed(Fixed::TimezoneOffsetColon)]; INVALID);
-    check!("+12 :34",      [fixed(Fixed::TimezoneOffsetColon)]; INVALID);
-    check!("+12 : 34",     [fixed(Fixed::TimezoneOffsetColon)]; INVALID);
-    check!("+12  : 34",    [fixed(Fixed::TimezoneOffsetColon)]; INVALID);
-    check!("+12 :  34",    [fixed(Fixed::TimezoneOffsetColon)]; INVALID);
-    check!("+12  :  34",   [fixed(Fixed::TimezoneOffsetColon)]; INVALID);
-    check!("+12::34",      [fixed(Fixed::TimezoneOffsetColon)]; INVALID);
-    check!("+12: :34",     [fixed(Fixed::TimezoneOffsetColon)]; INVALID);
-    check!("+12:::34",     [fixed(Fixed::TimezoneOffsetColon)]; INVALID);
-    check!("+12::::34",    [fixed(Fixed::TimezoneOffsetColon)]; INVALID);
-    check!("+12::34",      [fixed(Fixed::TimezoneOffsetColon)]; INVALID);
-    check!("#1234",        [fixed(Fixed::TimezoneOffsetColon)]; INVALID);
-    check!("#12:34",       [fixed(Fixed::TimezoneOffsetColon)]; INVALID);
-    check!("+12:34 ",      [fixed(Fixed::TimezoneOffsetColon)]; TOO_LONG);
-    check!(" +12:34",      [fixed(Fixed::TimezoneOffsetColon)]; offset: 45_240);
-    check!("\t+12:34",     [fixed(Fixed::TimezoneOffsetColon)]; offset: 45_240);
-    check!("\t\t+12:34",   [fixed(Fixed::TimezoneOffsetColon)]; INVALID);
-    check!("12:34 ",       [fixed(Fixed::TimezoneOffsetColon)]; INVALID);
-    check!(" 12:34",       [fixed(Fixed::TimezoneOffsetColon)]; INVALID);
-    check!("",             [fixed(Fixed::TimezoneOffsetColon)]; TOO_SHORT);
-    check!("+",            [fixed(Fixed::TimezoneOffsetColon)]; TOO_SHORT);
-    check!(":",            [fixed(Fixed::TimezoneOffsetColon)]; INVALID);
-    check!("+12345",       [fixed(Fixed::TimezoneOffsetColon), num!(Day)]; offset: 45_240, day: 5);
-    check!("+12:345",      [fixed(Fixed::TimezoneOffsetColon), num!(Day)]; offset: 45_240, day: 5);
-    check!("+12:34:",      [fixed(Fixed::TimezoneOffsetColon), Literal(":")]; offset: 45_240);
-    check!("Z",            [fixed(Fixed::TimezoneOffsetColon)]; INVALID);
-    check!("A",            [fixed(Fixed::TimezoneOffsetColon)]; INVALID);
-    check!("PST",          [fixed(Fixed::TimezoneOffsetColon)]; INVALID);
-    check!("#Z",           [fixed(Fixed::TimezoneOffsetColon)]; INVALID);
-    check!(":Z",           [fixed(Fixed::TimezoneOffsetColon)]; INVALID);
-    check!("+Z",           [fixed(Fixed::TimezoneOffsetColon)]; TOO_SHORT);
-    check!("+:Z",          [fixed(Fixed::TimezoneOffsetColon)]; INVALID);
-    check!("+Z:",          [fixed(Fixed::TimezoneOffsetColon)]; INVALID);
-    check!("z",            [fixed(Fixed::TimezoneOffsetColon)]; INVALID);
-    check!(" :Z",          [fixed(Fixed::TimezoneOffsetColon)]; INVALID);
-    check!(" Z",           [fixed(Fixed::TimezoneOffsetColon)]; INVALID);
-    check!(" z",           [fixed(Fixed::TimezoneOffsetColon)]; INVALID);
-    // testing `TimezoneOffsetColon` also tests same path as `TimezoneOffsetDoubleColon`
-    // and `TimezoneOffsetTripleColon` for function `parse_internal`.
-    // No need for separate tests for `TimezoneOffsetDoubleColon` and
-    // `TimezoneOffsetTripleColon`.
-
-    // TimezoneOffsetZ
-    check!("1",            [fixed(Fixed::TimezoneOffsetZ)]; INVALID);
-    check!("12",           [fixed(Fixed::TimezoneOffsetZ)]; INVALID);
-    check!("123",          [fixed(Fixed::TimezoneOffsetZ)]; INVALID);
-    check!("1234",         [fixed(Fixed::TimezoneOffsetZ)]; INVALID);
-    check!("12345",        [fixed(Fixed::TimezoneOffsetZ)]; INVALID);
-    check!("123456",       [fixed(Fixed::TimezoneOffsetZ)]; INVALID);
-    check!("1234567",      [fixed(Fixed::TimezoneOffsetZ)]; INVALID);
-    check!("12345678",     [fixed(Fixed::TimezoneOffsetZ)]; INVALID);
-    check!("+1",           [fixed(Fixed::TimezoneOffsetZ)]; TOO_SHORT);
-    check!("+12",          [fixed(Fixed::TimezoneOffsetZ)]; TOO_SHORT);
-    check!("+123",         [fixed(Fixed::TimezoneOffsetZ)]; TOO_SHORT);
-    check!("+1234",        [fixed(Fixed::TimezoneOffsetZ)]; offset: 45_240);
-    check!("-1234",        [fixed(Fixed::TimezoneOffsetZ)]; offset: -45_240);
-    check!("+12345",       [fixed(Fixed::TimezoneOffsetZ)]; TOO_LONG);
-    check!("+123456",      [fixed(Fixed::TimezoneOffsetZ)]; TOO_LONG);
-    check!("+1234567",     [fixed(Fixed::TimezoneOffsetZ)]; TOO_LONG);
-    check!("+12345678",    [fixed(Fixed::TimezoneOffsetZ)]; TOO_LONG);
-    check!("1:",           [fixed(Fixed::TimezoneOffsetZ)]; INVALID);
-    check!("12:",          [fixed(Fixed::TimezoneOffsetZ)]; INVALID);
-    check!("12:3",         [fixed(Fixed::TimezoneOffsetZ)]; INVALID);
-    check!("12:34",        [fixed(Fixed::TimezoneOffsetZ)]; INVALID);
-    check!("12:34:",       [fixed(Fixed::TimezoneOffsetZ)]; INVALID);
-    check!("12:34:5",      [fixed(Fixed::TimezoneOffsetZ)]; INVALID);
-    check!("12:34:56",     [fixed(Fixed::TimezoneOffsetZ)]; INVALID);
-    check!("+1:",          [fixed(Fixed::TimezoneOffsetZ)]; INVALID);
-    check!("+12:",         [fixed(Fixed::TimezoneOffsetZ)]; TOO_SHORT);
-    check!("+12:3",        [fixed(Fixed::TimezoneOffsetZ)]; TOO_SHORT);
-    check!("+12:34",       [fixed(Fixed::TimezoneOffsetZ)]; offset: 45_240);
-    check!("-12:34",       [fixed(Fixed::TimezoneOffsetZ)]; offset: -45_240);
-    check!("+12:34:",      [fixed(Fixed::TimezoneOffsetZ)]; TOO_LONG);
-    check!("+12:34:5",     [fixed(Fixed::TimezoneOffsetZ)]; TOO_LONG);
-    check!("+12:34:56",    [fixed(Fixed::TimezoneOffsetZ)]; TOO_LONG);
-    check!("+12:34:56:",   [fixed(Fixed::TimezoneOffsetZ)]; TOO_LONG);
-    check!("+12:34:56:7",  [fixed(Fixed::TimezoneOffsetZ)]; TOO_LONG);
-    check!("+12:34:56:78", [fixed(Fixed::TimezoneOffsetZ)]; TOO_LONG);
-    check!("+12::34",      [fixed(Fixed::TimezoneOffsetZ)]; INVALID);
-    check!("+12:3456",     [fixed(Fixed::TimezoneOffsetZ)]; TOO_LONG);
-    check!("+1234:56",     [fixed(Fixed::TimezoneOffsetZ)]; TOO_LONG);
-    check!("+12 34",       [fixed(Fixed::TimezoneOffsetZ)]; INVALID);
-    check!("+12  34",      [fixed(Fixed::TimezoneOffsetZ)]; INVALID);
-    check!("+12: 34",      [fixed(Fixed::TimezoneOffsetZ)]; INVALID);
-    check!("+12 :34",      [fixed(Fixed::TimezoneOffsetZ)]; INVALID);
-    check!("+12 : 34",     [fixed(Fixed::TimezoneOffsetZ)]; INVALID);
-    check!("+12  : 34",    [fixed(Fixed::TimezoneOffsetZ)]; INVALID);
-    check!("+12 :  34",    [fixed(Fixed::TimezoneOffsetZ)]; INVALID);
-    check!("+12  :  34",   [fixed(Fixed::TimezoneOffsetZ)]; INVALID);
-    check!("12:34 ",       [fixed(Fixed::TimezoneOffsetZ)]; INVALID);
-    check!(" 12:34",       [fixed(Fixed::TimezoneOffsetZ)]; INVALID);
-    check!("+12:34 ",      [fixed(Fixed::TimezoneOffsetZ)]; TOO_LONG);
-    check!("+12 34 ",      [fixed(Fixed::TimezoneOffsetZ)]; INVALID);
-    check!(" +12:34",      [fixed(Fixed::TimezoneOffsetZ)]; offset: 45_240);
-    check!("+12345",       [fixed(Fixed::TimezoneOffsetZ), num!(Day)]; offset: 45_240, day: 5);
-    check!("+12:345",      [fixed(Fixed::TimezoneOffsetZ), num!(Day)]; offset: 45_240, day: 5);
-    check!("+12:34:",      [fixed(Fixed::TimezoneOffsetZ), Literal(":")]; offset: 45_240);
-    check!("Z12:34",       [fixed(Fixed::TimezoneOffsetZ)]; TOO_LONG);
-    check!("X12:34",       [fixed(Fixed::TimezoneOffsetZ)]; INVALID);
-    check!("Z",            [fixed(Fixed::TimezoneOffsetZ)]; offset: 0);
-    check!("z",            [fixed(Fixed::TimezoneOffsetZ)]; offset: 0);
-    check!(" Z",           [fixed(Fixed::TimezoneOffsetZ)]; offset: 0);
-    check!(" z",           [fixed(Fixed::TimezoneOffsetZ)]; offset: 0);
-    check!("\u{0363}Z",    [fixed(Fixed::TimezoneOffsetZ)]; INVALID);
-    check!("Z ",           [fixed(Fixed::TimezoneOffsetZ)]; TOO_LONG);
-    check!("A",            [fixed(Fixed::TimezoneOffsetZ)]; INVALID);
-    check!("PST",          [fixed(Fixed::TimezoneOffsetZ)]; INVALID);
-    check!("#Z",           [fixed(Fixed::TimezoneOffsetZ)]; INVALID);
-    check!(":Z",           [fixed(Fixed::TimezoneOffsetZ)]; INVALID);
-    check!(":z",           [fixed(Fixed::TimezoneOffsetZ)]; INVALID);
-    check!("+Z",           [fixed(Fixed::TimezoneOffsetZ)]; TOO_SHORT);
-    check!("-Z",           [fixed(Fixed::TimezoneOffsetZ)]; TOO_SHORT);
-    check!("+A",           [fixed(Fixed::TimezoneOffsetZ)]; TOO_SHORT);
-    check!("+🙃",          [fixed(Fixed::TimezoneOffsetZ)]; INVALID);
-    check!("+Z:",          [fixed(Fixed::TimezoneOffsetZ)]; INVALID);
-    check!(" :Z",          [fixed(Fixed::TimezoneOffsetZ)]; INVALID);
-    check!(" +Z",          [fixed(Fixed::TimezoneOffsetZ)]; TOO_SHORT);
-    check!(" -Z",          [fixed(Fixed::TimezoneOffsetZ)]; TOO_SHORT);
-    check!("+:Z",          [fixed(Fixed::TimezoneOffsetZ)]; INVALID);
-    check!("Y",            [fixed(Fixed::TimezoneOffsetZ)]; INVALID);
-    check!("Zulu",         [fixed(Fixed::TimezoneOffsetZ), Literal("ulu")]; offset: 0);
-    check!("zulu",         [fixed(Fixed::TimezoneOffsetZ), Literal("ulu")]; offset: 0);
-    check!("+1234ulu",     [fixed(Fixed::TimezoneOffsetZ), Literal("ulu")]; offset: 45_240);
-    check!("+12:34ulu",    [fixed(Fixed::TimezoneOffsetZ), Literal("ulu")]; offset: 45_240);
-    // Testing `TimezoneOffsetZ` also tests same path as `TimezoneOffsetColonZ`
-    // in function `parse_internal`.
-    // No need for separate tests for `TimezoneOffsetColonZ`.
-
-    // TimezoneOffsetPermissive
-    check!("1",            [internal_fixed(TimezoneOffsetPermissive)]; INVALID);
-    check!("12",           [internal_fixed(TimezoneOffsetPermissive)]; INVALID);
-    check!("123",          [internal_fixed(TimezoneOffsetPermissive)]; INVALID);
-    check!("1234",         [internal_fixed(TimezoneOffsetPermissive)]; INVALID);
-    check!("12345",        [internal_fixed(TimezoneOffsetPermissive)]; INVALID);
-    check!("123456",       [internal_fixed(TimezoneOffsetPermissive)]; INVALID);
-    check!("1234567",      [internal_fixed(TimezoneOffsetPermissive)]; INVALID);
-    check!("12345678",     [internal_fixed(TimezoneOffsetPermissive)]; INVALID);
-    check!("+1",           [internal_fixed(TimezoneOffsetPermissive)]; TOO_SHORT);
-    check!("+12",          [internal_fixed(TimezoneOffsetPermissive)]; offset: 43_200);
-    check!("+123",         [internal_fixed(TimezoneOffsetPermissive)]; TOO_SHORT);
-    check!("+1234",        [internal_fixed(TimezoneOffsetPermissive)]; offset: 45_240);
-    check!("-1234",        [internal_fixed(TimezoneOffsetPermissive)]; offset: -45_240);
-    check!("+12345",       [internal_fixed(TimezoneOffsetPermissive)]; TOO_LONG);
-    check!("+123456",      [internal_fixed(TimezoneOffsetPermissive)]; TOO_LONG);
-    check!("+1234567",     [internal_fixed(TimezoneOffsetPermissive)]; TOO_LONG);
-    check!("+12345678",    [internal_fixed(TimezoneOffsetPermissive)]; TOO_LONG);
-    check!("1:",           [internal_fixed(TimezoneOffsetPermissive)]; INVALID);
-    check!("12:",          [internal_fixed(TimezoneOffsetPermissive)]; INVALID);
-    check!("12:3",         [internal_fixed(TimezoneOffsetPermissive)]; INVALID);
-    check!("12:34",        [internal_fixed(TimezoneOffsetPermissive)]; INVALID);
-    check!("12:34:",       [internal_fixed(TimezoneOffsetPermissive)]; INVALID);
-    check!("12:34:5",      [internal_fixed(TimezoneOffsetPermissive)]; INVALID);
-    check!("12:34:56",     [internal_fixed(TimezoneOffsetPermissive)]; INVALID);
-    check!("+1:",          [internal_fixed(TimezoneOffsetPermissive)]; INVALID);
-    check!("+12:",         [internal_fixed(TimezoneOffsetPermissive)]; offset: 43_200);
-    check!("+12:3",        [internal_fixed(TimezoneOffsetPermissive)]; TOO_SHORT);
-    check!("+12:34",       [internal_fixed(TimezoneOffsetPermissive)]; offset: 45_240);
-    check!("-12:34",       [internal_fixed(TimezoneOffsetPermissive)]; offset: -45_240);
-    check!("+12:34:",      [internal_fixed(TimezoneOffsetPermissive)]; TOO_LONG);
-    check!("+12:34:5",     [internal_fixed(TimezoneOffsetPermissive)]; TOO_LONG);
-    check!("+12:34:56",    [internal_fixed(TimezoneOffsetPermissive)]; TOO_LONG);
-    check!("+12:34:56:",   [internal_fixed(TimezoneOffsetPermissive)]; TOO_LONG);
-    check!("+12:34:56:7",  [internal_fixed(TimezoneOffsetPermissive)]; TOO_LONG);
-    check!("+12:34:56:78", [internal_fixed(TimezoneOffsetPermissive)]; TOO_LONG);
-    check!("+12 34",       [internal_fixed(TimezoneOffsetPermissive)]; INVALID);
-    check!("+12  34",      [internal_fixed(TimezoneOffsetPermissive)]; INVALID);
-    check!("+12 :34",      [internal_fixed(TimezoneOffsetPermissive)]; INVALID);
-    check!("+12: 34",      [internal_fixed(TimezoneOffsetPermissive)]; INVALID);
-    check!("+12 : 34",     [internal_fixed(TimezoneOffsetPermissive)]; INVALID);
-    check!("+12  :34",     [internal_fixed(TimezoneOffsetPermissive)]; INVALID);
-    check!("+12:  34",     [internal_fixed(TimezoneOffsetPermissive)]; INVALID);
-    check!("+12  :  34",   [internal_fixed(TimezoneOffsetPermissive)]; INVALID);
-    check!("+12::34",      [internal_fixed(TimezoneOffsetPermissive)]; INVALID);
-    check!("+12 ::34",     [internal_fixed(TimezoneOffsetPermissive)]; INVALID);
-    check!("+12: :34",     [internal_fixed(TimezoneOffsetPermissive)]; INVALID);
-    check!("+12:: 34",     [internal_fixed(TimezoneOffsetPermissive)]; INVALID);
-    check!("+12  ::34",    [internal_fixed(TimezoneOffsetPermissive)]; INVALID);
-    check!("+12:  :34",    [internal_fixed(TimezoneOffsetPermissive)]; INVALID);
-    check!("+12::  34",    [internal_fixed(TimezoneOffsetPermissive)]; INVALID);
-    check!("+12:::34",     [internal_fixed(TimezoneOffsetPermissive)]; INVALID);
-    check!("+12::::34",    [internal_fixed(TimezoneOffsetPermissive)]; INVALID);
-    check!("12:34 ",       [internal_fixed(TimezoneOffsetPermissive)]; INVALID);
-    check!(" 12:34",       [internal_fixed(TimezoneOffsetPermissive)]; INVALID);
-    check!("+12:34 ",      [internal_fixed(TimezoneOffsetPermissive)]; TOO_LONG);
-    check!(" +12:34",      [internal_fixed(TimezoneOffsetPermissive)]; offset: 45_240);
-    check!("+12345",       [internal_fixed(TimezoneOffsetPermissive), num!(Day)]; offset: 45_240, day: 5);
-    check!("+12:345",      [internal_fixed(TimezoneOffsetPermissive), num!(Day)]; offset: 45_240, day: 5);
-    check!("+12:34:",      [internal_fixed(TimezoneOffsetPermissive), Literal(":")]; offset: 45_240);
-    check!("🤠+12:34",     [internal_fixed(TimezoneOffsetPermissive)]; INVALID);
-    check!("+12:34🤠",     [internal_fixed(TimezoneOffsetPermissive)]; TOO_LONG);
-    check!("+12:🤠34",     [internal_fixed(TimezoneOffsetPermissive)]; INVALID);
-    check!("+12:34🤠",     [internal_fixed(TimezoneOffsetPermissive), Literal("🤠")]; offset: 45_240);
-    check!("🤠+12:34",     [Literal("🤠"), internal_fixed(TimezoneOffsetPermissive)]; offset: 45_240);
-    check!("Z",            [internal_fixed(TimezoneOffsetPermissive)]; offset: 0);
-    check!("A",            [internal_fixed(TimezoneOffsetPermissive)]; INVALID);
-    check!("PST",          [internal_fixed(TimezoneOffsetPermissive)]; INVALID);
-    check!("z",            [internal_fixed(TimezoneOffsetPermissive)]; offset: 0);
-    check!(" Z",           [internal_fixed(TimezoneOffsetPermissive)]; offset: 0);
-    check!(" z",           [internal_fixed(TimezoneOffsetPermissive)]; offset: 0);
-    check!("Z ",           [internal_fixed(TimezoneOffsetPermissive)]; TOO_LONG);
-    check!("#Z",           [internal_fixed(TimezoneOffsetPermissive)]; INVALID);
-    check!(":Z",           [internal_fixed(TimezoneOffsetPermissive)]; INVALID);
-    check!(":z",           [internal_fixed(TimezoneOffsetPermissive)]; INVALID);
-    check!("+Z",           [internal_fixed(TimezoneOffsetPermissive)]; TOO_SHORT);
-    check!("-Z",           [internal_fixed(TimezoneOffsetPermissive)]; TOO_SHORT);
-    check!("+A",           [internal_fixed(TimezoneOffsetPermissive)]; TOO_SHORT);
-    check!("+PST",         [internal_fixed(TimezoneOffsetPermissive)]; INVALID);
-    check!("+🙃",          [internal_fixed(TimezoneOffsetPermissive)]; INVALID);
-    check!("+Z:",          [internal_fixed(TimezoneOffsetPermissive)]; INVALID);
-    check!(" :Z",          [internal_fixed(TimezoneOffsetPermissive)]; INVALID);
-    check!(" +Z",          [internal_fixed(TimezoneOffsetPermissive)]; TOO_SHORT);
-    check!(" -Z",          [internal_fixed(TimezoneOffsetPermissive)]; TOO_SHORT);
-    check!("+:Z",          [internal_fixed(TimezoneOffsetPermissive)]; INVALID);
-    check!("Y",            [internal_fixed(TimezoneOffsetPermissive)]; INVALID);
-
-    // TimezoneName
-    check!("CEST",         [fixed(Fixed::TimezoneName)]; );
-    check!("cest",         [fixed(Fixed::TimezoneName)]; ); // lowercase
-    check!("XXXXXXXX",     [fixed(Fixed::TimezoneName)]; ); // not a real timezone name
-    check!("!!!!",         [fixed(Fixed::TimezoneName)]; ); // not a real timezone name!
-    check!("CEST 5",       [fixed(Fixed::TimezoneName), Literal(" "), num!(Day)]; day: 5);
-    check!("CEST ",        [fixed(Fixed::TimezoneName)]; TOO_LONG);
-    check!(" CEST",        [fixed(Fixed::TimezoneName)]; TOO_LONG);
-    check!("CE ST",        [fixed(Fixed::TimezoneName)]; TOO_LONG);
-
-    // some practical examples
-    check!("2015-02-04T14:37:05+09:00",
-           [num!(Year), Literal("-"), num!(Month), Literal("-"), num!(Day), Literal("T"),
-            num!(Hour), Literal(":"), num!(Minute), Literal(":"), num!(Second), fixed(Fixed::TimezoneOffset)];
-           year: 2015, month: 2, day: 4, hour_div_12: 1, hour_mod_12: 2,
-           minute: 37, second: 5, offset: 32400);
-    check!("20150204143705567",
-            [num!(Year), num!(Month), num!(Day),
-            num!(Hour), num!(Minute), num!(Second), internal_fixed(Nanosecond3NoDot)];
-            year: 2015, month: 2, day: 4, hour_div_12: 1, hour_mod_12: 2,
-            minute: 37, second: 5, nanosecond: 567000000);
-    check!("20150204143705.567",
-            [num!(Year), num!(Month), num!(Day),
-            num!(Hour), num!(Minute), num!(Second), fixed(Fixed::Nanosecond)];
-            year: 2015, month: 2, day: 4, hour_div_12: 1, hour_mod_12: 2,
-            minute: 37, second: 5, nanosecond: 567000000);
-    check!("20150204143705.567891",
-            [num!(Year), num!(Month), num!(Day),
-            num!(Hour), num!(Minute), num!(Second), fixed(Fixed::Nanosecond)];
-            year: 2015, month: 2, day: 4, hour_div_12: 1, hour_mod_12: 2,
-            minute: 37, second: 5, nanosecond: 567891000);
-    check!("20150204143705.567891023",
-            [num!(Year), num!(Month), num!(Day),
-            num!(Hour), num!(Minute), num!(Second), fixed(Fixed::Nanosecond)];
-            year: 2015, month: 2, day: 4, hour_div_12: 1, hour_mod_12: 2,
-            minute: 37, second: 5, nanosecond: 567891023);
-    check!("Mon, 10 Jun 2013 09:32:37  GMT",
-           [fixed(Fixed::ShortWeekdayName), Literal(","), sp!(" "), num!(Day), sp!(" "),
-            fixed(Fixed::ShortMonthName), sp!(" "), num!(Year), sp!(" "), num!(Hour), Literal(":"),
-            num!(Minute), Literal(":"), num!(Second), sp!("  "), Literal("GMT")];
-           year: 2013, month: 6, day: 10, weekday: Weekday::Mon,
-           hour_div_12: 0, hour_mod_12: 9, minute: 32, second: 37);
-    check!("🤠Mon, 10 Jun🤠2013 09:32:37  GMT🤠",
-           [Literal("🤠"), fixed(Fixed::ShortWeekdayName), Literal(","), sp!(" "), num!(Day), sp!(" "),
-            fixed(Fixed::ShortMonthName), Literal("🤠"), num!(Year), sp!(" "), num!(Hour), Literal(":"),
-            num!(Minute), Literal(":"), num!(Second), sp!("  "), Literal("GMT"), Literal("🤠")];
-           year: 2013, month: 6, day: 10, weekday: Weekday::Mon,
-           hour_div_12: 0, hour_mod_12: 9, minute: 32, second: 37);
-    check!("Sun Aug 02 13:39:15 CEST 2020",
-            [fixed(Fixed::ShortWeekdayName), sp!(" "), fixed(Fixed::ShortMonthName), sp!(" "),
-            num!(Day), sp!(" "), num!(Hour), Literal(":"), num!(Minute), Literal(":"),
-            num!(Second), sp!(" "), fixed(Fixed::TimezoneName), sp!(" "), num!(Year)];
-            year: 2020, month: 8, day: 2, weekday: Weekday::Sun,
-            hour_div_12: 1, hour_mod_12: 1, minute: 39, second: 15);
-    check!("20060102150405",
-           [num!(Year), num!(Month), num!(Day), num!(Hour), num!(Minute), num!(Second)];
-           year: 2006, month: 1, day: 2, hour_div_12: 1, hour_mod_12: 3, minute: 4, second: 5);
-    check!("3:14PM",
-           [num!(Hour12), Literal(":"), num!(Minute), fixed(Fixed::LowerAmPm)];
-           hour_div_12: 1, hour_mod_12: 3, minute: 14);
-    check!("12345678901234.56789",
-           [num!(Timestamp), Literal("."), num!(Nanosecond)];
-           nanosecond: 56_789, timestamp: 12_345_678_901_234);
-    check!("12345678901234.56789",
-           [num!(Timestamp), fixed(Fixed::Nanosecond)];
-           nanosecond: 567_890_000, timestamp: 12_345_678_901_234);
-
-    // docstring examples from `impl str::FromStr`
-    check!("2000-01-02T03:04:05Z",
-           [num!(Year), Literal("-"), num!(Month), Literal("-"), num!(Day), Literal("T"),
-           num!(Hour), Literal(":"), num!(Minute), Literal(":"), num!(Second),
-           internal_fixed(TimezoneOffsetPermissive)];
-           year: 2000, month: 1, day: 2,
-           hour_div_12: 0, hour_mod_12: 3, minute: 4, second: 5,
-           offset: 0);
-    check!("2000-01-02 03:04:05Z",
-           [num!(Year), Literal("-"), num!(Month), Literal("-"), num!(Day), sp!(" "),
-           num!(Hour), Literal(":"), num!(Minute), Literal(":"), num!(Second),
-           internal_fixed(TimezoneOffsetPermissive)];
-           year: 2000, month: 1, day: 2,
-           hour_div_12: 0, hour_mod_12: 3, minute: 4, second: 5,
-           offset: 0);
-}
+    }
 
     #[test]
     fn test_rfc2822() {
