// This is a part of Chrono.
// See README.md and LICENSE.txt for details.

/*!
`strftime`/`strptime`-inspired date and time formatting syntax.

## Specifiers

The following specifiers are available both to formatting and parsing.

| Spec. | Example  | Description                                                                |
|-------|----------|----------------------------------------------------------------------------|
|       |          | **DATE SPECIFIERS:**                                                       |
| `%Y`  | `2001`   | The full proleptic Gregorian year, zero-padded to 4 digits. chrono supports years from -262144 to 262143. Note: years before 1 BCE or after 9999 CE, require an initial sign (+/-).|
| `%C`  | `20`     | The proleptic Gregorian year divided by 100, zero-padded to 2 digits. [^1] |
| `%y`  | `01`     | The proleptic Gregorian year modulo 100, zero-padded to 2 digits. [^1]     |
|       |          |                                                                            |
| `%m`  | `07`     | Month number (01--12), zero-padded to 2 digits.                            |
| `%b`  | `Jul`    | Abbreviated month name. Always 3 letters.                                  |
| `%B`  | `July`   | Full month name. Also accepts corresponding abbreviation in parsing.       |
| `%h`  | `Jul`    | Same as `%b`.                                                              |
|       |          |                                                                            |
| `%d`  | `08`     | Day number (01--31), zero-padded to 2 digits.                              |
| `%e`  | ` 8`     | Same as `%d` but space-padded. Same as `%_d`.                              |
|       |          |                                                                            |
| `%a`  | `Sun`    | Abbreviated weekday name. Always 3 letters.                                |
| `%A`  | `Sunday` | Full weekday name. Also accepts corresponding abbreviation in parsing.     |
| `%w`  | `0`      | Sunday = 0, Monday = 1, ..., Saturday = 6.                                 |
| `%u`  | `7`      | Monday = 1, Tuesday = 2, ..., Sunday = 7. (ISO 8601)                       |
|       |          |                                                                            |
| `%U`  | `28`     | Week number starting with Sunday (00--53), zero-padded to 2 digits. [^2]   |
| `%W`  | `27`     | Same as `%U`, but week 1 starts with the first Monday in that year instead.|
|       |          |                                                                            |
| `%G`  | `2001`   | Same as `%Y` but uses the year number in ISO 8601 week date. [^3]          |
| `%g`  | `01`     | Same as `%y` but uses the year number in ISO 8601 week date. [^3]          |
| `%V`  | `27`     | Same as `%U` but uses the week number in ISO 8601 week date (01--53). [^3] |
|       |          |                                                                            |
| `%j`  | `189`    | Day of the year (001--366), zero-padded to 3 digits.                       |
|       |          |                                                                            |
| `%D`  | `07/08/01`    | Month-day-year format. Same as `%m/%d/%y`.                            |
| `%x`  | `07/08/01`    | Locale's date representation (e.g., 12/31/99).                        |
| `%F`  | `2001-07-08`  | Year-month-day format (ISO 8601). Same as `%Y-%m-%d`.                 |
| `%v`  | ` 8-Jul-2001` | Day-month-year format. Same as `%e-%b-%Y`.                            |
|       |          |                                                                            |
|       |          | **TIME SPECIFIERS:**                                                       |
| `%H`  | `00`     | Hour number (00--23), zero-padded to 2 digits.                             |
| `%k`  | ` 0`     | Same as `%H` but space-padded. Same as `%_H`.                              |
| `%I`  | `12`     | Hour number in 12-hour clocks (01--12), zero-padded to 2 digits.           |
| `%l`  | `12`     | Same as `%I` but space-padded. Same as `%_I`.                              |
|       |          |                                                                            |
| `%P`  | `am`     | `am` or `pm` in 12-hour clocks.                                            |
| `%p`  | `AM`     | `AM` or `PM` in 12-hour clocks.                                            |
|       |          |                                                                            |
| `%M`  | `34`     | Minute number (00--59), zero-padded to 2 digits.                           |
| `%S`  | `60`     | Second number (00--60), zero-padded to 2 digits. [^4]                      |
| `%f`  | `026490000`   | The fractional seconds (in nanoseconds) since last whole second. [^7] |
| `%.f` | `.026490`| Similar to `.%f` but left-aligned. These all consume the leading dot. [^7] |
| `%.3f`| `.026`        | Similar to `.%f` but left-aligned but fixed to a length of 3. [^7]    |
| `%.6f`| `.026490`     | Similar to `.%f` but left-aligned but fixed to a length of 6. [^7]    |
| `%.9f`| `.026490000`  | Similar to `.%f` but left-aligned but fixed to a length of 9. [^7]    |
| `%3f` | `026`         | Similar to `%.3f` but without the leading dot. [^7]                   |
| `%6f` | `026490`      | Similar to `%.6f` but without the leading dot. [^7]                   |
| `%9f` | `026490000`   | Similar to `%.9f` but without the leading dot. [^7]                   |
|       |               |                                                                       |
| `%R`  | `00:34`       | Hour-minute format. Same as `%H:%M`.                                  |
| `%T`  | `00:34:60`    | Hour-minute-second format. Same as `%H:%M:%S`.                        |
| `%X`  | `00:34:60`    | Locale's time representation (e.g., 23:13:48).                        |
| `%r`  | `12:34:60 AM` | Locale's 12 hour clock time. (e.g., 11:11:04 PM). Falls back to `%X` if the locale does not have a 12 hour clock format. |
|       |          |                                                                            |
|       |          | **TIME ZONE SPECIFIERS:**                                                  |
| `%Z`  | `ACST`   | Local time zone name. Skips all non-whitespace characters during parsing. Identical to `%:z` when formatting. [^8] |
| `%z`  | `+0930`  | Offset from the local time to UTC (with UTC being `+0000`).                |
| `%:z` | `+09:30` | Same as `%z` but with a colon.                                             |
|`%::z`|`+09:30:00`| Offset from the local time to UTC with seconds.                            |
|`%:::z`| `+09`    | Offset from the local time to UTC without minutes.                         |
| `%#z` | `+09`    | *Parsing only:* Same as `%z` but allows minutes to be missing or present.  |
|       |          |                                                                            |
|       |          | **DATE & TIME SPECIFIERS:**                                                |
|`%c`|`Sun Jul  8 00:34:60 2001`|Locale's date and time (e.g., Thu Mar  3 23:05:25 2005).       |
| `%+`  | `2001-07-08T00:34:60.026490+09:30` | ISO 8601 / RFC 3339 date & time format. [^5]     |
|       |               |                                                                       |
| `%s`  | `994518299`   | UNIX timestamp, the number of seconds since 1970-01-01 00:00 UTC. [^6]|
|       |          |                                                                            |
|       |          | **SPECIAL SPECIFIERS:**                                                    |
| `%t`  |          | Literal tab (`\t`).                                                        |
| `%n`  |          | Literal newline (`\n`).                                                    |
| `%%`  |          | Literal percent sign.                                                      |

It is possible to override the default padding behavior of numeric specifiers `%?`.
This is not allowed for other specifiers and will result in the `BAD_FORMAT` error.

Modifier | Description
-------- | -----------
`%-?`    | Suppresses any padding including spaces and zeroes. (e.g. `%j` = `012`, `%-j` = `12`)
`%_?`    | Uses spaces as a padding. (e.g. `%j` = `012`, `%_j` = ` 12`)
`%0?`    | Uses zeroes as a padding. (e.g. `%e` = ` 9`, `%0e` = `09`)

Notes:

[^1]: `%C`, `%y`:
   This is floor division, so 100 BCE (year number -99) will print `-1` and `99` respectively.

[^2]: `%U`:
   Week 1 starts with the first Sunday in that year.
   It is possible to have week 0 for days before the first Sunday.

[^3]: `%G`, `%g`, `%V`:
   Week 1 is the first week with at least 4 days in that year.
   Week 0 does not exist, so this should be used with `%G` or `%g`.

[^4]: `%S`:
   It accounts for leap seconds, so `60` is possible.

[^5]: `%+`: Same as `%Y-%m-%dT%H:%M:%S%.f%:z`, i.e. 0, 3, 6 or 9 fractional
   digits for seconds and colons in the time zone offset.
   <br>
   <br>
   This format also supports having a `Z` or `UTC` in place of `%:z`. They
   are equivalent to `+00:00`.
   <br>
   <br>
   Note that all `T`, `Z`, and `UTC` are parsed case-insensitively.
   <br>
   <br>
   The typical `strftime` implementations have different (and locale-dependent)
   formats for this specifier. While Chrono's format for `%+` is far more
   stable, it is best to avoid this specifier if you want to control the exact
   output.

[^6]: `%s`:
   This is not padded and can be negative.
   For the purpose of Chrono, it only accounts for non-leap seconds
   so it slightly differs from ISO C `strftime` behavior.

[^7]: `%f`, `%.f`, `%.3f`, `%.6f`, `%.9f`, `%3f`, `%6f`, `%9f`:
   <br>
   The default `%f` is right-aligned and always zero-padded to 9 digits
   for the compatibility with glibc and others,
   so it always counts the number of nanoseconds since the last whole second.
   E.g. 7ms after the last second will print `007000000`,
   and parsing `7000000` will yield the same.
   <br>
   <br>
   The variant `%.f` is left-aligned and print 0, 3, 6 or 9 fractional digits
   according to the precision.
   E.g. 70ms after the last second under `%.f` will print `.070` (note: not `.07`),
   and parsing `.07`, `.070000` etc. will yield the same.
   Note that they can print or read nothing if the fractional part is zero or
   the next character is not `.`.
   <br>
   <br>
   The variant `%.3f`, `%.6f` and `%.9f` are left-aligned and print 3, 6 or 9 fractional digits
   according to the number preceding `f`.
   E.g. 70ms after the last second under `%.3f` will print `.070` (note: not `.07`),
   and parsing `.07`, `.070000` etc. will yield the same.
   Note that they can read nothing if the fractional part is zero or
   the next character is not `.` however will print with the specified length.
   <br>
   <br>
   The variant `%3f`, `%6f` and `%9f` are left-aligned and print 3, 6 or 9 fractional digits
   according to the number preceding `f`, but without the leading dot.
   E.g. 70ms after the last second under `%3f` will print `070` (note: not `07`),
   and parsing `07`, `070000` etc. will yield the same.
   Note that they can read nothing if the fractional part is zero.

[^8]: `%Z`:
   Since `chrono` is not aware of timezones beyond their offsets, this specifier
   **only prints the offset** when used for formatting. The timezone abbreviation
   will NOT be printed. See [this issue](https://github.com/chronotope/chrono/issues/960)
   for more information.
   <br>
   <br>
   Offset will not be populated from the parsed data, nor will it be validated.
   Timezone is completely ignored. Similar to the glibc `strptime` treatment of
   this format code.
   <br>
   <br>
   It is not possible to reliably convert from an abbreviation to an offset,
   for example CDT can mean either Central Daylight Time (North America) or
   China Daylight Time.
*/

use super::{fixed, internal_fixed, num, num0, nums};
#[cfg(feature = "unstable-locales")]
use super::{locales, Locale};
use super::{Fixed, InternalInternal, Item, Numeric, Pad};

/// Parsing iterator for `strftime`-like format strings.
#[derive(Clone, Debug)]
pub struct StrftimeItems<'a> {
    /// Remaining portion of the string.
    remainder: &'a str,
    /// If the current specifier is composed of multiple formatting items (e.g. `%+`),
    /// `queue` stores a slice of `Item`s that have to be returned one by one.
    queue: &'static [Item<'static>],
    #[cfg(feature = "unstable-locales")]
    locale_str: &'a str,
    #[cfg(feature = "unstable-locales")]
    locale: Option<Locale>,
}

impl<'a> StrftimeItems<'a> {
    /// Creates a new parsing iterator from the `strftime`-like format string.
    #[must_use]
    pub const fn new(s: &'a str) -> StrftimeItems<'a> {
        #[cfg(not(feature = "unstable-locales"))]
        {
            StrftimeItems { remainder: s, queue: &[] }
        }
        #[cfg(feature = "unstable-locales")]
        {
            StrftimeItems { remainder: s, queue: &[], locale_str: "", locale: None }
        }
    }

    /// Creates a new parsing iterator from the `strftime`-like format string.
    #[cfg(feature = "unstable-locales")]
    #[cfg_attr(docsrs, doc(cfg(feature = "unstable-locales")))]
    #[must_use]
    pub const fn new_with_locale(s: &'a str, locale: Locale) -> StrftimeItems<'a> {
        StrftimeItems { remainder: s, queue: &[], locale_str: "", locale: Some(locale) }
    }
}

const HAVE_ALTERNATES: &str = "z";

impl<'a> Iterator for StrftimeItems<'a> {
    type Item = Item<'a>;

    fn next(&mut self) -> Option<Item<'a>> {
        // We have items queued to return from a specifier composed of multiple formatting items.
        if let Some((item, remainder)) = self.queue.split_first() {
            self.queue = remainder;
            return Some(item.clone());
        }

        // We are in the middle of parsing the localized formatting string of a specifier.
        #[cfg(feature = "unstable-locales")]
        if !self.locale_str.is_empty() {
            let (remainder, item) = self.parse_next_item(self.locale_str)?;
            self.locale_str = remainder;
            return Some(item);
        }

        // Normal: we are parsing the formatting string.
        let (remainder, item) = self.parse_next_item(self.remainder)?;
        self.remainder = remainder;
        Some(item)
    }
}

impl<'a> StrftimeItems<'a> {
    fn parse_next_item(&mut self, mut remainder: &'a str) -> Option<(&'a str, Item<'a>)> {
        use InternalInternal::*;
        use Item::{Literal, Space};
        use Numeric::*;

        static D_FMT: &[Item<'static>] =
            &[num0(Month), Literal("/"), num0(Day), Literal("/"), num0(YearMod100)];
        static D_T_FMT: &[Item<'static>] = &[
            fixed(Fixed::ShortWeekdayName),
            Space(" "),
            fixed(Fixed::ShortMonthName),
            Space(" "),
            nums(Day),
            Space(" "),
            num0(Hour),
            Literal(":"),
            num0(Minute),
            Literal(":"),
            num0(Second),
            Space(" "),
            num0(Year),
        ];
        static T_FMT: &[Item<'static>] =
            &[num0(Hour), Literal(":"), num0(Minute), Literal(":"), num0(Second)];
        static T_FMT_AMPM: &[Item<'static>] = &[
            num0(Hour12),
            Literal(":"),
            num0(Minute),
            Literal(":"),
            num0(Second),
            Space(" "),
            fixed(Fixed::UpperAmPm),
        ];

        match remainder.chars().next() {
            // we are done
            None => None,

            // the next item is a specifier
            Some('%') => {
                remainder = &remainder[1..];

                macro_rules! next {
                    () => {
                        match remainder.chars().next() {
                            Some(x) => {
                                remainder = &remainder[x.len_utf8()..];
                                x
                            }
                            None => return Some((remainder, Item::Error)), // premature end of string
                        }
                    };
                }

                let spec = next!();
                let pad_override = match spec {
                    '-' => Some(Pad::None),
                    '0' => Some(Pad::Zero),
                    '_' => Some(Pad::Space),
                    _ => None,
                };
                let is_alternate = spec == '#';
                let spec = if pad_override.is_some() || is_alternate { next!() } else { spec };
                if is_alternate && !HAVE_ALTERNATES.contains(spec) {
                    return Some((remainder, Item::Error));
                }

                macro_rules! queue {
                    [$head:expr, $($tail:expr),+ $(,)*] => ({
                        const QUEUE: &'static [Item<'static>] = &[$($tail),+];
                        self.queue = QUEUE;
                        $head
                    })
                }
                #[cfg(not(feature = "unstable-locales"))]
                macro_rules! queue_from_slice {
                    ($slice:expr) => {{
                        self.queue = &$slice[1..];
                        $slice[0].clone()
                    }};
                }

                let item = match spec {
                    'A' => fixed(Fixed::LongWeekdayName),
                    'B' => fixed(Fixed::LongMonthName),
                    'C' => num0(YearDiv100),
                    'D' => {
                        queue![num0(Month), Literal("/"), num0(Day), Literal("/"), num0(YearMod100)]
                    }
                    'F' => queue![num0(Year), Literal("-"), num0(Month), Literal("-"), num0(Day)],
                    'G' => num0(IsoYear),
                    'H' => num0(Hour),
                    'I' => num0(Hour12),
                    'M' => num0(Minute),
                    'P' => fixed(Fixed::LowerAmPm),
                    'R' => queue![num0(Hour), Literal(":"), num0(Minute)],
                    'S' => num0(Second),
                    'T' => {
                        queue![num0(Hour), Literal(":"), num0(Minute), Literal(":"), num0(Second)]
                    }
                    'U' => num0(WeekFromSun),
                    'V' => num0(IsoWeek),
                    'W' => num0(WeekFromMon),
                    #[cfg(not(feature = "unstable-locales"))]
                    'X' => queue_from_slice!(T_FMT),
                    #[cfg(feature = "unstable-locales")]
                    'X' => self.switch_to_locale_str(locales::t_fmt, T_FMT),
                    'Y' => num0(Year),
                    'Z' => fixed(Fixed::TimezoneName),
                    'a' => fixed(Fixed::ShortWeekdayName),
                    'b' | 'h' => fixed(Fixed::ShortMonthName),
                    #[cfg(not(feature = "unstable-locales"))]
                    'c' => queue_from_slice!(D_T_FMT),
                    #[cfg(feature = "unstable-locales")]
                    'c' => self.switch_to_locale_str(locales::d_t_fmt, D_T_FMT),
                    'd' => num0(Day),
                    'e' => nums(Day),
                    'f' => num0(Nanosecond),
                    'g' => num0(IsoYearMod100),
                    'j' => num0(Ordinal),
                    'k' => nums(Hour),
                    'l' => nums(Hour12),
                    'm' => num0(Month),
                    'n' => Space("\n"),
                    'p' => fixed(Fixed::UpperAmPm),
                    #[cfg(not(feature = "unstable-locales"))]
                    'r' => queue_from_slice!(T_FMT_AMPM),
                    #[cfg(feature = "unstable-locales")]
                    'r' => {
                        if self.locale.is_some()
                            && locales::t_fmt_ampm(self.locale.unwrap()).is_empty()
                        {
                            // 12-hour clock not supported by this locale. Switch to 24-hour format.
                            self.switch_to_locale_str(locales::t_fmt, T_FMT)
                        } else {
                            self.switch_to_locale_str(locales::t_fmt_ampm, T_FMT_AMPM)
                        }
                    }
                    's' => num(Timestamp),
                    't' => Space("\t"),
                    'u' => num(WeekdayFromMon),
                    'v' => {
                        queue![
                            nums(Day),
                            Literal("-"),
                            fixed(Fixed::ShortMonthName),
                            Literal("-"),
                            num0(Year)
                        ]
                    }
                    'w' => num(NumDaysFromSun),
                    #[cfg(not(feature = "unstable-locales"))]
                    'x' => queue_from_slice!(D_FMT),
                    #[cfg(feature = "unstable-locales")]
                    'x' => self.switch_to_locale_str(locales::d_fmt, D_FMT),
                    'y' => num0(YearMod100),
                    'z' => {
                        if is_alternate {
                            internal_fixed(TimezoneOffsetPermissive)
                        } else {
                            fixed(Fixed::TimezoneOffset)
                        }
                    }
                    '+' => fixed(Fixed::RFC3339),
                    ':' => {
                        if remainder.starts_with("::z") {
                            remainder = &remainder[3..];
                            fixed(Fixed::TimezoneOffsetTripleColon)
                        } else if remainder.starts_with(":z") {
                            remainder = &remainder[2..];
                            fixed(Fixed::TimezoneOffsetDoubleColon)
                        } else if remainder.starts_with('z') {
                            remainder = &remainder[1..];
                            fixed(Fixed::TimezoneOffsetColon)
                        } else {
                            Item::Error
                        }
                    }
                    '.' => match next!() {
                        '3' => match next!() {
                            'f' => fixed(Fixed::Nanosecond3),
                            _ => Item::Error,
                        },
                        '6' => match next!() {
                            'f' => fixed(Fixed::Nanosecond6),
                            _ => Item::Error,
                        },
                        '9' => match next!() {
                            'f' => fixed(Fixed::Nanosecond9),
                            _ => Item::Error,
                        },
                        'f' => fixed(Fixed::Nanosecond),
                        _ => Item::Error,
                    },
                    '3' => match next!() {
                        'f' => internal_fixed(Nanosecond3NoDot),
                        _ => Item::Error,
                    },
                    '6' => match next!() {
                        'f' => internal_fixed(Nanosecond6NoDot),
                        _ => Item::Error,
                    },
                    '9' => match next!() {
                        'f' => internal_fixed(Nanosecond9NoDot),
                        _ => Item::Error,
                    },
                    '%' => Literal("%"),
                    _ => Item::Error, // no such specifier
                };

                // Adjust `item` if we have any padding modifier.
                // Not allowed on non-numeric items or on specifiers composed out of multiple
                // formatting items.
                if let Some(new_pad) = pad_override {
                    match item {
                        Item::Numeric(ref kind, _pad) if self.queue.is_empty() => {
                            Some((remainder, Item::Numeric(kind.clone(), new_pad)))
                        }
                        _ => Some((remainder, Item::Error)),
                    }
                } else {
                    Some((remainder, item))
                }
            }

            // the next item is space
            Some(c) if c.is_whitespace() => {
                // `%` is not a whitespace, so `c != '%'` is redundant
                let nextspec =
                    remainder.find(|c: char| !c.is_whitespace()).unwrap_or(remainder.len());
                assert!(nextspec > 0);
                let item = Space(&remainder[..nextspec]);
                remainder = &remainder[nextspec..];
                Some((remainder, item))
            }

            // the next item is literal
            _ => {
                let nextspec = remainder
                    .find(|c: char| c.is_whitespace() || c == '%')
                    .unwrap_or(remainder.len());
                assert!(nextspec > 0);
                let item = Literal(&remainder[..nextspec]);
                remainder = &remainder[nextspec..];
                Some((remainder, item))
            }
        }
    }

    #[cfg(feature = "unstable-locales")]
    fn switch_to_locale_str(
        &mut self,
        localized_fmt_str: impl Fn(Locale) -> &'static str,
        fallback: &'static [Item<'static>],
    ) -> Item<'a> {
        if let Some(locale) = self.locale {
            assert!(self.locale_str.is_empty());
            let (fmt_str, item) = self.parse_next_item(localized_fmt_str(locale)).unwrap();
            self.locale_str = fmt_str;
            item
        } else {
            self.queue = &fallback[1..];
            fallback[0].clone()
        }
    }
}

#[cfg(test)]
mod tests {
    use super::StrftimeItems;
    use crate::format::Item::{self, Literal, Space};
    #[cfg(feature = "unstable-locales")]
    use crate::format::Locale;
    use crate::format::{fixed, internal_fixed, num, num0, nums};
    use crate::format::{Fixed, InternalInternal, Numeric::*};
    #[cfg(any(feature = "alloc", feature = "std"))]
    use crate::{DateTime, FixedOffset, NaiveDate, TimeZone, Timelike, Utc};

    #[test]
    fn test_strftime_items() {
        fn parse_and_collect(s: &str) -> Vec<Item<'_>> {
            // map any error into `[Item::Error]`. useful for easy testing.
            eprintln!("test_strftime_items: parse_and_collect({:?})", s);
            let items = StrftimeItems::new(s);
            let items = items.map(|spec| if spec == Item::Error { None } else { Some(spec) });
            items.collect::<Option<Vec<_>>>().unwrap_or_else(|| vec![Item::Error])
        }

        assert_eq!(parse_and_collect(""), []);
<<<<<<< HEAD
        assert_eq!(parse_and_collect(" "), [sp!(" ")]);
        assert_eq!(parse_and_collect("  "), [sp!("  ")]);
        // ne!
        assert_ne!(parse_and_collect("  "), [sp!(" "), sp!(" ")]);
        // eq!
        assert_eq!(parse_and_collect("  "), [sp!("  ")]);
        assert_eq!(parse_and_collect("a"), [lit!("a")]);
        assert_eq!(parse_and_collect("ab"), [lit!("ab")]);
        assert_eq!(parse_and_collect("😽"), [lit!("😽")]);
        assert_eq!(parse_and_collect("a😽"), [lit!("a😽")]);
        assert_eq!(parse_and_collect("😽a"), [lit!("😽a")]);
        assert_eq!(parse_and_collect(" 😽"), [sp!(" "), lit!("😽")]);
        assert_eq!(parse_and_collect("😽 "), [lit!("😽"), sp!(" ")]);
        // ne!
        assert_ne!(parse_and_collect("😽😽"), [lit!("😽")]);
        assert_ne!(parse_and_collect("😽"), [lit!("😽😽")]);
        assert_ne!(parse_and_collect("😽😽"), [lit!("😽😽"), lit!("😽")]);
        // eq!
        assert_eq!(parse_and_collect("😽😽"), [lit!("😽😽")]);
        assert_eq!(parse_and_collect(" \t\n\r "), [sp!(" \t\n\r ")]);
        assert_eq!(parse_and_collect("hello?"), [lit!("hello?")]);
=======
        assert_eq!(parse_and_collect(" \t\n\r "), [Space(" \t\n\r ")]);
        assert_eq!(parse_and_collect("hello?"), [Literal("hello?")]);
>>>>>>> dfd3cf5e
        assert_eq!(
            parse_and_collect("a  b\t\nc"),
            [Literal("a"), Space("  "), Literal("b"), Space("\t\n"), Literal("c")]
        );
        assert_eq!(parse_and_collect("100%%"), [Literal("100"), Literal("%")]);
        assert_eq!(
            parse_and_collect("100%% ok"),
            [Literal("100"), Literal("%"), Space(" "), Literal("ok")]
        );
        assert_eq!(parse_and_collect("%%PDF-1.0"), [Literal("%"), Literal("PDF-1.0")]);
        assert_eq!(
            parse_and_collect("%Y-%m-%d"),
            [num0(Year), Literal("-"), num0(Month), Literal("-"), num0(Day)]
        );
        assert_eq!(parse_and_collect("😽   "), [lit!("😽"), sp!("   ")]);
        assert_eq!(parse_and_collect("😽😽"), [lit!("😽😽")]);
        assert_eq!(parse_and_collect("😽😽😽"), [lit!("😽😽😽")]);
        assert_eq!(parse_and_collect("😽😽 😽"), [lit!("😽😽"), sp!(" "), lit!("😽")]);
        assert_eq!(parse_and_collect("😽😽a 😽"), [lit!("😽😽a"), sp!(" "), lit!("😽")]);
        assert_eq!(parse_and_collect("😽😽a b😽"), [lit!("😽😽a"), sp!(" "), lit!("b😽")]);
        assert_eq!(parse_and_collect("😽😽a b😽c"), [lit!("😽😽a"), sp!(" "), lit!("b😽c")]);
        assert_eq!(parse_and_collect("😽😽   "), [lit!("😽😽"), sp!("   ")]);
        assert_eq!(parse_and_collect("😽😽   😽"), [lit!("😽😽"), sp!("   "), lit!("😽")]);
        assert_eq!(parse_and_collect("   😽"), [sp!("   "), lit!("😽")]);
        assert_eq!(parse_and_collect("   😽 "), [sp!("   "), lit!("😽"), sp!(" ")]);
        assert_eq!(parse_and_collect("   😽 😽"), [sp!("   "), lit!("😽"), sp!(" "), lit!("😽")]);
        assert_eq!(
            parse_and_collect("   😽 😽 "),
            [sp!("   "), lit!("😽"), sp!(" "), lit!("😽"), sp!(" ")]
        );
        assert_eq!(
            parse_and_collect("   😽  😽 "),
            [sp!("   "), lit!("😽"), sp!("  "), lit!("😽"), sp!(" ")]
        );
        assert_eq!(
            parse_and_collect("   😽  😽😽 "),
            [sp!("   "), lit!("😽"), sp!("  "), lit!("😽😽"), sp!(" ")]
        );
        assert_eq!(parse_and_collect("   😽😽"), [sp!("   "), lit!("😽😽")]);
        assert_eq!(parse_and_collect("   😽😽 "), [sp!("   "), lit!("😽😽"), sp!(" ")]);
        assert_eq!(parse_and_collect("   😽😽    "), [sp!("   "), lit!("😽😽"), sp!("    ")]);
        assert_eq!(parse_and_collect("   😽😽    "), [sp!("   "), lit!("😽😽"), sp!("    ")]);
        assert_eq!(parse_and_collect(" 😽😽    "), [sp!(" "), lit!("😽😽"), sp!("    ")]);
        assert_eq!(
            parse_and_collect(" 😽 😽😽    "),
            [sp!(" "), lit!("😽"), sp!(" "), lit!("😽😽"), sp!("    ")]
        );
        assert_eq!(
            parse_and_collect(" 😽 😽はい😽    ハンバーガー"),
            [sp!(" "), lit!("😽"), sp!(" "), lit!("😽はい😽"), sp!("    "), lit!("ハンバーガー")]
        );
        assert_eq!(parse_and_collect("%%😽%%😽"), [lit!("%"), lit!("😽"), lit!("%"), lit!("😽")]);
        assert_eq!(parse_and_collect("%Y--%m"), [num0!(Year), lit!("--"), num0!(Month)]);
        assert_eq!(parse_and_collect("[%F]"), parse_and_collect("[%Y-%m-%d]"));
<<<<<<< HEAD
        assert_eq!(parse_and_collect("100%%😽"), [lit!("100"), lit!("%"), lit!("😽")]);
        assert_eq!(
            parse_and_collect("100%%😽%%a"),
            [lit!("100"), lit!("%"), lit!("😽"), lit!("%"), lit!("a")]
        );
        assert_eq!(parse_and_collect("😽100%%"), [lit!("😽100"), lit!("%")]);
        assert_eq!(parse_and_collect("%m %d"), [num0!(Month), sp!(" "), num0!(Day)]);
=======
        assert_eq!(parse_and_collect("%m %d"), [num0(Month), Space(" "), num0(Day)]);
>>>>>>> dfd3cf5e
        assert_eq!(parse_and_collect("%"), [Item::Error]);
        assert_eq!(parse_and_collect("%%"), [Literal("%")]);
        assert_eq!(parse_and_collect("%%%"), [Item::Error]);
<<<<<<< HEAD
        assert_eq!(parse_and_collect("%a"), [fix!(ShortWeekdayName)]);
        assert_eq!(parse_and_collect("%aa"), [fix!(ShortWeekdayName), lit!("a")]);
        assert_eq!(parse_and_collect("%%a%"), [Item::Error]);
        assert_eq!(parse_and_collect("%😽"), [Item::Error]);
        assert_eq!(parse_and_collect("%😽😽"), [Item::Error]);
        assert_eq!(parse_and_collect("%%%%"), [lit!("%"), lit!("%")]);
        assert_eq!(
            parse_and_collect("%%%%ハンバーガー"),
            [lit!("%"), lit!("%"), lit!("ハンバーガー")]
        );
=======
        assert_eq!(parse_and_collect("%%%%"), [Literal("%"), Literal("%")]);
>>>>>>> dfd3cf5e
        assert_eq!(parse_and_collect("foo%?"), [Item::Error]);
        assert_eq!(parse_and_collect("bar%42"), [Item::Error]);
        assert_eq!(parse_and_collect("quux% +"), [Item::Error]);
        assert_eq!(parse_and_collect("%.Z"), [Item::Error]);
        assert_eq!(parse_and_collect("%:Z"), [Item::Error]);
        assert_eq!(parse_and_collect("%-Z"), [Item::Error]);
        assert_eq!(parse_and_collect("%0Z"), [Item::Error]);
        assert_eq!(parse_and_collect("%_Z"), [Item::Error]);
        assert_eq!(parse_and_collect("%.j"), [Item::Error]);
        assert_eq!(parse_and_collect("%:j"), [Item::Error]);
        assert_eq!(parse_and_collect("%-j"), [num(Ordinal)]);
        assert_eq!(parse_and_collect("%0j"), [num0(Ordinal)]);
        assert_eq!(parse_and_collect("%_j"), [nums(Ordinal)]);
        assert_eq!(parse_and_collect("%.e"), [Item::Error]);
        assert_eq!(parse_and_collect("%:e"), [Item::Error]);
<<<<<<< HEAD
        assert_eq!(parse_and_collect("%-e"), [num!(Day)]);
        assert_eq!(parse_and_collect("%0e"), [num0!(Day)]);
        assert_eq!(parse_and_collect("%_e"), [nums!(Day)]);
        assert_eq!(parse_and_collect("%z"), [fix!(TimezoneOffset)]);
        assert_eq!(parse_and_collect("%:z"), [fix!(TimezoneOffsetColon)]);
        assert_eq!(parse_and_collect("%Z"), [fix!(TimezoneName)]);
        assert_eq!(parse_and_collect("%ZZZZ"), [fix!(TimezoneName), lit!("ZZZ")]);
        assert_eq!(parse_and_collect("%Z😽"), [fix!(TimezoneName), lit!("😽")]);
        assert_eq!(parse_and_collect("%#z"), [internal_fix!(TimezoneOffsetPermissive)]);
=======
        assert_eq!(parse_and_collect("%-e"), [num(Day)]);
        assert_eq!(parse_and_collect("%0e"), [num0(Day)]);
        assert_eq!(parse_and_collect("%_e"), [nums(Day)]);
        assert_eq!(parse_and_collect("%z"), [fixed(Fixed::TimezoneOffset)]);
        assert_eq!(
            parse_and_collect("%#z"),
            [internal_fixed(InternalInternal::TimezoneOffsetPermissive)]
        );
>>>>>>> dfd3cf5e
        assert_eq!(parse_and_collect("%#m"), [Item::Error]);
    }

    #[test]
    #[cfg(any(feature = "alloc", feature = "std"))]
    fn test_strftime_docs() {
        let dt = FixedOffset::east_opt(34200)
            .unwrap()
            .from_local_datetime(
                &NaiveDate::from_ymd_opt(2001, 7, 8)
                    .unwrap()
                    .and_hms_nano_opt(0, 34, 59, 1_026_490_708)
                    .unwrap(),
            )
            .unwrap();

        // date specifiers
        assert_eq!(dt.format("%Y").to_string(), "2001");
        assert_eq!(dt.format("%C").to_string(), "20");
        assert_eq!(dt.format("%y").to_string(), "01");
        assert_eq!(dt.format("%m").to_string(), "07");
        assert_eq!(dt.format("%b").to_string(), "Jul");
        assert_eq!(dt.format("%B").to_string(), "July");
        assert_eq!(dt.format("%h").to_string(), "Jul");
        assert_eq!(dt.format("%d").to_string(), "08");
        assert_eq!(dt.format("%e").to_string(), " 8");
        assert_eq!(dt.format("%e").to_string(), dt.format("%_d").to_string());
        assert_eq!(dt.format("%a").to_string(), "Sun");
        assert_eq!(dt.format("%A").to_string(), "Sunday");
        assert_eq!(dt.format("%w").to_string(), "0");
        assert_eq!(dt.format("%u").to_string(), "7");
        assert_eq!(dt.format("%U").to_string(), "27");
        assert_eq!(dt.format("%W").to_string(), "27");
        assert_eq!(dt.format("%G").to_string(), "2001");
        assert_eq!(dt.format("%g").to_string(), "01");
        assert_eq!(dt.format("%V").to_string(), "27");
        assert_eq!(dt.format("%j").to_string(), "189");
        assert_eq!(dt.format("%D").to_string(), "07/08/01");
        assert_eq!(dt.format("%x").to_string(), "07/08/01");
        assert_eq!(dt.format("%F").to_string(), "2001-07-08");
        assert_eq!(dt.format("%v").to_string(), " 8-Jul-2001");

        // time specifiers
        assert_eq!(dt.format("%H").to_string(), "00");
        assert_eq!(dt.format("%k").to_string(), " 0");
        assert_eq!(dt.format("%k").to_string(), dt.format("%_H").to_string());
        assert_eq!(dt.format("%I").to_string(), "12");
        assert_eq!(dt.format("%l").to_string(), "12");
        assert_eq!(dt.format("%l").to_string(), dt.format("%_I").to_string());
        assert_eq!(dt.format("%P").to_string(), "am");
        assert_eq!(dt.format("%p").to_string(), "AM");
        assert_eq!(dt.format("%M").to_string(), "34");
        assert_eq!(dt.format("%S").to_string(), "60");
        assert_eq!(dt.format("%f").to_string(), "026490708");
        assert_eq!(dt.format("%.f").to_string(), ".026490708");
        assert_eq!(dt.with_nanosecond(1_026_490_000).unwrap().format("%.f").to_string(), ".026490");
        assert_eq!(dt.format("%.3f").to_string(), ".026");
        assert_eq!(dt.format("%.6f").to_string(), ".026490");
        assert_eq!(dt.format("%.9f").to_string(), ".026490708");
        assert_eq!(dt.format("%3f").to_string(), "026");
        assert_eq!(dt.format("%6f").to_string(), "026490");
        assert_eq!(dt.format("%9f").to_string(), "026490708");
        assert_eq!(dt.format("%R").to_string(), "00:34");
        assert_eq!(dt.format("%T").to_string(), "00:34:60");
        assert_eq!(dt.format("%X").to_string(), "00:34:60");
        assert_eq!(dt.format("%r").to_string(), "12:34:60 AM");

        // time zone specifiers
        //assert_eq!(dt.format("%Z").to_string(), "ACST");
        assert_eq!(dt.format("%z").to_string(), "+0930");
        assert_eq!(dt.format("%:z").to_string(), "+09:30");
        assert_eq!(dt.format("%::z").to_string(), "+09:30:00");
        assert_eq!(dt.format("%:::z").to_string(), "+09");

        // date & time specifiers
        assert_eq!(dt.format("%c").to_string(), "Sun Jul  8 00:34:60 2001");
        assert_eq!(dt.format("%+").to_string(), "2001-07-08T00:34:60.026490708+09:30");

        assert_eq!(
            dt.with_timezone(&Utc).format("%+").to_string(),
            "2001-07-07T15:04:60.026490708+00:00"
        );
        assert_eq!(
            dt.with_timezone(&Utc),
            DateTime::<FixedOffset>::parse_from_str("2001-07-07T15:04:60.026490708Z", "%+")
                .unwrap()
        );
        assert_eq!(
            dt.with_timezone(&Utc),
            DateTime::<FixedOffset>::parse_from_str("2001-07-07T15:04:60.026490708UTC", "%+")
                .unwrap()
        );
        assert_eq!(
            dt.with_timezone(&Utc),
            DateTime::<FixedOffset>::parse_from_str("2001-07-07t15:04:60.026490708utc", "%+")
                .unwrap()
        );

        assert_eq!(
            dt.with_nanosecond(1_026_490_000).unwrap().format("%+").to_string(),
            "2001-07-08T00:34:60.026490+09:30"
        );
        assert_eq!(dt.format("%s").to_string(), "994518299");

        // special specifiers
        assert_eq!(dt.format("%t").to_string(), "\t");
        assert_eq!(dt.format("%n").to_string(), "\n");
        assert_eq!(dt.format("%%").to_string(), "%");

        // complex format specifiers
        assert_eq!(dt.format("  %Y%d%m%%%%%t%H%M%S\t").to_string(), "  20010807%%\t003460\t");
        assert_eq!(
            dt.format("  %Y%d%m%%%%%t%H:%P:%M%S%:::z\t").to_string(),
            "  20010807%%\t00:am:3460+09\t"
        );
    }

    #[test]
    #[cfg(all(feature = "unstable-locales", any(feature = "alloc", feature = "std")))]
    fn test_strftime_docs_localized() {
        let dt = FixedOffset::east_opt(34200)
            .unwrap()
            .with_ymd_and_hms(2001, 7, 8, 0, 34, 59)
            .unwrap()
            .with_nanosecond(1_026_490_708)
            .unwrap();

        // date specifiers
        assert_eq!(dt.format_localized("%b", Locale::fr_BE).to_string(), "jui");
        assert_eq!(dt.format_localized("%B", Locale::fr_BE).to_string(), "juillet");
        assert_eq!(dt.format_localized("%h", Locale::fr_BE).to_string(), "jui");
        assert_eq!(dt.format_localized("%a", Locale::fr_BE).to_string(), "dim");
        assert_eq!(dt.format_localized("%A", Locale::fr_BE).to_string(), "dimanche");
        assert_eq!(dt.format_localized("%D", Locale::fr_BE).to_string(), "07/08/01");
        assert_eq!(dt.format_localized("%x", Locale::fr_BE).to_string(), "08/07/01");
        assert_eq!(dt.format_localized("%F", Locale::fr_BE).to_string(), "2001-07-08");
        assert_eq!(dt.format_localized("%v", Locale::fr_BE).to_string(), " 8-jui-2001");

        // time specifiers
        assert_eq!(dt.format_localized("%P", Locale::fr_BE).to_string(), "");
        assert_eq!(dt.format_localized("%p", Locale::fr_BE).to_string(), "");
        assert_eq!(dt.format_localized("%R", Locale::fr_BE).to_string(), "00:34");
        assert_eq!(dt.format_localized("%T", Locale::fr_BE).to_string(), "00:34:60");
        assert_eq!(dt.format_localized("%X", Locale::fr_BE).to_string(), "00:34:60");
        assert_eq!(dt.format_localized("%r", Locale::fr_BE).to_string(), "00:34:60");

        // date & time specifiers
        assert_eq!(
            dt.format_localized("%c", Locale::fr_BE).to_string(),
            "dim 08 jui 2001 00:34:60 +09:30"
        );

        let nd = NaiveDate::from_ymd_opt(2001, 7, 8).unwrap();

        // date specifiers
        assert_eq!(nd.format_localized("%b", Locale::de_DE).to_string(), "Jul");
        assert_eq!(nd.format_localized("%B", Locale::de_DE).to_string(), "Juli");
        assert_eq!(nd.format_localized("%h", Locale::de_DE).to_string(), "Jul");
        assert_eq!(nd.format_localized("%a", Locale::de_DE).to_string(), "So");
        assert_eq!(nd.format_localized("%A", Locale::de_DE).to_string(), "Sonntag");
        assert_eq!(nd.format_localized("%D", Locale::de_DE).to_string(), "07/08/01");
        assert_eq!(nd.format_localized("%x", Locale::de_DE).to_string(), "08.07.2001");
        assert_eq!(nd.format_localized("%F", Locale::de_DE).to_string(), "2001-07-08");
        assert_eq!(nd.format_localized("%v", Locale::de_DE).to_string(), " 8-Jul-2001");
    }

    /// Ensure parsing a timestamp with the parse-only stftime formatter "%#z" does
    /// not cause a panic.
    ///
    /// See <https://github.com/chronotope/chrono/issues/1139>.
    #[test]
    #[cfg(any(feature = "alloc", feature = "std"))]
    fn test_parse_only_timezone_offset_permissive_no_panic() {
        use crate::NaiveDate;
        use crate::{FixedOffset, TimeZone};
        use std::fmt::Write;

        let dt = FixedOffset::east_opt(34200)
            .unwrap()
            .from_local_datetime(
                &NaiveDate::from_ymd_opt(2001, 7, 8)
                    .unwrap()
                    .and_hms_nano_opt(0, 34, 59, 1_026_490_708)
                    .unwrap(),
            )
            .unwrap();

        let mut buf = String::new();
        let _ = write!(buf, "{}", dt.format("%#z")).expect_err("parse-only formatter should fail");
    }

    #[test]
    #[cfg(all(feature = "unstable-locales", any(feature = "alloc", feature = "std")))]
    fn test_strftime_localized_korean() {
        let dt = FixedOffset::east_opt(34200)
            .unwrap()
            .with_ymd_and_hms(2001, 7, 8, 0, 34, 59)
            .unwrap()
            .with_nanosecond(1_026_490_708)
            .unwrap();

        // date specifiers
        assert_eq!(dt.format_localized("%b", Locale::ko_KR).to_string(), " 7월");
        assert_eq!(dt.format_localized("%B", Locale::ko_KR).to_string(), "7월");
        assert_eq!(dt.format_localized("%h", Locale::ko_KR).to_string(), " 7월");
        assert_eq!(dt.format_localized("%a", Locale::ko_KR).to_string(), "일");
        assert_eq!(dt.format_localized("%A", Locale::ko_KR).to_string(), "일요일");
        assert_eq!(dt.format_localized("%D", Locale::ko_KR).to_string(), "07/08/01");
        assert_eq!(dt.format_localized("%x", Locale::ko_KR).to_string(), "2001년 07월 08일");
        assert_eq!(dt.format_localized("%F", Locale::ko_KR).to_string(), "2001-07-08");
        assert_eq!(dt.format_localized("%v", Locale::ko_KR).to_string(), " 8- 7월-2001");
        assert_eq!(dt.format_localized("%r", Locale::ko_KR).to_string(), "오전 12시 34분 60초");

        // date & time specifiers
        assert_eq!(
            dt.format_localized("%c", Locale::ko_KR).to_string(),
            "2001년 07월 08일 (일) 오전 12시 34분 60초"
        );
    }

    #[test]
    #[cfg(all(feature = "unstable-locales", any(feature = "alloc", feature = "std")))]
    fn test_strftime_localized_japanese() {
        let dt = FixedOffset::east_opt(34200)
            .unwrap()
            .with_ymd_and_hms(2001, 7, 8, 0, 34, 59)
            .unwrap()
            .with_nanosecond(1_026_490_708)
            .unwrap();

        // date specifiers
        assert_eq!(dt.format_localized("%b", Locale::ja_JP).to_string(), " 7月");
        assert_eq!(dt.format_localized("%B", Locale::ja_JP).to_string(), "7月");
        assert_eq!(dt.format_localized("%h", Locale::ja_JP).to_string(), " 7月");
        assert_eq!(dt.format_localized("%a", Locale::ja_JP).to_string(), "日");
        assert_eq!(dt.format_localized("%A", Locale::ja_JP).to_string(), "日曜日");
        assert_eq!(dt.format_localized("%D", Locale::ja_JP).to_string(), "07/08/01");
        assert_eq!(dt.format_localized("%x", Locale::ja_JP).to_string(), "2001年07月08日");
        assert_eq!(dt.format_localized("%F", Locale::ja_JP).to_string(), "2001-07-08");
        assert_eq!(dt.format_localized("%v", Locale::ja_JP).to_string(), " 8- 7月-2001");
        assert_eq!(dt.format_localized("%r", Locale::ja_JP).to_string(), "午前12時34分60秒");

        // date & time specifiers
        assert_eq!(
            dt.format_localized("%c", Locale::ja_JP).to_string(),
            "2001年07月08日 00時34分60秒"
        );
    }

    #[test]
    #[cfg(feature = "unstable-locales")]
    fn test_type_sizes() {
        use core::mem::size_of;
        assert_eq!(size_of::<Item>(), 24);
        assert_eq!(size_of::<StrftimeItems>(), 56);
        assert_eq!(size_of::<Locale>(), 2);
    }
}<|MERGE_RESOLUTION|>--- conflicted
+++ resolved
@@ -539,32 +539,27 @@
         }
 
         assert_eq!(parse_and_collect(""), []);
-<<<<<<< HEAD
-        assert_eq!(parse_and_collect(" "), [sp!(" ")]);
-        assert_eq!(parse_and_collect("  "), [sp!("  ")]);
+        assert_eq!(parse_and_collect(" "), [Space(" ")]);
+        assert_eq!(parse_and_collect("  "), [Space("  ")]);
         // ne!
-        assert_ne!(parse_and_collect("  "), [sp!(" "), sp!(" ")]);
+        assert_ne!(parse_and_collect("  "), [Space(" "), Space(" ")]);
         // eq!
-        assert_eq!(parse_and_collect("  "), [sp!("  ")]);
-        assert_eq!(parse_and_collect("a"), [lit!("a")]);
-        assert_eq!(parse_and_collect("ab"), [lit!("ab")]);
-        assert_eq!(parse_and_collect("😽"), [lit!("😽")]);
-        assert_eq!(parse_and_collect("a😽"), [lit!("a😽")]);
-        assert_eq!(parse_and_collect("😽a"), [lit!("😽a")]);
-        assert_eq!(parse_and_collect(" 😽"), [sp!(" "), lit!("😽")]);
-        assert_eq!(parse_and_collect("😽 "), [lit!("😽"), sp!(" ")]);
+        assert_eq!(parse_and_collect("  "), [Space("  ")]);
+        assert_eq!(parse_and_collect("a"), [Literal("a")]);
+        assert_eq!(parse_and_collect("ab"), [Literal("ab")]);
+        assert_eq!(parse_and_collect("😽"), [Literal("😽")]);
+        assert_eq!(parse_and_collect("a😽"), [Literal("a😽")]);
+        assert_eq!(parse_and_collect("😽a"), [Literal("😽a")]);
+        assert_eq!(parse_and_collect(" 😽"), [Space(" "), Literal("😽")]);
+        assert_eq!(parse_and_collect("😽 "), [Literal("😽"), Space(" ")]);
         // ne!
-        assert_ne!(parse_and_collect("😽😽"), [lit!("😽")]);
-        assert_ne!(parse_and_collect("😽"), [lit!("😽😽")]);
-        assert_ne!(parse_and_collect("😽😽"), [lit!("😽😽"), lit!("😽")]);
+        assert_ne!(parse_and_collect("😽😽"), [Literal("😽")]);
+        assert_ne!(parse_and_collect("😽"), [Literal("😽😽")]);
+        assert_ne!(parse_and_collect("😽😽"), [Literal("😽😽"), Literal("😽")]);
         // eq!
-        assert_eq!(parse_and_collect("😽😽"), [lit!("😽😽")]);
-        assert_eq!(parse_and_collect(" \t\n\r "), [sp!(" \t\n\r ")]);
-        assert_eq!(parse_and_collect("hello?"), [lit!("hello?")]);
-=======
+        assert_eq!(parse_and_collect("😽😽"), [Literal("😽😽")]);
         assert_eq!(parse_and_collect(" \t\n\r "), [Space(" \t\n\r ")]);
         assert_eq!(parse_and_collect("hello?"), [Literal("hello?")]);
->>>>>>> dfd3cf5e
         assert_eq!(
             parse_and_collect("a  b\t\nc"),
             [Literal("a"), Space("  "), Literal("b"), Space("\t\n"), Literal("c")]
@@ -579,74 +574,66 @@
             parse_and_collect("%Y-%m-%d"),
             [num0(Year), Literal("-"), num0(Month), Literal("-"), num0(Day)]
         );
-        assert_eq!(parse_and_collect("😽   "), [lit!("😽"), sp!("   ")]);
-        assert_eq!(parse_and_collect("😽😽"), [lit!("😽😽")]);
-        assert_eq!(parse_and_collect("😽😽😽"), [lit!("😽😽😽")]);
-        assert_eq!(parse_and_collect("😽😽 😽"), [lit!("😽😽"), sp!(" "), lit!("😽")]);
-        assert_eq!(parse_and_collect("😽😽a 😽"), [lit!("😽😽a"), sp!(" "), lit!("😽")]);
-        assert_eq!(parse_and_collect("😽😽a b😽"), [lit!("😽😽a"), sp!(" "), lit!("b😽")]);
-        assert_eq!(parse_and_collect("😽😽a b😽c"), [lit!("😽😽a"), sp!(" "), lit!("b😽c")]);
-        assert_eq!(parse_and_collect("😽😽   "), [lit!("😽😽"), sp!("   ")]);
-        assert_eq!(parse_and_collect("😽😽   😽"), [lit!("😽😽"), sp!("   "), lit!("😽")]);
-        assert_eq!(parse_and_collect("   😽"), [sp!("   "), lit!("😽")]);
-        assert_eq!(parse_and_collect("   😽 "), [sp!("   "), lit!("😽"), sp!(" ")]);
-        assert_eq!(parse_and_collect("   😽 😽"), [sp!("   "), lit!("😽"), sp!(" "), lit!("😽")]);
+        assert_eq!(parse_and_collect("😽   "), [Literal("😽"), Space("   ")]);
+        assert_eq!(parse_and_collect("😽😽"), [Literal("😽😽")]);
+        assert_eq!(parse_and_collect("😽😽😽"), [Literal("😽😽😽")]);
+        assert_eq!(parse_and_collect("😽😽 😽"), [Literal("😽😽"), Space(" "), Literal("😽")]);
+        assert_eq!(parse_and_collect("😽😽a 😽"), [Literal("😽😽a"), Space(" "), Literal("😽")]);
+        assert_eq!(parse_and_collect("😽😽a b😽"), [Literal("😽😽a"), Space(" "), Literal("b😽")]);
+        assert_eq!(parse_and_collect("😽😽a b😽c"), [Literal("😽😽a"), Space(" "), Literal("b😽c")]);
+        assert_eq!(parse_and_collect("😽😽   "), [Literal("😽😽"), Space("   ")]);
+        assert_eq!(parse_and_collect("😽😽   😽"), [Literal("😽😽"), Space("   "), Literal("😽")]);
+        assert_eq!(parse_and_collect("   😽"), [Space("   "), Literal("😽")]);
+        assert_eq!(parse_and_collect("   😽 "), [Space("   "), Literal("😽"), Space(" ")]);
+        assert_eq!(parse_and_collect("   😽 😽"), [Space("   "), Literal("😽"), Space(" "), Literal("😽")]);
         assert_eq!(
             parse_and_collect("   😽 😽 "),
-            [sp!("   "), lit!("😽"), sp!(" "), lit!("😽"), sp!(" ")]
+            [Space("   "), Literal("😽"), Space(" "), Literal("😽"), Space(" ")]
         );
         assert_eq!(
             parse_and_collect("   😽  😽 "),
-            [sp!("   "), lit!("😽"), sp!("  "), lit!("😽"), sp!(" ")]
+            [Space("   "), Literal("😽"), Space("  "), Literal("😽"), Space(" ")]
         );
         assert_eq!(
             parse_and_collect("   😽  😽😽 "),
-            [sp!("   "), lit!("😽"), sp!("  "), lit!("😽😽"), sp!(" ")]
-        );
-        assert_eq!(parse_and_collect("   😽😽"), [sp!("   "), lit!("😽😽")]);
-        assert_eq!(parse_and_collect("   😽😽 "), [sp!("   "), lit!("😽😽"), sp!(" ")]);
-        assert_eq!(parse_and_collect("   😽😽    "), [sp!("   "), lit!("😽😽"), sp!("    ")]);
-        assert_eq!(parse_and_collect("   😽😽    "), [sp!("   "), lit!("😽😽"), sp!("    ")]);
-        assert_eq!(parse_and_collect(" 😽😽    "), [sp!(" "), lit!("😽😽"), sp!("    ")]);
+            [Space("   "), Literal("😽"), Space("  "), Literal("😽😽"), Space(" ")]
+        );
+        assert_eq!(parse_and_collect("   😽😽"), [Space("   "), Literal("😽😽")]);
+        assert_eq!(parse_and_collect("   😽😽 "), [Space("   "), Literal("😽😽"), Space(" ")]);
+        assert_eq!(parse_and_collect("   😽😽    "), [Space("   "), Literal("😽😽"), Space("    ")]);
+        assert_eq!(parse_and_collect("   😽😽    "), [Space("   "), Literal("😽😽"), Space("    ")]);
+        assert_eq!(parse_and_collect(" 😽😽    "), [Space(" "), Literal("😽😽"), Space("    ")]);
         assert_eq!(
             parse_and_collect(" 😽 😽😽    "),
-            [sp!(" "), lit!("😽"), sp!(" "), lit!("😽😽"), sp!("    ")]
+            [Space(" "), Literal("😽"), Space(" "), Literal("😽😽"), Space("    ")]
         );
         assert_eq!(
             parse_and_collect(" 😽 😽はい😽    ハンバーガー"),
-            [sp!(" "), lit!("😽"), sp!(" "), lit!("😽はい😽"), sp!("    "), lit!("ハンバーガー")]
-        );
-        assert_eq!(parse_and_collect("%%😽%%😽"), [lit!("%"), lit!("😽"), lit!("%"), lit!("😽")]);
-        assert_eq!(parse_and_collect("%Y--%m"), [num0!(Year), lit!("--"), num0!(Month)]);
+            [Space(" "), Literal("😽"), Space(" "), Literal("😽はい😽"), Space("    "), Literal("ハンバーガー")]
+        );
+        assert_eq!(parse_and_collect("%%😽%%😽"), [Literal("%"), Literal("😽"), Literal("%"), Literal("😽")]);
+        assert_eq!(parse_and_collect("%Y--%m"), [num0(Year), Literal("--"), num0(Month)]);
         assert_eq!(parse_and_collect("[%F]"), parse_and_collect("[%Y-%m-%d]"));
-<<<<<<< HEAD
-        assert_eq!(parse_and_collect("100%%😽"), [lit!("100"), lit!("%"), lit!("😽")]);
+        assert_eq!(parse_and_collect("100%%😽"), [Literal("100"), Literal("%"), Literal("😽")]);
         assert_eq!(
             parse_and_collect("100%%😽%%a"),
-            [lit!("100"), lit!("%"), lit!("😽"), lit!("%"), lit!("a")]
-        );
-        assert_eq!(parse_and_collect("😽100%%"), [lit!("😽100"), lit!("%")]);
-        assert_eq!(parse_and_collect("%m %d"), [num0!(Month), sp!(" "), num0!(Day)]);
-=======
+            [Literal("100"), Literal("%"), Literal("😽"), Literal("%"), Literal("a")]
+        );
+        assert_eq!(parse_and_collect("😽100%%"), [Literal("😽100"), Literal("%")]);
         assert_eq!(parse_and_collect("%m %d"), [num0(Month), Space(" "), num0(Day)]);
->>>>>>> dfd3cf5e
         assert_eq!(parse_and_collect("%"), [Item::Error]);
         assert_eq!(parse_and_collect("%%"), [Literal("%")]);
         assert_eq!(parse_and_collect("%%%"), [Item::Error]);
-<<<<<<< HEAD
-        assert_eq!(parse_and_collect("%a"), [fix!(ShortWeekdayName)]);
-        assert_eq!(parse_and_collect("%aa"), [fix!(ShortWeekdayName), lit!("a")]);
+        assert_eq!(parse_and_collect("%a"), [fixed(Fixed::ShortWeekdayName)]);
+        assert_eq!(parse_and_collect("%aa"), [fixed(Fixed::ShortWeekdayName), Literal("a")]);
         assert_eq!(parse_and_collect("%%a%"), [Item::Error]);
         assert_eq!(parse_and_collect("%😽"), [Item::Error]);
         assert_eq!(parse_and_collect("%😽😽"), [Item::Error]);
-        assert_eq!(parse_and_collect("%%%%"), [lit!("%"), lit!("%")]);
+        assert_eq!(parse_and_collect("%%%%"), [Literal("%"), Literal("%")]);
         assert_eq!(
             parse_and_collect("%%%%ハンバーガー"),
-            [lit!("%"), lit!("%"), lit!("ハンバーガー")]
-        );
-=======
-        assert_eq!(parse_and_collect("%%%%"), [Literal("%"), Literal("%")]);
->>>>>>> dfd3cf5e
+            [Literal("%"), Literal("%"), Literal("ハンバーガー")]
+        );
         assert_eq!(parse_and_collect("foo%?"), [Item::Error]);
         assert_eq!(parse_and_collect("bar%42"), [Item::Error]);
         assert_eq!(parse_and_collect("quux% +"), [Item::Error]);
@@ -662,26 +649,15 @@
         assert_eq!(parse_and_collect("%_j"), [nums(Ordinal)]);
         assert_eq!(parse_and_collect("%.e"), [Item::Error]);
         assert_eq!(parse_and_collect("%:e"), [Item::Error]);
-<<<<<<< HEAD
-        assert_eq!(parse_and_collect("%-e"), [num!(Day)]);
-        assert_eq!(parse_and_collect("%0e"), [num0!(Day)]);
-        assert_eq!(parse_and_collect("%_e"), [nums!(Day)]);
-        assert_eq!(parse_and_collect("%z"), [fix!(TimezoneOffset)]);
-        assert_eq!(parse_and_collect("%:z"), [fix!(TimezoneOffsetColon)]);
-        assert_eq!(parse_and_collect("%Z"), [fix!(TimezoneName)]);
-        assert_eq!(parse_and_collect("%ZZZZ"), [fix!(TimezoneName), lit!("ZZZ")]);
-        assert_eq!(parse_and_collect("%Z😽"), [fix!(TimezoneName), lit!("😽")]);
-        assert_eq!(parse_and_collect("%#z"), [internal_fix!(TimezoneOffsetPermissive)]);
-=======
         assert_eq!(parse_and_collect("%-e"), [num(Day)]);
         assert_eq!(parse_and_collect("%0e"), [num0(Day)]);
         assert_eq!(parse_and_collect("%_e"), [nums(Day)]);
         assert_eq!(parse_and_collect("%z"), [fixed(Fixed::TimezoneOffset)]);
-        assert_eq!(
-            parse_and_collect("%#z"),
-            [internal_fixed(InternalInternal::TimezoneOffsetPermissive)]
-        );
->>>>>>> dfd3cf5e
+        assert_eq!(parse_and_collect("%:z"), [fixed(Fixed::TimezoneOffsetColon)]);
+        assert_eq!(parse_and_collect("%Z"), [fixed(Fixed::TimezoneName)]);
+        assert_eq!(parse_and_collect("%ZZZZ"), [fixed(Fixed::TimezoneName), Literal("ZZZ")]);
+        assert_eq!(parse_and_collect("%Z😽"), [fixed(Fixed::TimezoneName), Literal("😽")]);
+        assert_eq!(parse_and_collect("%#z"), [internal_fixed(TimezoneOffsetPermissive)]);
         assert_eq!(parse_and_collect("%#m"), [Item::Error]);
     }
 
