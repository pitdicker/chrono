// This is a part of Chrono.
// See README.md and LICENSE.txt for details.

//! A collection of parsed date and time items.
//! They can be constructed incrementally while being checked for consistency.

use super::{ParseResult, IMPOSSIBLE, NOT_ENOUGH, OUT_OF_RANGE};
use crate::naive::{NaiveDate, NaiveDateTime, NaiveTime};
use crate::offset::{FixedOffset, LocalResult, Offset, TimeZone};
use crate::{DateTime, Datelike, TimeDelta, Timelike, Weekday};

/// A type to hold parsed fields of date and time that can check all fields are consistent.
///
/// There are three classes of methods:
///
/// - `set_*` methods to set fields you have available. They do a basic range check, and if the
///   same field is set more than once it is checked for consistency.
///
/// - `to_*` methods try to make a concrete date and time value out of set fields.
///   They fully check that all fields are consistent and whether the date/datetime exists.
///
/// - Methods to inspect the parsed fields.
///
/// `Parsed` is used internally by all parsing functions in chrono. It is a public type so that it
/// can be used to write custom parsers that reuse the resolving algorithm, or to inspect the
/// results of a string parsed with chrono without converting it to concrete types.
///
/// # Resolving algorithm
///
/// Resolving date/time parts is littered with lots of corner cases, which is why common date/time
/// parsers do not implement it correctly.
///
/// Chrono provides a complete resolution algorithm that checks all fields for consistency via the
/// `Parsed` type.
///
/// As an easy example, consider RFC 2822. The [RFC 2822 date and time format] has a day of the week
/// part, which should be consistent with the other date parts. But a `strptime`-based parse would
/// happily accept inconsistent input:
///
/// ```python
/// >>> import time
/// >>> time.strptime('Wed, 31 Dec 2014 04:26:40 +0000',
///                   '%a, %d %b %Y %H:%M:%S +0000')
/// time.struct_time(tm_year=2014, tm_mon=12, tm_mday=31,
///                  tm_hour=4, tm_min=26, tm_sec=40,
///                  tm_wday=2, tm_yday=365, tm_isdst=-1)
/// >>> time.strptime('Thu, 31 Dec 2014 04:26:40 +0000',
///                   '%a, %d %b %Y %H:%M:%S +0000')
/// time.struct_time(tm_year=2014, tm_mon=12, tm_mday=31,
///                  tm_hour=4, tm_min=26, tm_sec=40,
///                  tm_wday=3, tm_yday=365, tm_isdst=-1)
/// ```
///
/// [RFC 2822 date and time format]: https://tools.ietf.org/html/rfc2822#section-3.3
///
/// # Example
///
/// Let's see how `Parsed` correctly detects the second RFC 2822 string from before is inconsistent.
///
#[cfg_attr(not(feature = "alloc"), doc = "```ignore")]
#[cfg_attr(feature = "alloc", doc = "```rust")]
/// use chrono::format::{ParseErrorKind, Parsed};
/// use chrono::Weekday;
///
/// let mut parsed = Parsed::new();
/// parsed.set_weekday(Weekday::Wed)?;
/// parsed.set_day(31)?;
/// parsed.set_month(12)?;
/// parsed.set_year(2014)?;
/// parsed.set_hour(4)?;
/// parsed.set_minute(26)?;
/// parsed.set_second(40)?;
/// parsed.set_offset(0)?;
/// let dt = parsed.to_datetime()?;
/// assert_eq!(dt.to_rfc2822(), "Wed, 31 Dec 2014 04:26:40 +0000");
///
/// let mut parsed = Parsed::new();
/// parsed.set_weekday(Weekday::Thu)?; // changed to the wrong day
/// parsed.set_day(31)?;
/// parsed.set_month(12)?;
/// parsed.set_year(2014)?;
/// parsed.set_hour(4)?;
/// parsed.set_minute(26)?;
/// parsed.set_second(40)?;
/// parsed.set_offset(0)?;
/// let result = parsed.to_datetime();
///
/// assert!(result.is_err());
/// if let Err(error) = result {
///     assert_eq!(error.kind(), ParseErrorKind::Impossible);
/// }
/// # Ok::<(), chrono::ParseError>(())
/// ```
///
/// The same using chrono's build-in parser for RFC 2822 (the [RFC2822 formatting item]) and
/// [`format::parse()`] showing how to inspect a field on failure.
///
/// [RFC2822 formatting item]: crate::format::Fixed::RFC2822
/// [`format::parse()`]: crate::format::parse()
///
#[cfg_attr(not(feature = "alloc"), doc = "```ignore")]
#[cfg_attr(feature = "alloc", doc = "```rust")]
/// use chrono::format::{parse, Fixed, Item, Parsed};
/// use chrono::Weekday;
///
/// let rfc_2822 = [Item::Fixed(Fixed::RFC2822)];
///
/// let mut parsed = Parsed::new();
/// parse(&mut parsed, "Wed, 31 Dec 2014 04:26:40 +0000", rfc_2822.iter())?;
/// let dt = parsed.to_datetime()?;
///
/// assert_eq!(dt.to_rfc2822(), "Wed, 31 Dec 2014 04:26:40 +0000");
///
/// let mut parsed = Parsed::new();
/// parse(&mut parsed, "Thu, 31 Dec 2014 04:26:40 +0000", rfc_2822.iter())?;
/// let result = parsed.to_datetime();
///
/// assert!(result.is_err());
/// if result.is_err() {
///     // What is the weekday?
///     assert_eq!(parsed.weekday(), Some(Weekday::Thu));
/// }
/// # Ok::<(), chrono::ParseError>(())
/// ```
#[non_exhaustive]
#[derive(Clone, PartialEq, Eq, Debug, Default, Hash)]
pub struct Parsed {
    #[doc(hidden)]
    pub year: Option<i32>,
    #[doc(hidden)]
    pub year_div_100: Option<i32>,
    #[doc(hidden)]
    pub year_mod_100: Option<i32>,
    #[doc(hidden)]
    pub isoyear: Option<i32>,
    #[doc(hidden)]
    pub isoyear_div_100: Option<i32>,
    #[doc(hidden)]
    pub isoyear_mod_100: Option<i32>,
    #[doc(hidden)]
    pub month: Option<u32>,
    #[doc(hidden)]
    pub week_from_sun: Option<u32>,
    #[doc(hidden)]
    pub week_from_mon: Option<u32>,
    #[doc(hidden)]
    pub isoweek: Option<u32>,
    #[doc(hidden)]
    pub weekday: Option<Weekday>,
    #[doc(hidden)]
    pub ordinal: Option<u32>,
    #[doc(hidden)]
    pub day: Option<u32>,
    #[doc(hidden)]
    pub hour_div_12: Option<u32>,
    #[doc(hidden)]
    pub hour_mod_12: Option<u32>,
    #[doc(hidden)]
    pub minute: Option<u32>,
    #[doc(hidden)]
    pub second: Option<u32>,
    #[doc(hidden)]
    pub nanosecond: Option<u32>,
    #[doc(hidden)]
    pub timestamp: Option<i64>,
    #[doc(hidden)]
    pub offset: Option<i32>,
<<<<<<< HEAD
=======
    #[doc(hidden)]
    _dummy: (),
>>>>>>> 967591e4
}

/// Checks if `old` is either empty or has the same value as `new` (i.e. "consistent"),
/// and if it is empty, set `old` to `new` as well.
#[inline]
fn set_if_consistent<T: PartialEq>(old: &mut Option<T>, new: T) -> ParseResult<()> {
    if let Some(ref old) = *old {
        if *old == new {
            Ok(())
        } else {
            Err(IMPOSSIBLE)
        }
    } else {
        *old = Some(new);
        Ok(())
    }
}

impl Parsed {
    /// Returns the initial value of parsed parts.
    #[must_use]
    pub fn new() -> Parsed {
        Parsed::default()
    }

    /// Set the [`year`](Parsed::year) field to the given value.
    ///
    /// The value can be negative, unlike the 'year divided by 100' and 'year modulo 100' fields.
    ///
    /// # Errors
    ///
    /// Returns `OUT_OF_RANGE` if `value` is outside the range of an `i32`.
    ///
    /// Returns `IMPOSSIBLE` if this field was already set to a different value.
    #[inline]
    pub fn set_year(&mut self, value: i64) -> ParseResult<()> {
        set_if_consistent(&mut self.year, i32::try_from(value).map_err(|_| OUT_OF_RANGE)?)
    }

    /// Set the [`year_div_100`](Parsed::year_div_100) field to the given value.
    ///
    /// # Errors
    ///
    /// Returns `OUT_OF_RANGE` if `value` is negative or if it is greater than `i32::MAX`.
    ///
    /// Returns `IMPOSSIBLE` if this field was already set to a different value.
    #[inline]
    pub fn set_year_div_100(&mut self, value: i64) -> ParseResult<()> {
        if !(0..=i32::MAX as i64).contains(&value) {
            return Err(OUT_OF_RANGE);
        }
        set_if_consistent(&mut self.year_div_100, value as i32)
    }

    /// Set the [`year_mod_100`](Parsed::year_mod_100) field to the given value.
    ///
    /// When set it implies that the year is not negative.
    ///
    /// If this field is set while the 'year divided by 100' field is missing (and the full 'year'
    /// field is also not set), it assumes a default value for the 'year divided by 100' field.
    /// The default is 19 when `year_mod_100 >= 70` and 20 otherwise.
    ///
    /// # Errors
    ///
    /// Returns `OUT_OF_RANGE` if `value` is negative or if it is greater than 99.
    ///
    /// Returns `IMPOSSIBLE` if this field was already set to a different value.
    #[inline]
    pub fn set_year_mod_100(&mut self, value: i64) -> ParseResult<()> {
        if !(0..100).contains(&value) {
            return Err(OUT_OF_RANGE);
        }
        set_if_consistent(&mut self.year_mod_100, value as i32)
    }

    /// Set the [`isoyear`](Parsed::isoyear) field, that is part of an [ISO 8601 week date], to the
    /// given value.
    ///
    /// The value can be negative, unlike the 'year divided by 100' and 'year modulo 100' fields.
    ///
    /// [ISO 8601 week date]: crate::NaiveDate#week-date
    ///
    /// # Errors
    ///
    /// Returns `OUT_OF_RANGE` if `value` is outside the range of an `i32`.
    ///
    /// Returns `IMPOSSIBLE` if this field was already set to a different value.
    #[inline]
    pub fn set_isoyear(&mut self, value: i64) -> ParseResult<()> {
        set_if_consistent(&mut self.isoyear, i32::try_from(value).map_err(|_| OUT_OF_RANGE)?)
    }

    /// Set the [`isoyear_div_100`](Parsed::isoyear_div_100) field, that is part of an
    /// [ISO 8601 week date], to the given value.
    ///
    /// [ISO 8601 week date]: crate::NaiveDate#week-date
    ///
    /// # Errors
    ///
    /// Returns `OUT_OF_RANGE` if `value` is negative or if it is greater than `i32::MAX`.
    ///
    /// Returns `IMPOSSIBLE` if this field was already set to a different value.
    #[inline]
    pub fn set_isoyear_div_100(&mut self, value: i64) -> ParseResult<()> {
        if !(0..=i32::MAX as i64).contains(&value) {
            return Err(OUT_OF_RANGE);
        }
        set_if_consistent(&mut self.isoyear_div_100, value as i32)
    }

    /// Set the [`isoyear_mod_100`](Parsed::isoyear_mod_100) field, that is part of an
    /// [ISO 8601 week date], to the given value.
    ///
    /// When set it implies that the year is not negative.
    ///
    /// If this field is set while the 'year divided by 100' field is missing (and the full `year`
    /// field is also not set), it assumes a default value for the 'year divided by 100' field.
    /// The default is 19 when `year_mod_100 >= 70` and 20 otherwise.
    ///
    /// [ISO 8601 week date]: crate::NaiveDate#week-date
    ///
    /// # Errors
    ///
    /// Returns `OUT_OF_RANGE` if `value` is negative or if it is greater than 99.
    ///
    /// Returns `IMPOSSIBLE` if this field was already set to a different value.
    #[inline]
    pub fn set_isoyear_mod_100(&mut self, value: i64) -> ParseResult<()> {
        if !(0..100).contains(&value) {
            return Err(OUT_OF_RANGE);
        }
        set_if_consistent(&mut self.isoyear_mod_100, value as i32)
    }

    /// Set the [`month`](Parsed::month) field to the given value.
    ///
    /// # Errors
    ///
    /// Returns `OUT_OF_RANGE` if `value` is not in the range 1-12.
    ///
    /// Returns `IMPOSSIBLE` if this field was already set to a different value.
    #[inline]
    pub fn set_month(&mut self, value: i64) -> ParseResult<()> {
        if !(1..=12).contains(&value) {
            return Err(OUT_OF_RANGE);
        }
        set_if_consistent(&mut self.month, value as u32)
    }

    /// Set the [`week_from_sun`](Parsed::week_from_sun) week number field to the given value.
    ///
    /// Week 1 starts at the first Sunday of January.
    ///
    /// # Errors
    ///
    /// Returns `OUT_OF_RANGE` if `value` is not in the range 0-53.
    ///
    /// Returns `IMPOSSIBLE` if this field was already set to a different value.
    #[inline]
    pub fn set_week_from_sun(&mut self, value: i64) -> ParseResult<()> {
        if !(0..=53).contains(&value) {
            return Err(OUT_OF_RANGE);
        }
        set_if_consistent(&mut self.week_from_sun, value as u32)
    }

    /// Set the [`week_from_mon`](Parsed::week_from_mon) week number field to the given value.
    /// Set the 'week number starting with Monday' field to the given value.
    ///
    /// Week 1 starts at the first Monday of January.
    ///
    /// # Errors
    ///
    /// Returns `OUT_OF_RANGE` if `value` is not in the range 0-53.
    ///
    /// Returns `IMPOSSIBLE` if this field was already set to a different value.
    #[inline]
    pub fn set_week_from_mon(&mut self, value: i64) -> ParseResult<()> {
        if !(0..=53).contains(&value) {
            return Err(OUT_OF_RANGE);
        }
        set_if_consistent(&mut self.week_from_mon, value as u32)
    }

    /// Set the [`isoweek`](Parsed::isoweek) field for an [ISO 8601 week date] to the given value.
    ///
    /// [ISO 8601 week date]: crate::NaiveDate#week-date
    ///
    /// # Errors
    ///
    /// Returns `OUT_OF_RANGE` if `value` is not in the range 1-53.
    ///
    /// Returns `IMPOSSIBLE` if this field was already set to a different value.
    #[inline]
    pub fn set_isoweek(&mut self, value: i64) -> ParseResult<()> {
        if !(1..=53).contains(&value) {
            return Err(OUT_OF_RANGE);
        }
        set_if_consistent(&mut self.isoweek, value as u32)
    }

    /// Set the [`weekday`](Parsed::weekday) field to the given value.
    ///
    /// # Errors
    ///
    /// Returns `IMPOSSIBLE` if this field was already set to a different value.
    #[inline]
    pub fn set_weekday(&mut self, value: Weekday) -> ParseResult<()> {
        set_if_consistent(&mut self.weekday, value)
    }

    /// Set the [`ordinal`](Parsed::ordinal) (day of the year) field to the given value.
    ///
    /// # Errors
    ///
    /// Returns `OUT_OF_RANGE` if `value` is not in the range 1-366.
    ///
    /// Returns `IMPOSSIBLE` if this field was already set to a different value.
    #[inline]
    pub fn set_ordinal(&mut self, value: i64) -> ParseResult<()> {
        if !(1..=366).contains(&value) {
            return Err(OUT_OF_RANGE);
        }
        set_if_consistent(&mut self.ordinal, value as u32)
    }

    /// Set the [`day`](Parsed::day) of the month field to the given value.
    ///
    /// # Errors
    ///
    /// Returns `OUT_OF_RANGE` if `value` is not in the range 1-31.
    ///
    /// Returns `IMPOSSIBLE` if this field was already set to a different value.
    #[inline]
    pub fn set_day(&mut self, value: i64) -> ParseResult<()> {
        if !(1..=31).contains(&value) {
            return Err(OUT_OF_RANGE);
        }
        set_if_consistent(&mut self.day, value as u32)
    }

    /// Set the [`hour_div_12`](Parsed::hour_div_12) am/pm field to the given value.
    ///
    /// `false` indicates AM and `true` indicates PM.
    ///
    /// # Errors
    ///
    /// Returns `IMPOSSIBLE` if this field was already set to a different value.
    #[inline]
    pub fn set_ampm(&mut self, value: bool) -> ParseResult<()> {
        set_if_consistent(&mut self.hour_div_12, value as u32)
    }

    /// Set the [`hour_mod_12`](Parsed::hour_mod_12) field, for the hour number in 12-hour clocks,
    /// to the given value.
    ///
    /// Value must be in the canonical range of 1-12.
    /// It will internally be stored as 0-11 (`value % 12`).
    ///
    /// # Errors
    ///
    /// Returns `OUT_OF_RANGE` if `value` is not in the range 1-12.
    ///
    /// Returns `IMPOSSIBLE` if this field was already set to a different value.
    #[inline]
    pub fn set_hour12(&mut self, mut value: i64) -> ParseResult<()> {
        if !(1..=12).contains(&value) {
            return Err(OUT_OF_RANGE);
        }
        if value == 12 {
            value = 0
        }
        set_if_consistent(&mut self.hour_mod_12, value as u32)
    }

    /// Set the [`hour_div_12`](Parsed::hour_div_12) and [`hour_mod_12`](Parsed::hour_mod_12)
    /// fields to the given value for a 24-hour clock.
    ///
    /// # Errors
    ///
    /// May return `OUT_OF_RANGE` if `value` is not in the range 0-23.
    /// Currently only checks the value is not out of range for a `u32`.
    ///
    /// Returns `IMPOSSIBLE` one of the fields was already set to a different value.
    #[inline]
    pub fn set_hour(&mut self, value: i64) -> ParseResult<()> {
        let (hour_div_12, hour_mod_12) = match value {
            hour @ 0..=11 => (0, hour as u32),
            hour @ 12..=23 => (1, hour as u32 - 12),
            _ => return Err(OUT_OF_RANGE),
        };
        set_if_consistent(&mut self.hour_div_12, hour_div_12)?;
        set_if_consistent(&mut self.hour_mod_12, hour_mod_12)
    }

    /// Set the [`minute`](Parsed::minute) field to the given value.
    ///
    /// # Errors
    ///
    /// Returns `OUT_OF_RANGE` if `value` is not in the range 0-59.
    ///
    /// Returns `IMPOSSIBLE` if this field was already set to a different value.
    #[inline]
    pub fn set_minute(&mut self, value: i64) -> ParseResult<()> {
        if !(0..=59).contains(&value) {
            return Err(OUT_OF_RANGE);
        }
        set_if_consistent(&mut self.minute, value as u32)
    }

    /// Set the [`second`](Parsed::second) field to the given value.
    ///
    /// The value can be 60 in the case of a leap second.
    ///
    /// # Errors
    ///
    /// Returns `OUT_OF_RANGE` if `value` is not in the range 0-60.
    ///
    /// Returns `IMPOSSIBLE` if this field was already set to a different value.
    #[inline]
    pub fn set_second(&mut self, value: i64) -> ParseResult<()> {
        if !(0..=60).contains(&value) {
            return Err(OUT_OF_RANGE);
        }
        set_if_consistent(&mut self.second, value as u32)
    }

    /// Set the [`nanosecond`](Parsed::nanosecond) field to the given value.
    ///
    /// This is the number of nanoseconds since the whole second.
    ///
    /// # Errors
    ///
    /// Returns `OUT_OF_RANGE` if `value` is not in the range 0-999,999,999.
    ///
    /// Returns `IMPOSSIBLE` if this field was already set to a different value.
    #[inline]
    pub fn set_nanosecond(&mut self, value: i64) -> ParseResult<()> {
        if !(0..=999_999_999).contains(&value) {
            return Err(OUT_OF_RANGE);
        }
        set_if_consistent(&mut self.nanosecond, value as u32)
    }

    /// Set the [`timestamp`](Parsed::timestamp) field to the given value.
    ///
    /// A Unix timestamp is defined as the number of non-leap seconds since midnight UTC on
    /// January 1, 1970.
    ///
    /// # Errors
    ///
    /// Returns `IMPOSSIBLE` if this field was already set to a different value.
    #[inline]
    pub fn set_timestamp(&mut self, value: i64) -> ParseResult<()> {
        set_if_consistent(&mut self.timestamp, value)
    }

    /// Set the [`offset`](Parsed::offset) field to the given value.
    ///
    /// The offset is in seconds from local time to UTC.
    ///
    /// # Errors
    ///
    /// Returns `OUT_OF_RANGE` if `value` is ouside the range of an `i32`.
    ///
    /// Returns `IMPOSSIBLE` if this field was already set to a different value.
    #[inline]
    pub fn set_offset(&mut self, value: i64) -> ParseResult<()> {
        set_if_consistent(&mut self.offset, i32::try_from(value).map_err(|_| OUT_OF_RANGE)?)
    }

    /// Get the 'year' field if set.
    ///
    /// See also [`set_year()`](Parsed::set_year).
    #[inline]
    pub fn year(&self) -> Option<i32> {
        self.year
    }

    /// Get the 'year divided by 100' field if set.
    ///
    /// See also [`set_year_div_100()`](Parsed::set_year_div_100).
    #[inline]
    pub fn year_div_100(&self) -> Option<i32> {
        self.year_div_100
    }

    /// Get the 'year modulo 100' field if set.
    ///
    /// See also [`set_year_mod_100()`](Parsed::set_year_mod_100).
    #[inline]
    pub fn year_mod_100(&self) -> Option<i32> {
        self.year_mod_100
    }

    /// Get the 'year' field that is part of an [ISO 8601 week date] if set.
    ///
    /// See also [`set_isoyear()`](Parsed::set_isoyear).
    ///
    /// [ISO 8601 week date]: crate::NaiveDate#week-date
    #[inline]
    pub fn isoyear(&self) -> Option<i32> {
        self.isoyear
    }

    /// Get the 'year divided by 100' field that is part of an [ISO 8601 week date] if set.
    ///
    /// See also [`set_isoyear_div_100()`](Parsed::set_isoyear_div_100).
    ///
    /// [ISO 8601 week date]: crate::NaiveDate#week-date
    #[inline]
    pub fn isoyear_div_100(&self) -> Option<i32> {
        self.isoyear_div_100
    }

    /// Get the 'year modulo 100' field that is part of an [ISO 8601 week date] if set.
    ///
    /// See also [`set_isoyear_mod_100()`](Parsed::set_isoyear_mod_100).
    ///
    /// [ISO 8601 week date]: crate::NaiveDate#week-date
    #[inline]
    pub fn isoyear_mod_100(&self) -> Option<i32> {
        self.isoyear_mod_100
    }

    /// Get the 'month' field if set.
    ///
    /// See also [`set_month()`](Parsed::set_month).
    #[inline]
    pub fn month(&self) -> Option<u32> {
        self.month
    }

    /// Get the 'week number starting with Sunday' field if set.
    ///
    /// See also [`set_week_from_sun()`](Parsed::set_week_from_sun).
    #[inline]
    pub fn week_from_sun(&self) -> Option<u32> {
        self.week_from_sun
    }

    /// Get the 'week number starting with Monday' field if set.
    ///
    /// See also [`set_week_from_mon()`](Parsed::set_week_from_mon).
    #[inline]
    pub fn week_from_mon(&self) -> Option<u32> {
        self.week_from_mon
    }

    /// Get the '[ISO 8601 week number]' field if set.
    ///
    /// See also [`set_isoweek()`](Parsed::set_isoweek).
    ///
    /// [ISO 8601 week number]: crate::NaiveDate#week-date
    #[inline]
    pub fn isoweek(&self) -> Option<u32> {
        self.isoweek
    }

    /// Get the 'day of the week' field if set.
    ///
    /// See also [`set_weekday()`](Parsed::set_weekday).
    #[inline]
    pub fn weekday(&self) -> Option<Weekday> {
        self.weekday
    }

    /// Get the 'ordinal' (day of the year) field if set.
    ///
    /// See also [`set_ordinal()`](Parsed::set_ordinal).
    #[inline]
    pub fn ordinal(&self) -> Option<u32> {
        self.ordinal
    }

    /// Get the 'day of the month' field if set.
    ///
    /// See also [`set_day()`](Parsed::set_day).
    #[inline]
    pub fn day(&self) -> Option<u32> {
        self.day
    }

    /// Get the 'hour divided by 12' field (am/pm) if set.
    ///
    /// 0 indicates AM and 1 indicates PM.
    ///
    /// See also [`set_ampm()`](Parsed::set_ampm) and [`set_hour()`](Parsed::set_hour).
    #[inline]
    pub fn hour_div_12(&self) -> Option<u32> {
        self.hour_div_12
    }

    /// Get the 'hour modulo 12' field if set.
    ///
    /// See also [`set_hour12()`](Parsed::set_hour12) and [`set_hour()`](Parsed::set_hour).
    pub fn hour_mod_12(&self) -> Option<u32> {
        self.hour_mod_12
    }

    /// Get the 'minute' field if set.
    ///
    /// See also [`set_minute()`](Parsed::set_minute).
    #[inline]
    pub fn minute(&self) -> Option<u32> {
        self.minute
    }

    /// Get the 'second' field if set.
    ///
    /// See also [`set_second()`](Parsed::set_second).
    #[inline]
    pub fn second(&self) -> Option<u32> {
        self.second
    }

    /// Get the 'nanosecond' field if set.
    ///
    /// See also [`set_nanosecond()`](Parsed::set_nanosecond).
    #[inline]
    pub fn nanosecond(&self) -> Option<u32> {
        self.nanosecond
    }

    /// Get the 'timestamp' field if set.
    ///
    /// See also [`set_timestamp()`](Parsed::set_timestamp).
    #[inline]
    pub fn timestamp(&self) -> Option<i64> {
        self.timestamp
    }

    /// Get the 'offset' field if set.
    ///
    /// See also [`set_offset()`](Parsed::set_offset).
    #[inline]
    pub fn offset(&self) -> Option<i32> {
        self.offset
    }

    /// Returns a parsed naive date out of given fields.
    ///
    /// This method is able to determine the date from given subset of fields:
    ///
    /// - Year, month, day.
    /// - Year, day of the year (ordinal).
    /// - Year, week number counted from Sunday or Monday, day of the week.
    /// - ISO week date.
    ///
    /// Gregorian year and ISO week date year can have their century number (`*_div_100`) omitted,
    /// the two-digit year is used to guess the century number then.
    ///
    /// It checks all given date fields are consistent with each other.
    ///
    /// # Errors
    ///
    /// This method returns:
    /// - `IMPOSSIBLE` if any of the date fields conflict.
    /// - `NOT_ENOUGH` if there are not enough fields set in `Parsed` for a complete date.
    /// - `OUT_OF_RANGE`
    ///   - if any of the date fields of `Parsed` are set to a value beyond their acceptable range.
    ///   - if the value would be outside the range of a [`NaiveDate`].
    ///   - if the date does not exist.
    pub fn to_naive_date(&self) -> ParseResult<NaiveDate> {
        fn resolve_year(
            y: Option<i32>,
            q: Option<i32>,
            r: Option<i32>,
        ) -> ParseResult<Option<i32>> {
            match (y, q, r) {
                // if there is no further information, simply return the given full year.
                // this is a common case, so let's avoid division here.
                (y, None, None) => Ok(y),

                // if there is a full year *and* also quotient and/or modulo,
                // check if present quotient and/or modulo is consistent to the full year.
                // since the presence of those fields means a positive full year,
                // we should filter a negative full year first.
                (Some(y), q, r @ Some(0..=99)) | (Some(y), q, r @ None) => {
                    if y < 0 {
                        return Err(IMPOSSIBLE);
                    }
                    let q_ = y / 100;
                    let r_ = y % 100;
                    if q.unwrap_or(q_) == q_ && r.unwrap_or(r_) == r_ {
                        Ok(Some(y))
                    } else {
                        Err(IMPOSSIBLE)
                    }
                }

                // the full year is missing but we have quotient and modulo.
                // reconstruct the full year. make sure that the result is always positive.
                (None, Some(q), Some(r @ 0..=99)) => {
                    if q < 0 {
                        return Err(IMPOSSIBLE);
                    }
                    let y = q.checked_mul(100).and_then(|v| v.checked_add(r));
                    Ok(Some(y.ok_or(OUT_OF_RANGE)?))
                }

                // we only have modulo. try to interpret a modulo as a conventional two-digit year.
                // note: we are affected by Rust issue #18060. avoid multiple range patterns.
                (None, None, Some(r @ 0..=99)) => Ok(Some(r + if r < 70 { 2000 } else { 1900 })),

                // otherwise it is an out-of-bound or insufficient condition.
                (None, Some(_), None) => Err(NOT_ENOUGH),
                (_, _, Some(_)) => Err(OUT_OF_RANGE),
            }
        }

        let given_year = resolve_year(self.year, self.year_div_100, self.year_mod_100)?;
        let given_isoyear = resolve_year(self.isoyear, self.isoyear_div_100, self.isoyear_mod_100)?;

        // verify the normal year-month-day date.
        let verify_ymd = |date: NaiveDate| {
            let year = date.year();
            let (year_div_100, year_mod_100) = if year >= 0 {
                (Some(year / 100), Some(year % 100))
            } else {
                (None, None) // they should be empty to be consistent
            };
            let month = date.month();
            let day = date.day();
            self.year.unwrap_or(year) == year
                && self.year_div_100.or(year_div_100) == year_div_100
                && self.year_mod_100.or(year_mod_100) == year_mod_100
                && self.month.unwrap_or(month) == month
                && self.day.unwrap_or(day) == day
        };

        // verify the ISO week date.
        let verify_isoweekdate = |date: NaiveDate| {
            let week = date.iso_week();
            let isoyear = week.year();
            let isoweek = week.week();
            let weekday = date.weekday();
            let (isoyear_div_100, isoyear_mod_100) = if isoyear >= 0 {
                (Some(isoyear / 100), Some(isoyear % 100))
            } else {
                (None, None) // they should be empty to be consistent
            };
            self.isoyear.unwrap_or(isoyear) == isoyear
                && self.isoyear_div_100.or(isoyear_div_100) == isoyear_div_100
                && self.isoyear_mod_100.or(isoyear_mod_100) == isoyear_mod_100
                && self.isoweek.unwrap_or(isoweek) == isoweek
                && self.weekday.unwrap_or(weekday) == weekday
        };

        // verify the ordinal and other (non-ISO) week dates.
        let verify_ordinal = |date: NaiveDate| {
            let ordinal = date.ordinal();
            let week_from_sun = date.weeks_from(Weekday::Sun);
            let week_from_mon = date.weeks_from(Weekday::Mon);
            self.ordinal.unwrap_or(ordinal) == ordinal
                && self.week_from_sun.map_or(week_from_sun, |v| v as i32) == week_from_sun
                && self.week_from_mon.map_or(week_from_mon, |v| v as i32) == week_from_mon
        };

        // test several possibilities.
        // tries to construct a full `NaiveDate` as much as possible, then verifies that
        // it is consistent with other given fields.
        let (verified, parsed_date) = match (given_year, given_isoyear, self) {
            (Some(year), _, &Parsed { month: Some(month), day: Some(day), .. }) => {
                // year, month, day
                let date = NaiveDate::from_ymd(year, month, day).map_err(|_| OUT_OF_RANGE)?;
                (verify_isoweekdate(date) && verify_ordinal(date), date)
            }

            (Some(year), _, &Parsed { ordinal: Some(ordinal), .. }) => {
                // year, day of the year
                let date = NaiveDate::from_yo(year, ordinal).map_err(|_| OUT_OF_RANGE)?;
                (verify_ymd(date) && verify_isoweekdate(date) && verify_ordinal(date), date)
            }

            (
                Some(year),
                _,
                &Parsed { week_from_sun: Some(week_from_sun), weekday: Some(weekday), .. },
            ) => {
                // year, week (starting at 1st Sunday), day of the week
                let newyear = NaiveDate::from_yo(year, 1).map_err(|_| OUT_OF_RANGE)?;
                let firstweek = match newyear.weekday() {
                    Weekday::Sun => 0,
                    Weekday::Mon => 6,
                    Weekday::Tue => 5,
                    Weekday::Wed => 4,
                    Weekday::Thu => 3,
                    Weekday::Fri => 2,
                    Weekday::Sat => 1,
                };

                // `firstweek+1`-th day of January is the beginning of the week 1.
                if week_from_sun > 53 {
                    return Err(OUT_OF_RANGE);
                } // can it overflow?
                let ndays = firstweek
                    + (week_from_sun as i32 - 1) * 7
                    + weekday.num_days_from_sunday() as i32;
                let date = newyear
                    .checked_add_signed(TimeDelta::days(i64::from(ndays)))
                    .ok_or(OUT_OF_RANGE)?;
                if date.year() != year {
                    return Err(OUT_OF_RANGE);
                } // early exit for correct error

                (verify_ymd(date) && verify_isoweekdate(date) && verify_ordinal(date), date)
            }

            (
                Some(year),
                _,
                &Parsed { week_from_mon: Some(week_from_mon), weekday: Some(weekday), .. },
            ) => {
                // year, week (starting at 1st Monday), day of the week
                let newyear = NaiveDate::from_yo(year, 1).map_err(|_| OUT_OF_RANGE)?;
                let firstweek = match newyear.weekday() {
                    Weekday::Sun => 1,
                    Weekday::Mon => 0,
                    Weekday::Tue => 6,
                    Weekday::Wed => 5,
                    Weekday::Thu => 4,
                    Weekday::Fri => 3,
                    Weekday::Sat => 2,
                };

                // `firstweek+1`-th day of January is the beginning of the week 1.
                if week_from_mon > 53 {
                    return Err(OUT_OF_RANGE);
                } // can it overflow?
                let ndays = firstweek
                    + (week_from_mon as i32 - 1) * 7
                    + weekday.num_days_from_monday() as i32;
                let date = newyear
                    .checked_add_signed(TimeDelta::days(i64::from(ndays)))
                    .ok_or(OUT_OF_RANGE)?;
                if date.year() != year {
                    return Err(OUT_OF_RANGE);
                } // early exit for correct error

                (verify_ymd(date) && verify_isoweekdate(date) && verify_ordinal(date), date)
            }

            (_, Some(isoyear), &Parsed { isoweek: Some(isoweek), weekday: Some(weekday), .. }) => {
                // ISO year, week, day of the week
                let date =
                    NaiveDate::from_isoywd(isoyear, isoweek, weekday).map_err(|_| OUT_OF_RANGE)?;
                (verify_ymd(date) && verify_ordinal(date), date)
            }

            (_, _, _) => return Err(NOT_ENOUGH),
        };

        if verified {
            Ok(parsed_date)
        } else {
            Err(IMPOSSIBLE)
        }
    }

    /// Returns a parsed naive time out of given fields.
    ///
    /// This method is able to determine the time from given subset of fields:
    ///
    /// - Hour, minute. (second and nanosecond assumed to be 0)
    /// - Hour, minute, second. (nanosecond assumed to be 0)
    /// - Hour, minute, second, nanosecond.
    ///
    /// It is able to handle leap seconds when given second is 60.
    ///
    /// # Errors
    ///
    /// This method returns:
    /// - `OUT_OF_RANGE` if any of the time fields of `Parsed` are set to a value beyond
    ///   their acceptable range.
    /// - `NOT_ENOUGH` if an hour field is missing, if AM/PM is missing in a 12-hour clock,
    ///   if minutes are missing, or if seconds are missing while the nanosecond field is present.
    pub fn to_naive_time(&self) -> ParseResult<NaiveTime> {
        let hour_div_12 = match self.hour_div_12 {
            Some(v @ 0..=1) => v,
            Some(_) => return Err(OUT_OF_RANGE),
            None => return Err(NOT_ENOUGH),
        };
        let hour_mod_12 = match self.hour_mod_12 {
            Some(v @ 0..=11) => v,
            Some(_) => return Err(OUT_OF_RANGE),
            None => return Err(NOT_ENOUGH),
        };
        let hour = hour_div_12 * 12 + hour_mod_12;

        let minute = match self.minute {
            Some(v @ 0..=59) => v,
            Some(_) => return Err(OUT_OF_RANGE),
            None => return Err(NOT_ENOUGH),
        };

        // we allow omitting seconds or nanoseconds, but they should be in the range.
        let (second, mut nano) = match self.second.unwrap_or(0) {
            v @ 0..=59 => (v, 0),
            60 => (59, 1_000_000_000),
            _ => return Err(OUT_OF_RANGE),
        };
        nano += match self.nanosecond {
            Some(v @ 0..=999_999_999) if self.second.is_some() => v,
            Some(0..=999_999_999) => return Err(NOT_ENOUGH), // second is missing
            Some(_) => return Err(OUT_OF_RANGE),
            None => 0,
        };

        NaiveTime::from_hms_nano(hour, minute, second, nano).map_err(|_| OUT_OF_RANGE)
    }

    /// Returns a parsed naive date and time out of given fields, except for the offset field.
    ///
    /// The offset is assumed to have a given value. It is not compared against the offset field set
    /// in the `Parsed` type, so it is allowed to be inconsistent.
    ///
    /// This method is able to determine the combined date and time from date and time fields or
    /// from a single timestamp field. It checks all fields are consistent with each other.
    ///
    /// # Errors
    ///
    /// This method returns:
    /// - `IMPOSSIBLE`  if any of the date fields conflict, or if a timestamp conflicts with any of
    ///   the other fields.
    /// - `NOT_ENOUGH` if there are not enough fields set in `Parsed` for a complete datetime.
    /// - `OUT_OF_RANGE`
    ///   - if any of the date or time fields of `Parsed` are set to a value beyond their acceptable
    ///     range.
    ///   - if the value would be outside the range of a [`NaiveDateTime`].
    ///   - if the date does not exist.
    pub fn to_naive_datetime_with_offset(&self, offset: i32) -> ParseResult<NaiveDateTime> {
        let date = self.to_naive_date();
        let time = self.to_naive_time();
        if let (Ok(date), Ok(time)) = (date, time) {
            let datetime = date.and_time(time);

            // verify the timestamp field if any
            // the following is safe, `timestamp` is very limited in range
            let timestamp = datetime.and_utc().timestamp() - i64::from(offset);
            if let Some(given_timestamp) = self.timestamp {
                // if `datetime` represents a leap second, it might be off by one second.
                if given_timestamp != timestamp
                    && !(datetime.nanosecond() >= 1_000_000_000 && given_timestamp == timestamp + 1)
                {
                    return Err(IMPOSSIBLE);
                }
            }

            Ok(datetime)
        } else if let Some(timestamp) = self.timestamp {
            use super::ParseError as PE;
            use super::ParseErrorKind::{Impossible, OutOfRange};

            // if date and time is problematic already, there is no point proceeding.
            // we at least try to give a correct error though.
            match (date, time) {
                (Err(PE(OutOfRange)), _) | (_, Err(PE(OutOfRange))) => return Err(OUT_OF_RANGE),
                (Err(PE(Impossible)), _) | (_, Err(PE(Impossible))) => return Err(IMPOSSIBLE),
                (_, _) => {} // one of them is insufficient
            }

            // reconstruct date and time fields from timestamp
            let ts = timestamp.checked_add(i64::from(offset)).ok_or(OUT_OF_RANGE)?;
<<<<<<< HEAD
            let datetime = NaiveDateTime::from_timestamp(ts, 0);
            let mut datetime = datetime.ok_or(OUT_OF_RANGE)?;
=======
            let mut datetime = DateTime::from_timestamp(ts, 0).ok_or(OUT_OF_RANGE)?.naive_utc();
>>>>>>> 967591e4

            // fill year, ordinal, hour, minute and second fields from timestamp.
            // if existing fields are consistent, this will allow the full date/time reconstruction.
            let mut parsed = self.clone();
            if parsed.second == Some(60) {
                // `datetime.second()` cannot be 60, so this is the only case for a leap second.
                match datetime.second() {
                    // it's okay, just do not try to overwrite the existing field.
                    59 => {}
                    // `datetime` is known to be off by one second.
                    0 => {
                        datetime -= TimeDelta::seconds(1);
                    }
                    // otherwise it is impossible.
                    _ => return Err(IMPOSSIBLE),
                }
            // ...and we have the correct candidates for other fields.
            } else {
                parsed.set_second(i64::from(datetime.second()))?;
            }
            parsed.set_year(i64::from(datetime.year()))?;
            parsed.set_ordinal(i64::from(datetime.ordinal()))?; // more efficient than ymd
            parsed.set_hour(i64::from(datetime.hour()))?;
            parsed.set_minute(i64::from(datetime.minute()))?;

            // validate other fields (e.g. week) and return
            let date = parsed.to_naive_date()?;
            let time = parsed.to_naive_time()?;
            Ok(date.and_time(time))
        } else {
            // reproduce the previous error(s)
            date?;
            time?;
            unreachable!()
        }
    }

    /// Returns a parsed fixed time zone offset out of given fields.
    ///
    /// # Errors
    ///
    /// This method returns:
    /// - `OUT_OF_RANGE` if the offset is out of range for a `FixedOffset`.
    /// - `NOT_ENOUGH` if the offset field is not set.
    pub fn to_fixed_offset(&self) -> ParseResult<FixedOffset> {
        FixedOffset::east(self.offset.ok_or(NOT_ENOUGH)?).map_err(|_| OUT_OF_RANGE)
    }

    /// Returns a parsed timezone-aware date and time out of given fields.
    ///
    /// This method is able to determine the combined date and time from date, time and offset
    /// fields, and/or from a single timestamp field. It checks all fields are consistent with each
    /// other.
    ///
    /// # Errors
    ///
    /// This method returns:
    /// - `IMPOSSIBLE`  if any of the date fields conflict, or if a timestamp conflicts with any of
    ///   the other fields.
    /// - `NOT_ENOUGH` if there are not enough fields set in `Parsed` for a complete datetime
    ///   including offset from UTC.
    /// - `OUT_OF_RANGE`
    ///   - if any of the fields of `Parsed` are set to a value beyond their acceptable
    ///   range.
    ///   - if the value would be outside the range of a [`NaiveDateTime`] or [`FixedOffset`].
    ///   - if the date does not exist.
    pub fn to_datetime(&self) -> ParseResult<DateTime<FixedOffset>> {
        // If there is no explicit offset, consider a timestamp value as indication of a UTC value.
        let offset = match (self.offset, self.timestamp) {
            (Some(off), _) => off,
            (None, Some(_)) => 0, // UNIX timestamp may assume 0 offset
            (None, None) => return Err(NOT_ENOUGH),
        };
        let datetime = self.to_naive_datetime_with_offset(offset)?;
        let offset = FixedOffset::east(offset).map_err(|_| OUT_OF_RANGE)?;

        match offset.from_local_datetime(&datetime) {
            LocalResult::None => Err(IMPOSSIBLE),
            LocalResult::Single(t) => Ok(t),
            LocalResult::Ambiguous(..) => Err(NOT_ENOUGH),
        }
    }

    /// Returns a parsed timezone-aware date and time out of given fields,
    /// with an additional [`TimeZone`] used to interpret and validate the local date.
    ///
    /// This method is able to determine the combined date and time from date and time, and/or from
    /// a single timestamp field. It checks all fields are consistent with each other.
    ///
    /// If the parsed fields include an UTC offset, it also has to be consistent with the offset in
    /// the provided `tz` time zone for that datetime.
    ///
    /// # Errors
    ///
    /// This method returns:
    /// - `IMPOSSIBLE`
    ///   - if any of the date fields conflict, if a timestamp conflicts with any of the other
    ///     fields, or if the offset field is set but differs from the offset at that time in the
    ///     `tz` time zone.
    ///   - if the local datetime does not exists in the provided time zone (because it falls in a
    ///     transition due to for example DST).
    /// - `NOT_ENOUGH` if there are not enough fields set in `Parsed` for a complete datetime, or if
    ///   the local time in the provided time zone is ambiguous (because it falls in a transition
    ///   due to for example DST) while there is no offset field or timestamp field set.
    /// - `OUT_OF_RANGE`
    ///   - if the value would be outside the range of a [`NaiveDateTime`] or [`FixedOffset`].
    ///   - if any of the fields of `Parsed` are set to a value beyond their acceptable range.
    ///   - if the date does not exist.
    pub fn to_datetime_with_timezone<Tz: TimeZone>(&self, tz: &Tz) -> ParseResult<DateTime<Tz>> {
        // if we have `timestamp` specified, guess an offset from that.
        let mut guessed_offset = 0;
        if let Some(timestamp) = self.timestamp {
            // make a naive `DateTime` from given timestamp and (if any) nanosecond.
            // an empty `nanosecond` is always equal to zero, so missing nanosecond is fine.
            let nanosecond = self.nanosecond.unwrap_or(0);
<<<<<<< HEAD
            let dt = NaiveDateTime::from_timestamp(timestamp, nanosecond);
            let dt = dt.ok_or(OUT_OF_RANGE)?;
=======
            let dt =
                DateTime::from_timestamp(timestamp, nanosecond).ok_or(OUT_OF_RANGE)?.naive_utc();
>>>>>>> 967591e4
            guessed_offset = tz.offset_from_utc_datetime(&dt).fix().local_minus_utc();
        }

        // checks if the given `DateTime` has a consistent `Offset` with given `self.offset`.
        let check_offset = |dt: &DateTime<Tz>| {
            if let Some(offset) = self.offset {
                dt.offset().fix().local_minus_utc() == offset
            } else {
                true
            }
        };

        // `guessed_offset` should be correct when `self.timestamp` is given.
        // it will be 0 otherwise, but this is fine as the algorithm ignores offset for that case.
        let datetime = self.to_naive_datetime_with_offset(guessed_offset)?;
        match tz.from_local_datetime(&datetime) {
            LocalResult::None => Err(IMPOSSIBLE),
            LocalResult::Single(t) => {
                if check_offset(&t) {
                    Ok(t)
                } else {
                    Err(IMPOSSIBLE)
                }
            }
            LocalResult::Ambiguous(min, max) => {
                // try to disambiguate two possible local dates by offset.
                match (check_offset(&min), check_offset(&max)) {
                    (false, false) => Err(IMPOSSIBLE),
                    (false, true) => Ok(max),
                    (true, false) => Ok(min),
                    (true, true) => Err(NOT_ENOUGH),
                }
            }
        }
    }
}

#[cfg(test)]
mod tests {
    use super::super::{IMPOSSIBLE, NOT_ENOUGH, OUT_OF_RANGE};
    use super::Parsed;
    use crate::naive::{NaiveDate, NaiveTime};
    use crate::offset::{FixedOffset, TimeZone, Utc};
    use crate::Datelike;
    use crate::Weekday::*;

    #[test]
    fn test_parsed_set_fields() {
        // year*, isoyear*
        let mut p = Parsed::new();
        assert_eq!(p.set_year(1987), Ok(()));
        assert_eq!(p.set_year(1986), Err(IMPOSSIBLE));
        assert_eq!(p.set_year(1988), Err(IMPOSSIBLE));
        assert_eq!(p.set_year(1987), Ok(()));
        assert_eq!(p.set_year_div_100(20), Ok(())); // independent to `year`
        assert_eq!(p.set_year_div_100(21), Err(IMPOSSIBLE));
        assert_eq!(p.set_year_div_100(19), Err(IMPOSSIBLE));
        assert_eq!(p.set_year_mod_100(37), Ok(())); // ditto
        assert_eq!(p.set_year_mod_100(38), Err(IMPOSSIBLE));
        assert_eq!(p.set_year_mod_100(36), Err(IMPOSSIBLE));

        let mut p = Parsed::new();
        assert_eq!(p.set_year(0), Ok(()));
        assert_eq!(p.set_year_div_100(0), Ok(()));
        assert_eq!(p.set_year_mod_100(0), Ok(()));

        let mut p = Parsed::new();
        assert_eq!(p.set_year_div_100(-1), Err(OUT_OF_RANGE));
        assert_eq!(p.set_year_mod_100(-1), Err(OUT_OF_RANGE));
        assert_eq!(p.set_year(-1), Ok(()));
        assert_eq!(p.set_year(-2), Err(IMPOSSIBLE));
        assert_eq!(p.set_year(0), Err(IMPOSSIBLE));

        let mut p = Parsed::new();
        assert_eq!(p.set_year_div_100(0x1_0000_0008), Err(OUT_OF_RANGE));
        assert_eq!(p.set_year_div_100(8), Ok(()));
        assert_eq!(p.set_year_div_100(0x1_0000_0008), Err(OUT_OF_RANGE));

        // month, week*, isoweek, ordinal, day, minute, second, nanosecond, offset
        let mut p = Parsed::new();
        assert_eq!(p.set_month(7), Ok(()));
        assert_eq!(p.set_month(1), Err(IMPOSSIBLE));
        assert_eq!(p.set_month(6), Err(IMPOSSIBLE));
        assert_eq!(p.set_month(8), Err(IMPOSSIBLE));
        assert_eq!(p.set_month(12), Err(IMPOSSIBLE));

        let mut p = Parsed::new();
        assert_eq!(p.set_month(8), Ok(()));
        assert_eq!(p.set_month(0x1_0000_0008), Err(OUT_OF_RANGE));

        // hour
        let mut p = Parsed::new();
        assert_eq!(p.set_hour(12), Ok(()));
        assert_eq!(p.set_hour(11), Err(IMPOSSIBLE));
        assert_eq!(p.set_hour(13), Err(IMPOSSIBLE));
        assert_eq!(p.set_hour(12), Ok(()));
        assert_eq!(p.set_ampm(false), Err(IMPOSSIBLE));
        assert_eq!(p.set_ampm(true), Ok(()));
        assert_eq!(p.set_hour12(12), Ok(()));
        assert_eq!(p.set_hour12(0), Err(OUT_OF_RANGE)); // requires canonical representation
        assert_eq!(p.set_hour12(1), Err(IMPOSSIBLE));
        assert_eq!(p.set_hour12(11), Err(IMPOSSIBLE));

        let mut p = Parsed::new();
        assert_eq!(p.set_ampm(true), Ok(()));
        assert_eq!(p.set_hour12(7), Ok(()));
        assert_eq!(p.set_hour(7), Err(IMPOSSIBLE));
        assert_eq!(p.set_hour(18), Err(IMPOSSIBLE));
        assert_eq!(p.set_hour(19), Ok(()));

        // timestamp
        let mut p = Parsed::new();
        assert_eq!(p.set_timestamp(1_234_567_890), Ok(()));
        assert_eq!(p.set_timestamp(1_234_567_889), Err(IMPOSSIBLE));
        assert_eq!(p.set_timestamp(1_234_567_891), Err(IMPOSSIBLE));
    }

    #[test]
    fn test_parsed_set_range() {
        assert_eq!(Parsed::new().set_year(i32::MIN as i64 - 1), Err(OUT_OF_RANGE));
        assert!(Parsed::new().set_year(i32::MIN as i64).is_ok());
        assert!(Parsed::new().set_year(i32::MAX as i64).is_ok());
        assert_eq!(Parsed::new().set_year(i32::MAX as i64 + 1), Err(OUT_OF_RANGE));

        assert_eq!(Parsed::new().set_year_div_100(-1), Err(OUT_OF_RANGE));
        assert!(Parsed::new().set_year_div_100(0).is_ok());
        assert!(Parsed::new().set_year_div_100(i32::MAX as i64).is_ok());
        assert_eq!(Parsed::new().set_year_div_100(i32::MAX as i64 + 1), Err(OUT_OF_RANGE));

        assert_eq!(Parsed::new().set_year_mod_100(-1), Err(OUT_OF_RANGE));
        assert!(Parsed::new().set_year_mod_100(0).is_ok());
        assert!(Parsed::new().set_year_mod_100(99).is_ok());
        assert_eq!(Parsed::new().set_year_mod_100(100), Err(OUT_OF_RANGE));

        assert_eq!(Parsed::new().set_isoyear(i32::MIN as i64 - 1), Err(OUT_OF_RANGE));
        assert!(Parsed::new().set_isoyear(i32::MIN as i64).is_ok());
        assert!(Parsed::new().set_isoyear(i32::MAX as i64).is_ok());
        assert_eq!(Parsed::new().set_isoyear(i32::MAX as i64 + 1), Err(OUT_OF_RANGE));

        assert_eq!(Parsed::new().set_isoyear_div_100(-1), Err(OUT_OF_RANGE));
        assert!(Parsed::new().set_isoyear_div_100(0).is_ok());
        assert!(Parsed::new().set_isoyear_div_100(99).is_ok());
        assert_eq!(Parsed::new().set_isoyear_div_100(i32::MAX as i64 + 1), Err(OUT_OF_RANGE));

        assert_eq!(Parsed::new().set_isoyear_mod_100(-1), Err(OUT_OF_RANGE));
        assert!(Parsed::new().set_isoyear_mod_100(0).is_ok());
        assert!(Parsed::new().set_isoyear_mod_100(99).is_ok());
        assert_eq!(Parsed::new().set_isoyear_mod_100(100), Err(OUT_OF_RANGE));

        assert_eq!(Parsed::new().set_month(0), Err(OUT_OF_RANGE));
        assert!(Parsed::new().set_month(1).is_ok());
        assert!(Parsed::new().set_month(12).is_ok());
        assert_eq!(Parsed::new().set_month(13), Err(OUT_OF_RANGE));

        assert_eq!(Parsed::new().set_week_from_sun(-1), Err(OUT_OF_RANGE));
        assert!(Parsed::new().set_week_from_sun(0).is_ok());
        assert!(Parsed::new().set_week_from_sun(53).is_ok());
        assert_eq!(Parsed::new().set_week_from_sun(54), Err(OUT_OF_RANGE));

        assert_eq!(Parsed::new().set_week_from_mon(-1), Err(OUT_OF_RANGE));
        assert!(Parsed::new().set_week_from_mon(0).is_ok());
        assert!(Parsed::new().set_week_from_mon(53).is_ok());
        assert_eq!(Parsed::new().set_week_from_mon(54), Err(OUT_OF_RANGE));

        assert_eq!(Parsed::new().set_isoweek(0), Err(OUT_OF_RANGE));
        assert!(Parsed::new().set_isoweek(1).is_ok());
        assert!(Parsed::new().set_isoweek(53).is_ok());
        assert_eq!(Parsed::new().set_isoweek(54), Err(OUT_OF_RANGE));

        assert_eq!(Parsed::new().set_ordinal(0), Err(OUT_OF_RANGE));
        assert!(Parsed::new().set_ordinal(1).is_ok());
        assert!(Parsed::new().set_ordinal(366).is_ok());
        assert_eq!(Parsed::new().set_ordinal(367), Err(OUT_OF_RANGE));

        assert_eq!(Parsed::new().set_day(0), Err(OUT_OF_RANGE));
        assert!(Parsed::new().set_day(1).is_ok());
        assert!(Parsed::new().set_day(31).is_ok());
        assert_eq!(Parsed::new().set_day(32), Err(OUT_OF_RANGE));

        assert_eq!(Parsed::new().set_hour12(0), Err(OUT_OF_RANGE));
        assert!(Parsed::new().set_hour12(1).is_ok());
        assert!(Parsed::new().set_hour12(12).is_ok());
        assert_eq!(Parsed::new().set_hour12(13), Err(OUT_OF_RANGE));

        assert_eq!(Parsed::new().set_hour(-1), Err(OUT_OF_RANGE));
        assert!(Parsed::new().set_hour(0).is_ok());
        assert!(Parsed::new().set_hour(23).is_ok());
        assert_eq!(Parsed::new().set_hour(24), Err(OUT_OF_RANGE));

        assert_eq!(Parsed::new().set_minute(-1), Err(OUT_OF_RANGE));
        assert!(Parsed::new().set_minute(0).is_ok());
        assert!(Parsed::new().set_minute(59).is_ok());
        assert_eq!(Parsed::new().set_minute(60), Err(OUT_OF_RANGE));

        assert_eq!(Parsed::new().set_second(-1), Err(OUT_OF_RANGE));
        assert!(Parsed::new().set_second(0).is_ok());
        assert!(Parsed::new().set_second(60).is_ok());
        assert_eq!(Parsed::new().set_second(61), Err(OUT_OF_RANGE));

        assert_eq!(Parsed::new().set_nanosecond(-1), Err(OUT_OF_RANGE));
        assert!(Parsed::new().set_nanosecond(0).is_ok());
        assert!(Parsed::new().set_nanosecond(999_999_999).is_ok());
        assert_eq!(Parsed::new().set_nanosecond(1_000_000_000), Err(OUT_OF_RANGE));

        assert!(Parsed::new().set_timestamp(i64::MIN).is_ok());
        assert!(Parsed::new().set_timestamp(i64::MAX).is_ok());

        assert_eq!(Parsed::new().set_offset(i32::MIN as i64 - 1), Err(OUT_OF_RANGE));
        assert!(Parsed::new().set_offset(i32::MIN as i64).is_ok());
        assert!(Parsed::new().set_offset(i32::MAX as i64).is_ok());
        assert_eq!(Parsed::new().set_offset(i32::MAX as i64 + 1), Err(OUT_OF_RANGE));
    }

    #[test]
    fn test_parsed_to_naive_date() {
        macro_rules! parse {
            ($($k:ident: $v:expr),*) => (
                Parsed { $($k: Some($v),)* ..Parsed::new() }.to_naive_date()
            )
        }

        let ymd = |y, m, d| Ok(NaiveDate::from_ymd(y, m, d).unwrap());

        // ymd: omission of fields
        assert_eq!(parse!(), Err(NOT_ENOUGH));
        assert_eq!(parse!(year: 1984), Err(NOT_ENOUGH));
        assert_eq!(parse!(year: 1984, month: 1), Err(NOT_ENOUGH));
        assert_eq!(parse!(year: 1984, month: 1, day: 2), ymd(1984, 1, 2));
        assert_eq!(parse!(year: 1984, day: 2), Err(NOT_ENOUGH));
        assert_eq!(parse!(year_div_100: 19), Err(NOT_ENOUGH));
        assert_eq!(parse!(year_div_100: 19, year_mod_100: 84), Err(NOT_ENOUGH));
        assert_eq!(parse!(year_div_100: 19, year_mod_100: 84, month: 1), Err(NOT_ENOUGH));
        assert_eq!(parse!(year_div_100: 19, year_mod_100: 84, month: 1, day: 2), ymd(1984, 1, 2));
        assert_eq!(parse!(year_div_100: 19, year_mod_100: 84, day: 2), Err(NOT_ENOUGH));
        assert_eq!(parse!(year_div_100: 19, month: 1, day: 2), Err(NOT_ENOUGH));
        assert_eq!(parse!(year_mod_100: 70, month: 1, day: 2), ymd(1970, 1, 2));
        assert_eq!(parse!(year_mod_100: 69, month: 1, day: 2), ymd(2069, 1, 2));

        // ymd: out-of-range conditions
        assert_eq!(parse!(year_div_100: 19, year_mod_100: 84, month: 2, day: 29), ymd(1984, 2, 29));
        assert_eq!(
            parse!(year_div_100: 19, year_mod_100: 83, month: 2, day: 29),
            Err(OUT_OF_RANGE)
        );
        assert_eq!(
            parse!(year_div_100: 19, year_mod_100: 83, month: 13, day: 1),
            Err(OUT_OF_RANGE)
        );
        assert_eq!(
            parse!(year_div_100: 19, year_mod_100: 83, month: 12, day: 31),
            ymd(1983, 12, 31)
        );
        assert_eq!(
            parse!(year_div_100: 19, year_mod_100: 83, month: 12, day: 32),
            Err(OUT_OF_RANGE)
        );
        assert_eq!(
            parse!(year_div_100: 19, year_mod_100: 83, month: 12, day: 0),
            Err(OUT_OF_RANGE)
        );
        assert_eq!(
            parse!(year_div_100: 19, year_mod_100: 100, month: 1, day: 1),
            Err(OUT_OF_RANGE)
        );
        assert_eq!(parse!(year_div_100: 19, year_mod_100: -1, month: 1, day: 1), Err(OUT_OF_RANGE));
        assert_eq!(parse!(year_div_100: 0, year_mod_100: 0, month: 1, day: 1), ymd(0, 1, 1));
        assert_eq!(parse!(year_div_100: -1, year_mod_100: 42, month: 1, day: 1), Err(IMPOSSIBLE));
        let max_year = NaiveDate::MAX.year();
        assert_eq!(
            parse!(year_div_100: max_year / 100,
                          year_mod_100: max_year % 100, month: 1, day: 1),
            ymd(max_year, 1, 1)
        );
        assert_eq!(
            parse!(year_div_100: (max_year + 1) / 100,
                          year_mod_100: (max_year + 1) % 100, month: 1, day: 1),
            Err(OUT_OF_RANGE)
        );

        // ymd: conflicting inputs
        assert_eq!(parse!(year: 1984, year_div_100: 19, month: 1, day: 1), ymd(1984, 1, 1));
        assert_eq!(parse!(year: 1984, year_div_100: 20, month: 1, day: 1), Err(IMPOSSIBLE));
        assert_eq!(parse!(year: 1984, year_mod_100: 84, month: 1, day: 1), ymd(1984, 1, 1));
        assert_eq!(parse!(year: 1984, year_mod_100: 83, month: 1, day: 1), Err(IMPOSSIBLE));
        assert_eq!(
            parse!(year: 1984, year_div_100: 19, year_mod_100: 84, month: 1, day: 1),
            ymd(1984, 1, 1)
        );
        assert_eq!(
            parse!(year: 1984, year_div_100: 18, year_mod_100: 94, month: 1, day: 1),
            Err(IMPOSSIBLE)
        );
        assert_eq!(
            parse!(year: 1984, year_div_100: 18, year_mod_100: 184, month: 1, day: 1),
            Err(OUT_OF_RANGE)
        );
        assert_eq!(
            parse!(year: -1, year_div_100: 0, year_mod_100: -1, month: 1, day: 1),
            Err(OUT_OF_RANGE)
        );
        assert_eq!(
            parse!(year: -1, year_div_100: -1, year_mod_100: 99, month: 1, day: 1),
            Err(IMPOSSIBLE)
        );
        assert_eq!(parse!(year: -1, year_div_100: 0, month: 1, day: 1), Err(IMPOSSIBLE));
        assert_eq!(parse!(year: -1, year_mod_100: 99, month: 1, day: 1), Err(IMPOSSIBLE));

        // weekdates
        assert_eq!(parse!(year: 2000, week_from_mon: 0), Err(NOT_ENOUGH));
        assert_eq!(parse!(year: 2000, week_from_sun: 0), Err(NOT_ENOUGH));
        assert_eq!(parse!(year: 2000, weekday: Sun), Err(NOT_ENOUGH));
        assert_eq!(parse!(year: 2000, week_from_mon: 0, weekday: Fri), Err(OUT_OF_RANGE));
        assert_eq!(parse!(year: 2000, week_from_sun: 0, weekday: Fri), Err(OUT_OF_RANGE));
        assert_eq!(parse!(year: 2000, week_from_mon: 0, weekday: Sat), ymd(2000, 1, 1));
        assert_eq!(parse!(year: 2000, week_from_sun: 0, weekday: Sat), ymd(2000, 1, 1));
        assert_eq!(parse!(year: 2000, week_from_mon: 0, weekday: Sun), ymd(2000, 1, 2));
        assert_eq!(parse!(year: 2000, week_from_sun: 1, weekday: Sun), ymd(2000, 1, 2));
        assert_eq!(parse!(year: 2000, week_from_mon: 1, weekday: Mon), ymd(2000, 1, 3));
        assert_eq!(parse!(year: 2000, week_from_sun: 1, weekday: Mon), ymd(2000, 1, 3));
        assert_eq!(parse!(year: 2000, week_from_mon: 1, weekday: Sat), ymd(2000, 1, 8));
        assert_eq!(parse!(year: 2000, week_from_sun: 1, weekday: Sat), ymd(2000, 1, 8));
        assert_eq!(parse!(year: 2000, week_from_mon: 1, weekday: Sun), ymd(2000, 1, 9));
        assert_eq!(parse!(year: 2000, week_from_sun: 2, weekday: Sun), ymd(2000, 1, 9));
        assert_eq!(parse!(year: 2000, week_from_mon: 2, weekday: Mon), ymd(2000, 1, 10));
        assert_eq!(parse!(year: 2000, week_from_sun: 52, weekday: Sat), ymd(2000, 12, 30));
        assert_eq!(parse!(year: 2000, week_from_sun: 53, weekday: Sun), ymd(2000, 12, 31));
        assert_eq!(parse!(year: 2000, week_from_sun: 53, weekday: Mon), Err(OUT_OF_RANGE));
        assert_eq!(parse!(year: 2000, week_from_sun: 0xffffffff, weekday: Mon), Err(OUT_OF_RANGE));
        assert_eq!(parse!(year: 2006, week_from_sun: 0, weekday: Sat), Err(OUT_OF_RANGE));
        assert_eq!(parse!(year: 2006, week_from_sun: 1, weekday: Sun), ymd(2006, 1, 1));

        // weekdates: conflicting inputs
        assert_eq!(
            parse!(year: 2000, week_from_mon: 1, week_from_sun: 1, weekday: Sat),
            ymd(2000, 1, 8)
        );
        assert_eq!(
            parse!(year: 2000, week_from_mon: 1, week_from_sun: 2, weekday: Sun),
            ymd(2000, 1, 9)
        );
        assert_eq!(
            parse!(year: 2000, week_from_mon: 1, week_from_sun: 1, weekday: Sun),
            Err(IMPOSSIBLE)
        );
        assert_eq!(
            parse!(year: 2000, week_from_mon: 2, week_from_sun: 2, weekday: Sun),
            Err(IMPOSSIBLE)
        );

        // ISO weekdates
        assert_eq!(parse!(isoyear: 2004, isoweek: 53), Err(NOT_ENOUGH));
        assert_eq!(parse!(isoyear: 2004, isoweek: 53, weekday: Fri), ymd(2004, 12, 31));
        assert_eq!(parse!(isoyear: 2004, isoweek: 53, weekday: Sat), ymd(2005, 1, 1));
        assert_eq!(parse!(isoyear: 2004, isoweek: 0xffffffff, weekday: Sat), Err(OUT_OF_RANGE));
        assert_eq!(parse!(isoyear: 2005, isoweek: 0, weekday: Thu), Err(OUT_OF_RANGE));
        assert_eq!(parse!(isoyear: 2005, isoweek: 5, weekday: Thu), ymd(2005, 2, 3));
        assert_eq!(parse!(isoyear: 2005, weekday: Thu), Err(NOT_ENOUGH));

        // year and ordinal
        assert_eq!(parse!(ordinal: 123), Err(NOT_ENOUGH));
        assert_eq!(parse!(year: 2000, ordinal: 0), Err(OUT_OF_RANGE));
        assert_eq!(parse!(year: 2000, ordinal: 1), ymd(2000, 1, 1));
        assert_eq!(parse!(year: 2000, ordinal: 60), ymd(2000, 2, 29));
        assert_eq!(parse!(year: 2000, ordinal: 61), ymd(2000, 3, 1));
        assert_eq!(parse!(year: 2000, ordinal: 366), ymd(2000, 12, 31));
        assert_eq!(parse!(year: 2000, ordinal: 367), Err(OUT_OF_RANGE));
        assert_eq!(parse!(year: 2000, ordinal: 0xffffffff), Err(OUT_OF_RANGE));
        assert_eq!(parse!(year: 2100, ordinal: 0), Err(OUT_OF_RANGE));
        assert_eq!(parse!(year: 2100, ordinal: 1), ymd(2100, 1, 1));
        assert_eq!(parse!(year: 2100, ordinal: 59), ymd(2100, 2, 28));
        assert_eq!(parse!(year: 2100, ordinal: 60), ymd(2100, 3, 1));
        assert_eq!(parse!(year: 2100, ordinal: 365), ymd(2100, 12, 31));
        assert_eq!(parse!(year: 2100, ordinal: 366), Err(OUT_OF_RANGE));
        assert_eq!(parse!(year: 2100, ordinal: 0xffffffff), Err(OUT_OF_RANGE));

        // more complex cases
        assert_eq!(
            parse!(year: 2014, month: 12, day: 31, ordinal: 365, isoyear: 2015, isoweek: 1,
                          week_from_sun: 52, week_from_mon: 52, weekday: Wed),
            ymd(2014, 12, 31)
        );
        assert_eq!(
            parse!(year: 2014, month: 12, ordinal: 365, isoyear: 2015, isoweek: 1,
                          week_from_sun: 52, week_from_mon: 52),
            ymd(2014, 12, 31)
        );
        assert_eq!(
            parse!(year: 2014, month: 12, day: 31, ordinal: 365, isoyear: 2014, isoweek: 53,
                          week_from_sun: 52, week_from_mon: 52, weekday: Wed),
            Err(IMPOSSIBLE)
        ); // no ISO week date 2014-W53-3
        assert_eq!(
            parse!(year: 2012, isoyear: 2015, isoweek: 1,
                          week_from_sun: 52, week_from_mon: 52),
            Err(NOT_ENOUGH)
        ); // ambiguous (2014-12-29, 2014-12-30, 2014-12-31)
        assert_eq!(parse!(year_div_100: 20, isoyear_mod_100: 15, ordinal: 366), Err(NOT_ENOUGH));
        // technically unique (2014-12-31) but Chrono gives up
    }

    #[test]
    fn test_parsed_to_naive_time() {
        macro_rules! parse {
            ($($k:ident: $v:expr),*) => (
                Parsed { $($k: Some($v),)* ..Parsed::new() }.to_naive_time()
            )
        }

        let hms = |h, m, s| Ok(NaiveTime::from_hms(h, m, s).unwrap());
        let hmsn = |h, m, s, n| Ok(NaiveTime::from_hms_nano(h, m, s, n).unwrap());

        // omission of fields
        assert_eq!(parse!(), Err(NOT_ENOUGH));
        assert_eq!(parse!(hour_div_12: 0), Err(NOT_ENOUGH));
        assert_eq!(parse!(hour_div_12: 0, hour_mod_12: 1), Err(NOT_ENOUGH));
        assert_eq!(parse!(hour_div_12: 0, hour_mod_12: 1, minute: 23), hms(1, 23, 0));
        assert_eq!(parse!(hour_div_12: 0, hour_mod_12: 1, minute: 23, second: 45), hms(1, 23, 45));
        assert_eq!(
            parse!(hour_div_12: 0, hour_mod_12: 1, minute: 23, second: 45,
                          nanosecond: 678_901_234),
            hmsn(1, 23, 45, 678_901_234)
        );
        assert_eq!(parse!(hour_div_12: 1, hour_mod_12: 11, minute: 45, second: 6), hms(23, 45, 6));
        assert_eq!(parse!(hour_mod_12: 1, minute: 23), Err(NOT_ENOUGH));
        assert_eq!(
            parse!(hour_div_12: 0, hour_mod_12: 1, minute: 23, nanosecond: 456_789_012),
            Err(NOT_ENOUGH)
        );

        // out-of-range conditions
        assert_eq!(parse!(hour_div_12: 2, hour_mod_12: 0, minute: 0), Err(OUT_OF_RANGE));
        assert_eq!(parse!(hour_div_12: 1, hour_mod_12: 12, minute: 0), Err(OUT_OF_RANGE));
        assert_eq!(parse!(hour_div_12: 0, hour_mod_12: 1, minute: 60), Err(OUT_OF_RANGE));
        assert_eq!(
            parse!(hour_div_12: 0, hour_mod_12: 1, minute: 23, second: 61),
            Err(OUT_OF_RANGE)
        );
        assert_eq!(
            parse!(hour_div_12: 0, hour_mod_12: 1, minute: 23, second: 34,
                          nanosecond: 1_000_000_000),
            Err(OUT_OF_RANGE)
        );

        // leap seconds
        assert_eq!(
            parse!(hour_div_12: 0, hour_mod_12: 1, minute: 23, second: 60),
            hmsn(1, 23, 59, 1_000_000_000)
        );
        assert_eq!(
            parse!(hour_div_12: 0, hour_mod_12: 1, minute: 23, second: 60,
                          nanosecond: 999_999_999),
            hmsn(1, 23, 59, 1_999_999_999)
        );
    }

    #[test]
    fn test_parsed_to_naive_datetime_with_offset() {
        macro_rules! parse {
            (offset = $offset:expr; $($k:ident: $v:expr),*) => (
                Parsed { $($k: Some($v),)* ..Parsed::new() }.to_naive_datetime_with_offset($offset)
            );
            ($($k:ident: $v:expr),*) => (parse!(offset = 0; $($k: $v),*))
        }

        let ymdhms =
            |y, m, d, h, n, s| Ok(NaiveDate::from_ymd(y, m, d).unwrap().and_hms(h, n, s).unwrap());
        let ymdhmsn = |y, m, d, h, n, s, nano| {
            Ok(NaiveDate::from_ymd(y, m, d).unwrap().and_hms_nano(h, n, s, nano).unwrap())
        };

        // omission of fields
        assert_eq!(parse!(), Err(NOT_ENOUGH));
        assert_eq!(
            parse!(year: 2015, month: 1, day: 30,
                          hour_div_12: 1, hour_mod_12: 2, minute: 38),
            ymdhms(2015, 1, 30, 14, 38, 0)
        );
        assert_eq!(
            parse!(year: 1997, month: 1, day: 30,
                          hour_div_12: 1, hour_mod_12: 2, minute: 38, second: 5),
            ymdhms(1997, 1, 30, 14, 38, 5)
        );
        assert_eq!(
            parse!(year: 2012, ordinal: 34, hour_div_12: 0, hour_mod_12: 5,
                          minute: 6, second: 7, nanosecond: 890_123_456),
            ymdhmsn(2012, 2, 3, 5, 6, 7, 890_123_456)
        );
        assert_eq!(parse!(timestamp: 0), ymdhms(1970, 1, 1, 0, 0, 0));
        assert_eq!(parse!(timestamp: 1, nanosecond: 0), ymdhms(1970, 1, 1, 0, 0, 1));
        assert_eq!(parse!(timestamp: 1, nanosecond: 1), ymdhmsn(1970, 1, 1, 0, 0, 1, 1));
        assert_eq!(parse!(timestamp: 1_420_000_000), ymdhms(2014, 12, 31, 4, 26, 40));
        assert_eq!(parse!(timestamp: -0x1_0000_0000), ymdhms(1833, 11, 24, 17, 31, 44));

        // full fields
        assert_eq!(
            parse!(year: 2014, year_div_100: 20, year_mod_100: 14, month: 12, day: 31,
                          ordinal: 365, isoyear: 2015, isoyear_div_100: 20, isoyear_mod_100: 15,
                          isoweek: 1, week_from_sun: 52, week_from_mon: 52, weekday: Wed,
                          hour_div_12: 0, hour_mod_12: 4, minute: 26, second: 40,
                          nanosecond: 12_345_678, timestamp: 1_420_000_000),
            ymdhmsn(2014, 12, 31, 4, 26, 40, 12_345_678)
        );
        assert_eq!(
            parse!(year: 2014, year_div_100: 20, year_mod_100: 14, month: 12, day: 31,
                          ordinal: 365, isoyear: 2015, isoyear_div_100: 20, isoyear_mod_100: 15,
                          isoweek: 1, week_from_sun: 52, week_from_mon: 52, weekday: Wed,
                          hour_div_12: 0, hour_mod_12: 4, minute: 26, second: 40,
                          nanosecond: 12_345_678, timestamp: 1_419_999_999),
            Err(IMPOSSIBLE)
        );
        assert_eq!(
            parse!(offset = 32400;
                          year: 2014, year_div_100: 20, year_mod_100: 14, month: 12, day: 31,
                          ordinal: 365, isoyear: 2015, isoyear_div_100: 20, isoyear_mod_100: 15,
                          isoweek: 1, week_from_sun: 52, week_from_mon: 52, weekday: Wed,
                          hour_div_12: 0, hour_mod_12: 4, minute: 26, second: 40,
                          nanosecond: 12_345_678, timestamp: 1_419_967_600),
            ymdhmsn(2014, 12, 31, 4, 26, 40, 12_345_678)
        );

        // more timestamps
        let max_days_from_year_1970 =
            NaiveDate::MAX.signed_duration_since(NaiveDate::from_ymd(1970, 1, 1).unwrap());
        let year_0_from_year_1970 = NaiveDate::from_ymd(0, 1, 1)
            .unwrap()
            .signed_duration_since(NaiveDate::from_ymd(1970, 1, 1).unwrap());
        let min_days_from_year_1970 =
            NaiveDate::MIN.signed_duration_since(NaiveDate::from_ymd(1970, 1, 1).unwrap());
        assert_eq!(
            parse!(timestamp: min_days_from_year_1970.num_seconds()),
            ymdhms(NaiveDate::MIN.year(), 1, 1, 0, 0, 0)
        );
        assert_eq!(
            parse!(timestamp: year_0_from_year_1970.num_seconds()),
            ymdhms(0, 1, 1, 0, 0, 0)
        );
        assert_eq!(
            parse!(timestamp: max_days_from_year_1970.num_seconds() + 86399),
            ymdhms(NaiveDate::MAX.year(), 12, 31, 23, 59, 59)
        );

        // leap seconds #1: partial fields
        assert_eq!(parse!(second: 59, timestamp: 1_341_100_798), Err(IMPOSSIBLE));
        assert_eq!(parse!(second: 59, timestamp: 1_341_100_799), ymdhms(2012, 6, 30, 23, 59, 59));
        assert_eq!(parse!(second: 59, timestamp: 1_341_100_800), Err(IMPOSSIBLE));
        assert_eq!(
            parse!(second: 60, timestamp: 1_341_100_799),
            ymdhmsn(2012, 6, 30, 23, 59, 59, 1_000_000_000)
        );
        assert_eq!(
            parse!(second: 60, timestamp: 1_341_100_800),
            ymdhmsn(2012, 6, 30, 23, 59, 59, 1_000_000_000)
        );
        assert_eq!(parse!(second: 0, timestamp: 1_341_100_800), ymdhms(2012, 7, 1, 0, 0, 0));
        assert_eq!(parse!(second: 1, timestamp: 1_341_100_800), Err(IMPOSSIBLE));
        assert_eq!(parse!(second: 60, timestamp: 1_341_100_801), Err(IMPOSSIBLE));

        // leap seconds #2: full fields
        // we need to have separate tests for them since it uses another control flow.
        assert_eq!(
            parse!(year: 2012, ordinal: 182, hour_div_12: 1, hour_mod_12: 11,
                          minute: 59, second: 59, timestamp: 1_341_100_798),
            Err(IMPOSSIBLE)
        );
        assert_eq!(
            parse!(year: 2012, ordinal: 182, hour_div_12: 1, hour_mod_12: 11,
                          minute: 59, second: 59, timestamp: 1_341_100_799),
            ymdhms(2012, 6, 30, 23, 59, 59)
        );
        assert_eq!(
            parse!(year: 2012, ordinal: 182, hour_div_12: 1, hour_mod_12: 11,
                          minute: 59, second: 59, timestamp: 1_341_100_800),
            Err(IMPOSSIBLE)
        );
        assert_eq!(
            parse!(year: 2012, ordinal: 182, hour_div_12: 1, hour_mod_12: 11,
                          minute: 59, second: 60, timestamp: 1_341_100_799),
            ymdhmsn(2012, 6, 30, 23, 59, 59, 1_000_000_000)
        );
        assert_eq!(
            parse!(year: 2012, ordinal: 182, hour_div_12: 1, hour_mod_12: 11,
                          minute: 59, second: 60, timestamp: 1_341_100_800),
            ymdhmsn(2012, 6, 30, 23, 59, 59, 1_000_000_000)
        );
        assert_eq!(
            parse!(year: 2012, ordinal: 183, hour_div_12: 0, hour_mod_12: 0,
                          minute: 0, second: 0, timestamp: 1_341_100_800),
            ymdhms(2012, 7, 1, 0, 0, 0)
        );
        assert_eq!(
            parse!(year: 2012, ordinal: 183, hour_div_12: 0, hour_mod_12: 0,
                          minute: 0, second: 1, timestamp: 1_341_100_800),
            Err(IMPOSSIBLE)
        );
        assert_eq!(
            parse!(year: 2012, ordinal: 182, hour_div_12: 1, hour_mod_12: 11,
                          minute: 59, second: 60, timestamp: 1_341_100_801),
            Err(IMPOSSIBLE)
        );

        // error codes
        assert_eq!(
            parse!(year: 2015, month: 1, day: 20, weekday: Tue,
                          hour_div_12: 2, hour_mod_12: 1, minute: 35, second: 20),
            Err(OUT_OF_RANGE)
        ); // `hour_div_12` is out of range
    }

    #[test]
    fn test_parsed_to_datetime() {
        macro_rules! parse {
            ($($k:ident: $v:expr),*) => (
                Parsed { $($k: Some($v),)* ..Parsed::new() }.to_datetime()
            )
        }

        let ymdhmsn = |y, m, d, h, n, s, nano, off| {
            Ok(FixedOffset::east(off)
                .unwrap()
                .from_local_datetime(
                    &NaiveDate::from_ymd(y, m, d).unwrap().and_hms_nano(h, n, s, nano).unwrap(),
                )
                .unwrap())
        };

        assert_eq!(parse!(offset: 0), Err(NOT_ENOUGH));
        assert_eq!(
            parse!(year: 2014, ordinal: 365, hour_div_12: 0, hour_mod_12: 4,
                          minute: 26, second: 40, nanosecond: 12_345_678),
            Err(NOT_ENOUGH)
        );
        assert_eq!(
            parse!(year: 2014, ordinal: 365, hour_div_12: 0, hour_mod_12: 4,
                          minute: 26, second: 40, nanosecond: 12_345_678, offset: 0),
            ymdhmsn(2014, 12, 31, 4, 26, 40, 12_345_678, 0)
        );
        assert_eq!(
            parse!(year: 2014, ordinal: 365, hour_div_12: 1, hour_mod_12: 1,
                          minute: 26, second: 40, nanosecond: 12_345_678, offset: 32400),
            ymdhmsn(2014, 12, 31, 13, 26, 40, 12_345_678, 32400)
        );
        assert_eq!(
            parse!(year: 2014, ordinal: 365, hour_div_12: 0, hour_mod_12: 1,
                          minute: 42, second: 4, nanosecond: 12_345_678, offset: -9876),
            ymdhmsn(2014, 12, 31, 1, 42, 4, 12_345_678, -9876)
        );
        assert_eq!(
            parse!(year: 2015, ordinal: 1, hour_div_12: 0, hour_mod_12: 4,
                          minute: 26, second: 40, nanosecond: 12_345_678, offset: 86_400),
            Err(OUT_OF_RANGE)
        ); // `FixedOffset` does not support such huge offset
    }

    #[test]
    fn test_parsed_to_datetime_with_timezone() {
        macro_rules! parse {
            ($tz:expr; $($k:ident: $v:expr),*) => (
                Parsed { $($k: Some($v),)* ..Parsed::new() }.to_datetime_with_timezone(&$tz)
            )
        }

        // single result from ymdhms
        assert_eq!(
            parse!(Utc;
                          year: 2014, ordinal: 365, hour_div_12: 0, hour_mod_12: 4,
                          minute: 26, second: 40, nanosecond: 12_345_678, offset: 0),
            Ok(Utc
                .from_local_datetime(
                    &NaiveDate::from_ymd(2014, 12, 31)
                        .unwrap()
                        .and_hms_nano(4, 26, 40, 12_345_678)
                        .unwrap()
                )
                .unwrap())
        );
        assert_eq!(
            parse!(Utc;
                          year: 2014, ordinal: 365, hour_div_12: 1, hour_mod_12: 1,
                          minute: 26, second: 40, nanosecond: 12_345_678, offset: 32400),
            Err(IMPOSSIBLE)
        );
        assert_eq!(
            parse!(FixedOffset::east(32400).unwrap();
                          year: 2014, ordinal: 365, hour_div_12: 0, hour_mod_12: 4,
                          minute: 26, second: 40, nanosecond: 12_345_678, offset: 0),
            Err(IMPOSSIBLE)
        );
        assert_eq!(
            parse!(FixedOffset::east(32400).unwrap();
                          year: 2014, ordinal: 365, hour_div_12: 1, hour_mod_12: 1,
                          minute: 26, second: 40, nanosecond: 12_345_678, offset: 32400),
            Ok(FixedOffset::east(32400)
                .unwrap()
                .from_local_datetime(
                    &NaiveDate::from_ymd(2014, 12, 31)
                        .unwrap()
                        .and_hms_nano(13, 26, 40, 12_345_678)
                        .unwrap()
                )
                .unwrap())
        );

        // single result from timestamp
        assert_eq!(
            parse!(Utc; timestamp: 1_420_000_000, offset: 0),
            Ok(Utc.with_ymd_and_hms(2014, 12, 31, 4, 26, 40).unwrap())
        );
        assert_eq!(parse!(Utc; timestamp: 1_420_000_000, offset: 32400), Err(IMPOSSIBLE));
        assert_eq!(
            parse!(FixedOffset::east(32400).unwrap(); timestamp: 1_420_000_000, offset: 0),
            Err(IMPOSSIBLE)
        );
        assert_eq!(
            parse!(FixedOffset::east(32400).unwrap(); timestamp: 1_420_000_000, offset: 32400),
            Ok(FixedOffset::east(32400)
                .unwrap()
                .with_ymd_and_hms(2014, 12, 31, 13, 26, 40)
                .unwrap())
        );

        // TODO test with a variable time zone (for None and Ambiguous cases)
    }

    #[test]
    fn issue_551() {
        use crate::Weekday;
        let mut parsed = Parsed::new();

        parsed.year = Some(2002);
        parsed.week_from_mon = Some(22);
        parsed.weekday = Some(Weekday::Mon);
        assert_eq!(NaiveDate::from_ymd(2002, 6, 3).unwrap(), parsed.to_naive_date().unwrap());

        parsed.year = Some(2001);
        assert_eq!(NaiveDate::from_ymd(2001, 5, 28).unwrap(), parsed.to_naive_date().unwrap());
    }
}<|MERGE_RESOLUTION|>--- conflicted
+++ resolved
@@ -165,11 +165,6 @@
     pub timestamp: Option<i64>,
     #[doc(hidden)]
     pub offset: Option<i32>,
-<<<<<<< HEAD
-=======
-    #[doc(hidden)]
-    _dummy: (),
->>>>>>> 967591e4
 }
 
 /// Checks if `old` is either empty or has the same value as `new` (i.e. "consistent"),
@@ -1034,12 +1029,7 @@
 
             // reconstruct date and time fields from timestamp
             let ts = timestamp.checked_add(i64::from(offset)).ok_or(OUT_OF_RANGE)?;
-<<<<<<< HEAD
-            let datetime = NaiveDateTime::from_timestamp(ts, 0);
-            let mut datetime = datetime.ok_or(OUT_OF_RANGE)?;
-=======
             let mut datetime = DateTime::from_timestamp(ts, 0).ok_or(OUT_OF_RANGE)?.naive_utc();
->>>>>>> 967591e4
 
             // fill year, ordinal, hour, minute and second fields from timestamp.
             // if existing fields are consistent, this will allow the full date/time reconstruction.
@@ -1155,13 +1145,8 @@
             // make a naive `DateTime` from given timestamp and (if any) nanosecond.
             // an empty `nanosecond` is always equal to zero, so missing nanosecond is fine.
             let nanosecond = self.nanosecond.unwrap_or(0);
-<<<<<<< HEAD
-            let dt = NaiveDateTime::from_timestamp(timestamp, nanosecond);
-            let dt = dt.ok_or(OUT_OF_RANGE)?;
-=======
             let dt =
                 DateTime::from_timestamp(timestamp, nanosecond).ok_or(OUT_OF_RANGE)?.naive_utc();
->>>>>>> 967591e4
             guessed_offset = tz.offset_from_utc_datetime(&dt).fix().local_minus_utc();
         }
 
