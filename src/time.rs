// This is a part of rust-chrono.
// Copyright (c) 2014-2015, Kang Seonghoon.
// See README.md and LICENSE.txt for details.

/*!
 * ISO 8601 time with time zone.
 */

use std::{fmt, hash};
use std::cmp::Ordering;
use std::ops::{Add, Sub};

use Timelike;
use offset::{TimeZone, Offset};
use duration::Duration;
use naive::time::NaiveTime;
use format::{Item, DelayedFormat, StrftimeItems};

/// ISO 8601 time with timezone.
#[derive(Clone)]
pub struct Time<Tz: TimeZone> {
    time: NaiveTime,
    offset: Tz::Offset,
}

impl<Tz: TimeZone> Time<Tz> {
    /// Makes a new `Time` with given *UTC* time and offset.
    /// The local time should be constructed via the `TimeZone` trait.
    //
    // note: this constructor is purposedly not named to `new` to discourage the direct usage.
    #[inline]
    pub fn from_utc(time: NaiveTime, offset: Tz::Offset) -> Time<Tz> {
        Time { time: time, offset: offset }
    }

    /// Retrieves an associated offset from UTC.
    #[inline]
    pub fn offset<'a>(&'a self) -> &'a Tz::Offset {
        &self.offset
    }

    /// Retrieves an associated time zone.
    #[inline]
    pub fn timezone(&self) -> Tz {
        TimeZone::from_offset(&self.offset)
    }

    /// Changes the associated time zone.
    /// This does not change the actual `Time` (but will change the string representation).
    #[inline]
    pub fn with_timezone<Tz2: TimeZone>(&self, tz: &Tz2) -> Time<Tz2> {
        tz.from_utc_time(&self.time)
    }

    /// Returns a view to the naive UTC time.
    #[inline]
    pub fn naive_utc(&self) -> NaiveTime {
        self.time
    }

    /// Returns a view to the naive local time.
    #[inline]
    pub fn naive_local(&self) -> NaiveTime {
        self.time + self.offset.local_minus_utc()
    }
}

/// Maps the local time to other time with given conversion function.
fn map_local<Tz: TimeZone, F>(t: &Time<Tz>, mut f: F) -> Option<Time<Tz>>
        where F: FnMut(NaiveTime) -> Option<NaiveTime> {
    f(t.naive_local()).and_then(|time| t.timezone().from_local_time(&time).single())
}

<<<<<<< HEAD
impl<Off: Offset + fmt::Display> Time<Off> {
    /// Formats the time with the specified formatting items.
    #[inline]
    pub fn format_with_items<'a, I>(&'a self, items: I) -> DelayedFormat<'a, I>
            where I: Iterator<Item=Item<'a>> + Clone {
        DelayedFormat::new_with_offset(None, Some(self.local()), &self.offset, items)
    }

    /// Formats the time with the specified format string.
    /// See the `format::strftime` module on the supported escape sequences.
    #[inline]
    pub fn format<'a>(&'a self, fmt: &'a str) -> DelayedFormat<'a, StrftimeItems<'a>> {
        self.format_with_items(StrftimeItems::new(fmt))
=======
impl<Tz: TimeZone> Time<Tz> where Tz::Offset: fmt::Display {
    /// Formats the time in the specified format string.
    /// See the `format` module on the supported escape sequences.
    #[inline]
    pub fn format<'a>(&'a self, fmt: &'a str) -> DelayedFormat<'a> {
        DelayedFormat::new_with_offset(None, Some(self.naive_local()), &self.offset, fmt)
>>>>>>> a4f5d19d
    }
}

impl<Tz: TimeZone> Timelike for Time<Tz> {
    #[inline] fn hour(&self) -> u32 { self.naive_local().hour() }
    #[inline] fn minute(&self) -> u32 { self.naive_local().minute() }
    #[inline] fn second(&self) -> u32 { self.naive_local().second() }
    #[inline] fn nanosecond(&self) -> u32 { self.naive_local().nanosecond() }

    #[inline]
    fn with_hour(&self, hour: u32) -> Option<Time<Tz>> {
        map_local(self, |time| time.with_hour(hour))
    }

    #[inline]
    fn with_minute(&self, min: u32) -> Option<Time<Tz>> {
        map_local(self, |time| time.with_minute(min))
    }

    #[inline]
    fn with_second(&self, sec: u32) -> Option<Time<Tz>> {
        map_local(self, |time| time.with_second(sec))
    }

    #[inline]
    fn with_nanosecond(&self, nano: u32) -> Option<Time<Tz>> {
        map_local(self, |time| time.with_nanosecond(nano))
    }

    #[inline]
    fn num_seconds_from_midnight(&self) -> u32 { self.naive_local().num_seconds_from_midnight() }
}

impl<Tz: TimeZone, Tz2: TimeZone> PartialEq<Time<Tz2>> for Time<Tz> {
    fn eq(&self, other: &Time<Tz2>) -> bool { self.time == other.time }
}

impl<Tz: TimeZone> Eq for Time<Tz> {
}

impl<Tz: TimeZone> PartialOrd for Time<Tz> {
    fn partial_cmp(&self, other: &Time<Tz>) -> Option<Ordering> {
        self.time.partial_cmp(&other.time)
    }
}

impl<Tz: TimeZone> Ord for Time<Tz> {
    fn cmp(&self, other: &Time<Tz>) -> Ordering { self.time.cmp(&other.time) }
}

impl<Tz: TimeZone, H: hash::Hasher + hash::Writer> hash::Hash<H> for Time<Tz> {
    fn hash(&self, state: &mut H) { self.time.hash(state) }
}

impl<Tz: TimeZone> Add<Duration> for Time<Tz> {
    type Output = Time<Tz>;

    fn add(self, rhs: Duration) -> Time<Tz> {
        Time { time: self.time + rhs, offset: self.offset }
    }
}

impl<Tz: TimeZone, Tz2: TimeZone> Sub<Time<Tz2>> for Time<Tz> {
    type Output = Duration;

    fn sub(self, rhs: Time<Tz2>) -> Duration { self.time - rhs.time }
}

impl<Tz: TimeZone> Sub<Duration> for Time<Tz> {
    type Output = Time<Tz>;

    #[inline]
    fn sub(self, rhs: Duration) -> Time<Tz> { self.add(-rhs) }
}

impl<Tz: TimeZone> fmt::Debug for Time<Tz> {
    fn fmt(&self, f: &mut fmt::Formatter) -> fmt::Result {
        write!(f, "{:?}{:?}", self.naive_local(), self.offset)
    }
}

impl<Tz: TimeZone> fmt::Display for Time<Tz> where Tz::Offset: fmt::Display {
    fn fmt(&self, f: &mut fmt::Formatter) -> fmt::Result {
        write!(f, "{}{}", self.naive_local(), self.offset)
    }
}
<|MERGE_RESOLUTION|>--- conflicted
+++ resolved
@@ -71,13 +71,12 @@
     f(t.naive_local()).and_then(|time| t.timezone().from_local_time(&time).single())
 }
 
-<<<<<<< HEAD
-impl<Off: Offset + fmt::Display> Time<Off> {
+impl<Tz: TimeZone> Time<Tz> where Tz::Offset: fmt::Display {
     /// Formats the time with the specified formatting items.
     #[inline]
     pub fn format_with_items<'a, I>(&'a self, items: I) -> DelayedFormat<'a, I>
             where I: Iterator<Item=Item<'a>> + Clone {
-        DelayedFormat::new_with_offset(None, Some(self.local()), &self.offset, items)
+        DelayedFormat::new_with_offset(None, Some(self.naive_local()), &self.offset, items)
     }
 
     /// Formats the time with the specified format string.
@@ -85,14 +84,6 @@
     #[inline]
     pub fn format<'a>(&'a self, fmt: &'a str) -> DelayedFormat<'a, StrftimeItems<'a>> {
         self.format_with_items(StrftimeItems::new(fmt))
-=======
-impl<Tz: TimeZone> Time<Tz> where Tz::Offset: fmt::Display {
-    /// Formats the time in the specified format string.
-    /// See the `format` module on the supported escape sequences.
-    #[inline]
-    pub fn format<'a>(&'a self, fmt: &'a str) -> DelayedFormat<'a> {
-        DelayedFormat::new_with_offset(None, Some(self.naive_local()), &self.offset, fmt)
->>>>>>> a4f5d19d
     }
 }
 
