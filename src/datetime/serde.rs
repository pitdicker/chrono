use core::fmt;
use serde::{de, ser};

use super::DateTime;
use crate::format::{write_rfc3339, SecondsFormat};
#[cfg(feature = "clock")]
use crate::offset::Local;
use crate::offset::{FixedOffset, Offset, TimeZone, Utc};

/// Serialize into an ISO 8601 formatted string.
///
/// See [the `serde` module](./serde/index.html) for alternate
/// serializations.
impl<Tz: TimeZone> ser::Serialize for DateTime<Tz> {
    fn serialize<S>(&self, serializer: S) -> Result<S::Ok, S::Error>
    where
        S: ser::Serializer,
    {
        struct FormatIso8601<'a, Tz: TimeZone> {
            inner: &'a DateTime<Tz>,
        }

        impl<'a, Tz: TimeZone> fmt::Display for FormatIso8601<'a, Tz> {
            fn fmt(&self, f: &mut fmt::Formatter) -> fmt::Result {
                let naive = self.inner.naive_local();
                let offset = self.inner.offset.fix();
                write_rfc3339(f, naive, offset, SecondsFormat::AutoSi, true)
            }
        }

        serializer.collect_str(&FormatIso8601 { inner: self })
    }
}

struct DateTimeVisitor;

impl<'de> de::Visitor<'de> for DateTimeVisitor {
    type Value = DateTime<FixedOffset>;

    fn expecting(&self, formatter: &mut fmt::Formatter) -> fmt::Result {
        formatter.write_str("a formatted date and time string or a unix timestamp")
    }

    fn visit_str<E>(self, value: &str) -> Result<Self::Value, E>
    where
        E: de::Error,
    {
        value.parse().map_err(E::custom)
    }
}

/// Deserialize a value that optionally includes a timezone offset in its
/// string representation
///
/// The value to be deserialized must be an rfc3339 string.
///
/// See [the `serde` module](./serde/index.html) for alternate
/// deserialization formats.
impl<'de> de::Deserialize<'de> for DateTime<FixedOffset> {
    fn deserialize<D>(deserializer: D) -> Result<Self, D::Error>
    where
        D: de::Deserializer<'de>,
    {
        deserializer.deserialize_str(DateTimeVisitor)
    }
}

/// Deserialize into a UTC value
///
/// The value to be deserialized must be an rfc3339 string.
///
/// See [the `serde` module](./serde/index.html) for alternate
/// deserialization formats.
impl<'de> de::Deserialize<'de> for DateTime<Utc> {
    fn deserialize<D>(deserializer: D) -> Result<Self, D::Error>
    where
        D: de::Deserializer<'de>,
    {
        deserializer.deserialize_str(DateTimeVisitor).map(|dt| dt.with_timezone(&Utc))
    }
}

/// Deserialize a value that includes no timezone in its string
/// representation
///
/// The value to be deserialized must be an rfc3339 string.
///
/// See [the `serde` module](./serde/index.html) for alternate
/// serialization formats.
#[cfg(feature = "clock")]
impl<'de> de::Deserialize<'de> for DateTime<Local> {
    fn deserialize<D>(deserializer: D) -> Result<Self, D::Error>
    where
        D: de::Deserializer<'de>,
    {
        deserializer.deserialize_str(DateTimeVisitor).map(|dt| dt.with_timezone(&Local))
    }
}

/// Ser/de to/from timestamps in nanoseconds
///
/// Intended for use with `serde`'s `with` attribute.
///
/// # Example:
///
/// ```rust
/// # use chrono::{DateTime, Utc, NaiveDate};
/// # use serde_derive::{Deserialize, Serialize};
/// use chrono::serde::ts_nanoseconds;
/// #[derive(Deserialize, Serialize)]
/// struct S {
///     #[serde(with = "ts_nanoseconds")]
///     time: DateTime<Utc>,
/// }
///
/// let time = NaiveDate::from_ymd(2018, 5, 17)
///     .unwrap()
///     .and_hms_nano(02, 04, 59, 918355733)
///     .unwrap()
///     .and_local_timezone(Utc)
///     .unwrap();
/// let my_s = S { time: time.clone() };
///
/// let as_string = serde_json::to_string(&my_s)?;
/// assert_eq!(as_string, r#"{"time":1526522699918355733}"#);
/// let my_s: S = serde_json::from_str(&as_string)?;
/// assert_eq!(my_s.time, time);
/// # Ok::<(), serde_json::Error>(())
/// ```
pub mod ts_nanoseconds {
    use core::fmt;
    use serde::{de, ser};

    use crate::serde::invalid_ts;
    use crate::{DateTime, Utc};

    /// Serialize a UTC datetime into an integer number of nanoseconds since the epoch
    ///
    /// Intended for use with `serde`s `serialize_with` attribute.
    ///
    /// # Errors
    ///
    /// An `i64` with nanosecond precision can span a range of ~584 years. This function returns an
    /// error on an out of range `DateTime`.
    ///
    /// The dates that can be represented as nanoseconds are between 1677-09-21T00:12:44.0 and
    /// 2262-04-11T23:47:16.854775804.
    ///
    /// # Example:
    ///
    /// ```rust
    /// # use chrono::{DateTime, Utc, NaiveDate};
    /// # use serde_derive::Serialize;
    /// use chrono::serde::ts_nanoseconds::serialize as to_nano_ts;
    /// #[derive(Serialize)]
    /// struct S {
    ///     #[serde(serialize_with = "to_nano_ts")]
    ///     time: DateTime<Utc>,
    /// }
    ///
    /// let my_s = S {
    ///     time: NaiveDate::from_ymd(2018, 5, 17)
    ///         .unwrap()
    ///         .and_hms_nano(02, 04, 59, 918355733)
    ///         .unwrap()
    ///         .and_local_timezone(Utc)
    ///         .unwrap(),
    /// };
    /// let as_string = serde_json::to_string(&my_s)?;
    /// assert_eq!(as_string, r#"{"time":1526522699918355733}"#);
    /// # Ok::<(), serde_json::Error>(())
    /// ```
    pub fn serialize<S>(dt: &DateTime<Utc>, serializer: S) -> Result<S::Ok, S::Error>
    where
        S: ser::Serializer,
    {
        serializer.serialize_i64(dt.timestamp_nanos().map_err(|_| {
            ser::Error::custom("value out of range for a timestamp with nanosecond precision")
        })?)
    }

    /// Deserialize a [`DateTime`] from a nanosecond timestamp
    ///
    /// Intended for use with `serde`s `deserialize_with` attribute.
    ///
    /// # Example:
    ///
    /// ```rust
    /// # use chrono::{DateTime, TimeZone, Utc};
    /// # use serde_derive::Deserialize;
    /// use chrono::serde::ts_nanoseconds::deserialize as from_nano_ts;
    /// #[derive(Debug, PartialEq, Deserialize)]
    /// struct S {
    ///     #[serde(deserialize_with = "from_nano_ts")]
    ///     time: DateTime<Utc>,
    /// }
    ///
    /// let my_s: S = serde_json::from_str(r#"{ "time": 1526522699918355733 }"#)?;
    /// assert_eq!(my_s, S { time: Utc.timestamp(1526522699, 918355733).unwrap() });
    ///
    /// let my_s: S = serde_json::from_str(r#"{ "time": -1 }"#)?;
    /// assert_eq!(my_s, S { time: Utc.timestamp(-1, 999_999_999).unwrap() });
    /// # Ok::<(), serde_json::Error>(())
    /// ```
    pub fn deserialize<'de, D>(d: D) -> Result<DateTime<Utc>, D::Error>
    where
        D: de::Deserializer<'de>,
    {
        d.deserialize_i64(NanoSecondsTimestampVisitor)
    }

    pub(super) struct NanoSecondsTimestampVisitor;

    impl<'de> de::Visitor<'de> for NanoSecondsTimestampVisitor {
        type Value = DateTime<Utc>;

        fn expecting(&self, formatter: &mut fmt::Formatter) -> fmt::Result {
            formatter.write_str("a unix timestamp in nanoseconds")
        }

        /// Deserialize a timestamp in nanoseconds since the epoch
        fn visit_i64<E>(self, value: i64) -> Result<Self::Value, E>
        where
            E: de::Error,
        {
            DateTime::from_timestamp(
                value.div_euclid(1_000_000_000),
                (value.rem_euclid(1_000_000_000)) as u32,
            )
            .map_err(|_| invalid_ts(value))
        }

        /// Deserialize a timestamp in nanoseconds since the epoch
        fn visit_u64<E>(self, value: u64) -> Result<Self::Value, E>
        where
            E: de::Error,
        {
            DateTime::from_timestamp((value / 1_000_000_000) as i64, (value % 1_000_000_000) as u32)
                .map_err(|_| invalid_ts(value))
        }
    }
}

/// Ser/de to/from optional timestamps in nanoseconds
///
/// Intended for use with `serde`'s `with` attribute.
///
/// # Example:
///
/// ```rust
/// # use chrono::{DateTime, Utc, NaiveDate};
/// # use serde_derive::{Deserialize, Serialize};
/// use chrono::serde::ts_nanoseconds_option;
/// #[derive(Deserialize, Serialize)]
/// struct S {
///     #[serde(with = "ts_nanoseconds_option")]
///     time: Option<DateTime<Utc>>,
/// }
///
/// let time = Some(
///     NaiveDate::from_ymd(2018, 5, 17)
///         .unwrap()
///         .and_hms_nano(02, 04, 59, 918355733)
///         .unwrap()
///         .and_local_timezone(Utc)
///         .unwrap(),
/// );
/// let my_s = S { time: time.clone() };
///
/// let as_string = serde_json::to_string(&my_s)?;
/// assert_eq!(as_string, r#"{"time":1526522699918355733}"#);
/// let my_s: S = serde_json::from_str(&as_string)?;
/// assert_eq!(my_s.time, time);
/// # Ok::<(), serde_json::Error>(())
/// ```
pub mod ts_nanoseconds_option {
    use core::fmt;
    use serde::{de, ser};

    use crate::{DateTime, Utc};

    use super::ts_nanoseconds::NanoSecondsTimestampVisitor;

    /// Serialize a UTC datetime into an integer number of nanoseconds since the epoch or none
    ///
    /// Intended for use with `serde`s `serialize_with` attribute.
    ///
    /// # Errors
    ///
    /// An `i64` with nanosecond precision can span a range of ~584 years. This function returns an
    /// error on an out of range `DateTime`.
    ///
    /// The dates that can be represented as nanoseconds are between 1677-09-21T00:12:44.0 and
    /// 2262-04-11T23:47:16.854775804.
    ///
    /// # Example:
    ///
    /// ```rust
    /// # use chrono::{DateTime, Utc, NaiveDate};
    /// # use serde_derive::Serialize;
    /// use chrono::serde::ts_nanoseconds_option::serialize as to_nano_tsopt;
    /// #[derive(Serialize)]
    /// struct S {
    ///     #[serde(serialize_with = "to_nano_tsopt")]
    ///     time: Option<DateTime<Utc>>,
    /// }
    ///
    /// let my_s = S {
    ///     time: Some(
    ///         NaiveDate::from_ymd(2018, 5, 17)
    ///             .unwrap()
    ///             .and_hms_nano(02, 04, 59, 918355733)
    ///             .unwrap()
    ///             .and_local_timezone(Utc)
    ///             .unwrap(),
    ///     ),
    /// };
    /// let as_string = serde_json::to_string(&my_s)?;
    /// assert_eq!(as_string, r#"{"time":1526522699918355733}"#);
    /// # Ok::<(), serde_json::Error>(())
    /// ```
    pub fn serialize<S>(opt: &Option<DateTime<Utc>>, serializer: S) -> Result<S::Ok, S::Error>
    where
        S: ser::Serializer,
    {
        match *opt {
            Some(ref dt) => serializer.serialize_some(&dt.timestamp_nanos().map_err(|_| {
                ser::Error::custom("value out of range for a timestamp with nanosecond precision")
            })?),
            None => serializer.serialize_none(),
        }
    }

    /// Deserialize a `DateTime` from a nanosecond timestamp or none
    ///
    /// Intended for use with `serde`s `deserialize_with` attribute.
    ///
    /// # Example:
    ///
    /// ```rust
    /// # use chrono::{DateTime, TimeZone, Utc};
    /// # use serde_derive::Deserialize;
    /// use chrono::serde::ts_nanoseconds_option::deserialize as from_nano_tsopt;
    /// #[derive(Debug, PartialEq, Deserialize)]
    /// struct S {
    ///     #[serde(deserialize_with = "from_nano_tsopt")]
    ///     time: Option<DateTime<Utc>>,
    /// }
    ///
    /// let my_s: S = serde_json::from_str(r#"{ "time": 1526522699918355733 }"#)?;
    /// assert_eq!(my_s, S { time: Utc.timestamp(1526522699, 918355733).single() });
    /// # Ok::<(), serde_json::Error>(())
    /// ```
    pub fn deserialize<'de, D>(d: D) -> Result<Option<DateTime<Utc>>, D::Error>
    where
        D: de::Deserializer<'de>,
    {
        d.deserialize_option(OptionNanoSecondsTimestampVisitor)
    }

    struct OptionNanoSecondsTimestampVisitor;

    impl<'de> de::Visitor<'de> for OptionNanoSecondsTimestampVisitor {
        type Value = Option<DateTime<Utc>>;

        fn expecting(&self, formatter: &mut fmt::Formatter) -> fmt::Result {
            formatter.write_str("a unix timestamp in nanoseconds or none")
        }

        /// Deserialize a timestamp in nanoseconds since the epoch
        fn visit_some<D>(self, d: D) -> Result<Self::Value, D::Error>
        where
            D: de::Deserializer<'de>,
        {
            d.deserialize_i64(NanoSecondsTimestampVisitor).map(Some)
        }

        /// Deserialize a timestamp in nanoseconds since the epoch
        fn visit_none<E>(self) -> Result<Self::Value, E>
        where
            E: de::Error,
        {
            Ok(None)
        }

        /// Deserialize a timestamp in nanoseconds since the epoch
        fn visit_unit<E>(self) -> Result<Self::Value, E>
        where
            E: de::Error,
        {
            Ok(None)
        }
    }
}

/// Ser/de to/from timestamps in microseconds
///
/// Intended for use with `serde`'s `with` attribute.
///
/// # Example:
///
/// ```rust
/// # use chrono::{DateTime, Utc, NaiveDate};
/// # use serde_derive::{Deserialize, Serialize};
/// use chrono::serde::ts_microseconds;
/// #[derive(Deserialize, Serialize)]
/// struct S {
///     #[serde(with = "ts_microseconds")]
///     time: DateTime<Utc>,
/// }
///
/// let time = NaiveDate::from_ymd(2018, 5, 17)
///     .unwrap()
///     .and_hms_micro(02, 04, 59, 918355)
///     .unwrap()
///     .and_local_timezone(Utc)
///     .unwrap();
/// let my_s = S { time: time.clone() };
///
/// let as_string = serde_json::to_string(&my_s)?;
/// assert_eq!(as_string, r#"{"time":1526522699918355}"#);
/// let my_s: S = serde_json::from_str(&as_string)?;
/// assert_eq!(my_s.time, time);
/// # Ok::<(), serde_json::Error>(())
/// ```
pub mod ts_microseconds {
    use core::fmt;
    use serde::{de, ser};

    use crate::serde::invalid_ts;
    use crate::{DateTime, Utc};

    /// Serialize a UTC datetime into an integer number of microseconds since the epoch
    ///
    /// Intended for use with `serde`s `serialize_with` attribute.
    ///
    /// # Example:
    ///
    /// ```rust
    /// # use chrono::{DateTime, Utc, NaiveDate};
    /// # use serde_derive::Serialize;
    /// use chrono::serde::ts_microseconds::serialize as to_micro_ts;
    /// #[derive(Serialize)]
    /// struct S {
    ///     #[serde(serialize_with = "to_micro_ts")]
    ///     time: DateTime<Utc>,
    /// }
    ///
    /// let my_s = S {
    ///     time: NaiveDate::from_ymd(2018, 5, 17)
    ///         .unwrap()
    ///         .and_hms_micro(02, 04, 59, 918355)
    ///         .unwrap()
    ///         .and_local_timezone(Utc)
    ///         .unwrap(),
    /// };
    /// let as_string = serde_json::to_string(&my_s)?;
    /// assert_eq!(as_string, r#"{"time":1526522699918355}"#);
    /// # Ok::<(), serde_json::Error>(())
    /// ```
    pub fn serialize<S>(dt: &DateTime<Utc>, serializer: S) -> Result<S::Ok, S::Error>
    where
        S: ser::Serializer,
    {
        serializer.serialize_i64(dt.timestamp_micros())
    }

    /// Deserialize a `DateTime` from a microsecond timestamp
    ///
    /// Intended for use with `serde`s `deserialize_with` attribute.
    ///
    /// # Example:
    ///
    /// ```rust
    /// # use chrono::{DateTime, TimeZone, Utc};
    /// # use serde_derive::Deserialize;
    /// use chrono::serde::ts_microseconds::deserialize as from_micro_ts;
    /// #[derive(Debug, PartialEq, Deserialize)]
    /// struct S {
    ///     #[serde(deserialize_with = "from_micro_ts")]
    ///     time: DateTime<Utc>,
    /// }
    ///
    /// let my_s: S = serde_json::from_str(r#"{ "time": 1526522699918355 }"#)?;
    /// assert_eq!(my_s, S { time: Utc.timestamp(1526522699, 918355000).unwrap() });
    ///
    /// let my_s: S = serde_json::from_str(r#"{ "time": -1 }"#)?;
    /// assert_eq!(my_s, S { time: Utc.timestamp(-1, 999_999_000).unwrap() });
    /// # Ok::<(), serde_json::Error>(())
    /// ```
    pub fn deserialize<'de, D>(d: D) -> Result<DateTime<Utc>, D::Error>
    where
        D: de::Deserializer<'de>,
    {
        d.deserialize_i64(MicroSecondsTimestampVisitor)
    }

    pub(super) struct MicroSecondsTimestampVisitor;

    impl<'de> de::Visitor<'de> for MicroSecondsTimestampVisitor {
        type Value = DateTime<Utc>;

        fn expecting(&self, formatter: &mut fmt::Formatter) -> fmt::Result {
            formatter.write_str("a unix timestamp in microseconds")
        }

        /// Deserialize a timestamp in milliseconds since the epoch
        fn visit_i64<E>(self, value: i64) -> Result<Self::Value, E>
        where
            E: de::Error,
        {
            DateTime::from_timestamp(
                value.div_euclid(1_000_000),
                (value.rem_euclid(1_000_000) * 1000) as u32,
            )
            .map_err(|_| invalid_ts(value))
        }

        /// Deserialize a timestamp in milliseconds since the epoch
        fn visit_u64<E>(self, value: u64) -> Result<Self::Value, E>
        where
            E: de::Error,
        {
            DateTime::from_timestamp(
                (value / 1_000_000) as i64,
                ((value % 1_000_000) * 1_000) as u32,
            )
            .map_err(|_| invalid_ts(value))
        }
    }
}

/// Ser/de to/from optional timestamps in microseconds
///
/// Intended for use with `serde`'s `with` attribute.
///
/// # Example:
///
/// ```rust
/// # use chrono::{DateTime, Utc, NaiveDate};
/// # use serde_derive::{Deserialize, Serialize};
/// use chrono::serde::ts_microseconds_option;
/// #[derive(Deserialize, Serialize)]
/// struct S {
///     #[serde(with = "ts_microseconds_option")]
///     time: Option<DateTime<Utc>>,
/// }
///
/// let time = Some(
///     NaiveDate::from_ymd(2018, 5, 17)
///         .unwrap()
///         .and_hms_micro(02, 04, 59, 918355)
///         .unwrap()
///         .and_local_timezone(Utc)
///         .unwrap(),
/// );
/// let my_s = S { time: time.clone() };
///
/// let as_string = serde_json::to_string(&my_s)?;
/// assert_eq!(as_string, r#"{"time":1526522699918355}"#);
/// let my_s: S = serde_json::from_str(&as_string)?;
/// assert_eq!(my_s.time, time);
/// # Ok::<(), serde_json::Error>(())
/// ```
pub mod ts_microseconds_option {
    use core::fmt;
    use serde::{de, ser};

    use super::ts_microseconds::MicroSecondsTimestampVisitor;
    use crate::{DateTime, Utc};

    /// Serialize a UTC datetime into an integer number of microseconds since the epoch or none
    ///
    /// Intended for use with `serde`s `serialize_with` attribute.
    ///
    /// # Example:
    ///
    /// ```rust
    /// # use chrono::{DateTime, Utc, NaiveDate};
    /// # use serde_derive::Serialize;
    /// use chrono::serde::ts_microseconds_option::serialize as to_micro_tsopt;
    /// #[derive(Serialize)]
    /// struct S {
    ///     #[serde(serialize_with = "to_micro_tsopt")]
    ///     time: Option<DateTime<Utc>>,
    /// }
    ///
    /// let my_s = S {
    ///     time: Some(
    ///         NaiveDate::from_ymd(2018, 5, 17)
    ///             .unwrap()
    ///             .and_hms_micro(02, 04, 59, 918355)
    ///             .unwrap()
    ///             .and_local_timezone(Utc)
    ///             .unwrap(),
    ///     ),
    /// };
    /// let as_string = serde_json::to_string(&my_s)?;
    /// assert_eq!(as_string, r#"{"time":1526522699918355}"#);
    /// # Ok::<(), serde_json::Error>(())
    /// ```
    pub fn serialize<S>(opt: &Option<DateTime<Utc>>, serializer: S) -> Result<S::Ok, S::Error>
    where
        S: ser::Serializer,
    {
        match *opt {
            Some(ref dt) => serializer.serialize_some(&dt.timestamp_micros()),
            None => serializer.serialize_none(),
        }
    }

    /// Deserialize a `DateTime` from a microsecond timestamp or none
    ///
    /// Intended for use with `serde`s `deserialize_with` attribute.
    ///
    /// # Example:
    ///
    /// ```rust
    /// # use chrono::{DateTime, TimeZone, Utc};
    /// # use serde_derive::Deserialize;
    /// use chrono::serde::ts_microseconds_option::deserialize as from_micro_tsopt;
    /// #[derive(Debug, PartialEq, Deserialize)]
    /// struct S {
    ///     #[serde(deserialize_with = "from_micro_tsopt")]
    ///     time: Option<DateTime<Utc>>,
    /// }
    ///
    /// let my_s: S = serde_json::from_str(r#"{ "time": 1526522699918355 }"#)?;
    /// assert_eq!(my_s, S { time: Utc.timestamp(1526522699, 918355000).single() });
    /// # Ok::<(), serde_json::Error>(())
    /// ```
    pub fn deserialize<'de, D>(d: D) -> Result<Option<DateTime<Utc>>, D::Error>
    where
        D: de::Deserializer<'de>,
    {
        d.deserialize_option(OptionMicroSecondsTimestampVisitor)
    }

    struct OptionMicroSecondsTimestampVisitor;

    impl<'de> de::Visitor<'de> for OptionMicroSecondsTimestampVisitor {
        type Value = Option<DateTime<Utc>>;

        fn expecting(&self, formatter: &mut fmt::Formatter) -> fmt::Result {
            formatter.write_str("a unix timestamp in microseconds or none")
        }

        /// Deserialize a timestamp in microseconds since the epoch
        fn visit_some<D>(self, d: D) -> Result<Self::Value, D::Error>
        where
            D: de::Deserializer<'de>,
        {
            d.deserialize_i64(MicroSecondsTimestampVisitor).map(Some)
        }

        /// Deserialize a timestamp in microseconds since the epoch
        fn visit_none<E>(self) -> Result<Self::Value, E>
        where
            E: de::Error,
        {
            Ok(None)
        }

        /// Deserialize a timestamp in microseconds since the epoch
        fn visit_unit<E>(self) -> Result<Self::Value, E>
        where
            E: de::Error,
        {
            Ok(None)
        }
    }
}

/// Ser/de to/from timestamps in milliseconds
///
/// Intended for use with `serde`s `with` attribute.
///
/// # Example
///
/// ```rust
/// # use chrono::{DateTime, Utc, NaiveDate};
/// # use serde_derive::{Deserialize, Serialize};
/// use chrono::serde::ts_milliseconds;
/// #[derive(Deserialize, Serialize)]
/// struct S {
///     #[serde(with = "ts_milliseconds")]
///     time: DateTime<Utc>,
/// }
///
/// let time = NaiveDate::from_ymd(2018, 5, 17)
///     .unwrap()
///     .and_hms_milli(02, 04, 59, 918)
///     .unwrap()
///     .and_local_timezone(Utc)
///     .unwrap();
/// let my_s = S { time: time.clone() };
///
/// let as_string = serde_json::to_string(&my_s)?;
/// assert_eq!(as_string, r#"{"time":1526522699918}"#);
/// let my_s: S = serde_json::from_str(&as_string)?;
/// assert_eq!(my_s.time, time);
/// # Ok::<(), serde_json::Error>(())
/// ```
pub mod ts_milliseconds {
    use core::fmt;
    use serde::{de, ser};

    use crate::serde::invalid_ts;
    use crate::{DateTime, Utc};

    /// Serialize a UTC datetime into an integer number of milliseconds since the epoch
    ///
    /// Intended for use with `serde`s `serialize_with` attribute.
    ///
    /// # Example:
    ///
    /// ```rust
    /// # use chrono::{DateTime, Utc, NaiveDate};
    /// # use serde_derive::Serialize;
    /// use chrono::serde::ts_milliseconds::serialize as to_milli_ts;
    /// #[derive(Serialize)]
    /// struct S {
    ///     #[serde(serialize_with = "to_milli_ts")]
    ///     time: DateTime<Utc>,
    /// }
    ///
    /// let my_s = S {
    ///     time: NaiveDate::from_ymd(2018, 5, 17)
    ///         .unwrap()
    ///         .and_hms_milli(02, 04, 59, 918)
    ///         .unwrap()
    ///         .and_local_timezone(Utc)
    ///         .unwrap(),
    /// };
    /// let as_string = serde_json::to_string(&my_s)?;
    /// assert_eq!(as_string, r#"{"time":1526522699918}"#);
    /// # Ok::<(), serde_json::Error>(())
    /// ```
    pub fn serialize<S>(dt: &DateTime<Utc>, serializer: S) -> Result<S::Ok, S::Error>
    where
        S: ser::Serializer,
    {
        serializer.serialize_i64(dt.timestamp_millis())
    }

    /// Deserialize a `DateTime` from a millisecond timestamp
    ///
    /// Intended for use with `serde`s `deserialize_with` attribute.
    ///
    /// # Example:
    ///
    /// ```rust
    /// # use chrono::{DateTime, TimeZone, Utc};
    /// # use serde_derive::Deserialize;
    /// use chrono::serde::ts_milliseconds::deserialize as from_milli_ts;
    /// #[derive(Debug, PartialEq, Deserialize)]
    /// struct S {
    ///     #[serde(deserialize_with = "from_milli_ts")]
    ///     time: DateTime<Utc>,
    /// }
    ///
    /// let my_s: S = serde_json::from_str(r#"{ "time": 1526522699918 }"#)?;
    /// assert_eq!(my_s, S { time: Utc.timestamp(1526522699, 918000000).unwrap() });
    ///
    /// let my_s: S = serde_json::from_str(r#"{ "time": -1 }"#)?;
    /// assert_eq!(my_s, S { time: Utc.timestamp(-1, 999_000_000).unwrap() });
    /// # Ok::<(), serde_json::Error>(())
    /// ```
    pub fn deserialize<'de, D>(d: D) -> Result<DateTime<Utc>, D::Error>
    where
        D: de::Deserializer<'de>,
    {
        d.deserialize_i64(MilliSecondsTimestampVisitor).map(|dt| dt.with_timezone(&Utc))
    }

    pub(super) struct MilliSecondsTimestampVisitor;

    impl<'de> de::Visitor<'de> for MilliSecondsTimestampVisitor {
        type Value = DateTime<Utc>;

        fn expecting(&self, formatter: &mut fmt::Formatter) -> fmt::Result {
            formatter.write_str("a unix timestamp in milliseconds")
        }

        /// Deserialize a timestamp in milliseconds since the epoch
        fn visit_i64<E>(self, value: i64) -> Result<Self::Value, E>
        where
            E: de::Error,
        {
            DateTime::from_timestamp_millis(value).map_err(|_| invalid_ts(value))
        }

        /// Deserialize a timestamp in milliseconds since the epoch
        fn visit_u64<E>(self, value: u64) -> Result<Self::Value, E>
        where
            E: de::Error,
        {
            DateTime::from_timestamp((value / 1000) as i64, ((value % 1000) * 1_000_000) as u32)
                .map_err(|_| invalid_ts(value))
        }
    }
}

/// Ser/de to/from optional timestamps in milliseconds
///
/// Intended for use with `serde`s `with` attribute.
///
/// # Example
///
/// ```rust
/// # use chrono::{DateTime, Utc, NaiveDate};
/// # use serde_derive::{Deserialize, Serialize};
/// use chrono::serde::ts_milliseconds_option;
/// #[derive(Deserialize, Serialize)]
/// struct S {
///     #[serde(with = "ts_milliseconds_option")]
///     time: Option<DateTime<Utc>>,
/// }
///
/// let time = Some(
///     NaiveDate::from_ymd(2018, 5, 17)
///         .unwrap()
///         .and_hms_milli(02, 04, 59, 918)
///         .unwrap()
///         .and_local_timezone(Utc)
///         .unwrap(),
/// );
/// let my_s = S { time: time.clone() };
///
/// let as_string = serde_json::to_string(&my_s)?;
/// assert_eq!(as_string, r#"{"time":1526522699918}"#);
/// let my_s: S = serde_json::from_str(&as_string)?;
/// assert_eq!(my_s.time, time);
/// # Ok::<(), serde_json::Error>(())
/// ```
pub mod ts_milliseconds_option {
    use core::fmt;
    use serde::{de, ser};

    use super::ts_milliseconds::MilliSecondsTimestampVisitor;
    use crate::{DateTime, Utc};

    /// Serialize a UTC datetime into an integer number of milliseconds since the epoch or none
    ///
    /// Intended for use with `serde`s `serialize_with` attribute.
    ///
    /// # Example:
    ///
    /// ```rust
    /// # use chrono::{DateTime, Utc, NaiveDate};
    /// # use serde_derive::Serialize;
    /// use chrono::serde::ts_milliseconds_option::serialize as to_milli_tsopt;
    /// #[derive(Serialize)]
    /// struct S {
    ///     #[serde(serialize_with = "to_milli_tsopt")]
    ///     time: Option<DateTime<Utc>>,
    /// }
    ///
    /// let my_s = S {
    ///     time: Some(
    ///         NaiveDate::from_ymd(2018, 5, 17)
    ///             .unwrap()
    ///             .and_hms_milli(02, 04, 59, 918)
    ///             .unwrap()
    ///             .and_local_timezone(Utc)
    ///             .unwrap(),
    ///     ),
    /// };
    /// let as_string = serde_json::to_string(&my_s)?;
    /// assert_eq!(as_string, r#"{"time":1526522699918}"#);
    /// # Ok::<(), serde_json::Error>(())
    /// ```
    pub fn serialize<S>(opt: &Option<DateTime<Utc>>, serializer: S) -> Result<S::Ok, S::Error>
    where
        S: ser::Serializer,
    {
        match *opt {
            Some(ref dt) => serializer.serialize_some(&dt.timestamp_millis()),
            None => serializer.serialize_none(),
        }
    }

    /// Deserialize a `DateTime` from a millisecond timestamp or none
    ///
    /// Intended for use with `serde`s `deserialize_with` attribute.
    ///
    /// # Example:
    ///
    /// ```rust
    /// # use chrono::{TimeZone, DateTime, Utc};
    /// # use serde_derive::Deserialize;
    /// use chrono::serde::ts_milliseconds_option::deserialize as from_milli_tsopt;
    ///
    /// #[derive(Deserialize, PartialEq, Debug)]
    /// #[serde(untagged)]
    /// enum E<T> {
    ///     V(T),
    /// }
    ///
    /// #[derive(Deserialize, PartialEq, Debug)]
    /// struct S {
    ///     #[serde(default, deserialize_with = "from_milli_tsopt")]
    ///     time: Option<DateTime<Utc>>,
    /// }
    ///
    /// let my_s: E<S> = serde_json::from_str(r#"{ "time": 1526522699918 }"#)?;
    /// assert_eq!(my_s, E::V(S { time: Some(Utc.timestamp(1526522699, 918000000).unwrap()) }));
    /// let s: E<S> = serde_json::from_str(r#"{ "time": null }"#)?;
    /// assert_eq!(s, E::V(S { time: None }));
    /// let t: E<S> = serde_json::from_str(r#"{}"#)?;
    /// assert_eq!(t, E::V(S { time: None }));
    /// # Ok::<(), serde_json::Error>(())
    /// ```
    pub fn deserialize<'de, D>(d: D) -> Result<Option<DateTime<Utc>>, D::Error>
    where
        D: de::Deserializer<'de>,
    {
        d.deserialize_option(OptionMilliSecondsTimestampVisitor)
            .map(|opt| opt.map(|dt| dt.with_timezone(&Utc)))
    }

    struct OptionMilliSecondsTimestampVisitor;

    impl<'de> de::Visitor<'de> for OptionMilliSecondsTimestampVisitor {
        type Value = Option<DateTime<Utc>>;

        fn expecting(&self, formatter: &mut fmt::Formatter) -> fmt::Result {
            formatter.write_str("a unix timestamp in milliseconds or none")
        }

        /// Deserialize a timestamp in milliseconds since the epoch
        fn visit_some<D>(self, d: D) -> Result<Self::Value, D::Error>
        where
            D: de::Deserializer<'de>,
        {
            d.deserialize_i64(MilliSecondsTimestampVisitor).map(Some)
        }

        /// Deserialize a timestamp in milliseconds since the epoch
        fn visit_none<E>(self) -> Result<Self::Value, E>
        where
            E: de::Error,
        {
            Ok(None)
        }

        /// Deserialize a timestamp in milliseconds since the epoch
        fn visit_unit<E>(self) -> Result<Self::Value, E>
        where
            E: de::Error,
        {
            Ok(None)
        }
    }
}

/// Ser/de to/from timestamps in seconds
///
/// Intended for use with `serde`'s `with` attribute.
///
/// # Example:
///
/// ```rust
/// # use chrono::{TimeZone, DateTime, Utc};
/// # use serde_derive::{Deserialize, Serialize};
/// use chrono::serde::ts_seconds;
/// #[derive(Deserialize, Serialize)]
/// struct S {
///     #[serde(with = "ts_seconds")]
///     time: DateTime<Utc>,
/// }
///
/// let time = Utc.with_ymd_and_hms(2015, 5, 15, 10, 0, 0).unwrap();
/// let my_s = S { time: time.clone() };
///
/// let as_string = serde_json::to_string(&my_s)?;
/// assert_eq!(as_string, r#"{"time":1431684000}"#);
/// let my_s: S = serde_json::from_str(&as_string)?;
/// assert_eq!(my_s.time, time);
/// # Ok::<(), serde_json::Error>(())
/// ```
pub mod ts_seconds {
    use core::fmt;
    use serde::{de, ser};

    use crate::serde::invalid_ts;
    use crate::{DateTime, Utc};

    /// Serialize a UTC datetime into an integer number of seconds since the epoch
    ///
    /// Intended for use with `serde`s `serialize_with` attribute.
    ///
    /// # Example:
    ///
    /// ```rust
    /// # use chrono::{TimeZone, DateTime, Utc};
    /// # use serde_derive::Serialize;
    /// use chrono::serde::ts_seconds::serialize as to_ts;
    /// #[derive(Serialize)]
    /// struct S {
    ///     #[serde(serialize_with = "to_ts")]
    ///     time: DateTime<Utc>,
    /// }
    ///
    /// let my_s = S { time: Utc.with_ymd_and_hms(2015, 5, 15, 10, 0, 0).unwrap() };
    /// let as_string = serde_json::to_string(&my_s)?;
    /// assert_eq!(as_string, r#"{"time":1431684000}"#);
    /// # Ok::<(), serde_json::Error>(())
    /// ```
    pub fn serialize<S>(dt: &DateTime<Utc>, serializer: S) -> Result<S::Ok, S::Error>
    where
        S: ser::Serializer,
    {
        serializer.serialize_i64(dt.timestamp())
    }

    /// Deserialize a `DateTime` from a seconds timestamp
    ///
    /// Intended for use with `serde`s `deserialize_with` attribute.
    ///
    /// # Example:
    ///
    /// ```rust
    /// # use chrono::{DateTime, TimeZone, Utc};
    /// # use serde_derive::Deserialize;
    /// use chrono::serde::ts_seconds::deserialize as from_ts;
    /// #[derive(Debug, PartialEq, Deserialize)]
    /// struct S {
    ///     #[serde(deserialize_with = "from_ts")]
    ///     time: DateTime<Utc>,
    /// }
    ///
    /// let my_s: S = serde_json::from_str(r#"{ "time": 1431684000 }"#)?;
    /// assert_eq!(my_s, S { time: Utc.timestamp(1431684000, 0).unwrap() });
    /// # Ok::<(), serde_json::Error>(())
    /// ```
    pub fn deserialize<'de, D>(d: D) -> Result<DateTime<Utc>, D::Error>
    where
        D: de::Deserializer<'de>,
    {
        d.deserialize_i64(SecondsTimestampVisitor)
    }

    pub(super) struct SecondsTimestampVisitor;

    impl<'de> de::Visitor<'de> for SecondsTimestampVisitor {
        type Value = DateTime<Utc>;

        fn expecting(&self, formatter: &mut fmt::Formatter) -> fmt::Result {
            formatter.write_str("a unix timestamp in seconds")
        }

        /// Deserialize a timestamp in seconds since the epoch
        fn visit_i64<E>(self, value: i64) -> Result<Self::Value, E>
        where
            E: de::Error,
        {
            DateTime::from_timestamp(value, 0).map_err(|_| invalid_ts(value))
        }

        /// Deserialize a timestamp in seconds since the epoch
        fn visit_u64<E>(self, value: u64) -> Result<Self::Value, E>
        where
            E: de::Error,
        {
            if value > i64::MAX as u64 {
                Err(invalid_ts(value))
            } else {
                DateTime::from_timestamp(value as i64, 0).map_err(|_| invalid_ts(value))
            }
        }
    }
}

/// Ser/de to/from optional timestamps in seconds
///
/// Intended for use with `serde`'s `with` attribute.
///
/// # Example:
///
/// ```rust
/// # use chrono::{TimeZone, DateTime, Utc};
/// # use serde_derive::{Deserialize, Serialize};
/// use chrono::serde::ts_seconds_option;
/// #[derive(Deserialize, Serialize)]
/// struct S {
///     #[serde(with = "ts_seconds_option")]
///     time: Option<DateTime<Utc>>,
/// }
///
/// let time = Some(Utc.with_ymd_and_hms(2015, 5, 15, 10, 0, 0).unwrap());
/// let my_s = S { time: time.clone() };
///
/// let as_string = serde_json::to_string(&my_s)?;
/// assert_eq!(as_string, r#"{"time":1431684000}"#);
/// let my_s: S = serde_json::from_str(&as_string)?;
/// assert_eq!(my_s.time, time);
/// # Ok::<(), serde_json::Error>(())
/// ```
pub mod ts_seconds_option {
    use core::fmt;
    use serde::{de, ser};

    use super::ts_seconds::SecondsTimestampVisitor;
    use crate::{DateTime, Utc};

    /// Serialize a UTC datetime into an integer number of seconds since the epoch or none
    ///
    /// Intended for use with `serde`s `serialize_with` attribute.
    ///
    /// # Example:
    ///
    /// ```rust
    /// # use chrono::{TimeZone, DateTime, Utc};
    /// # use serde_derive::Serialize;
    /// use chrono::serde::ts_seconds_option::serialize as to_tsopt;
    /// #[derive(Serialize)]
    /// struct S {
    ///     #[serde(serialize_with = "to_tsopt")]
    ///     time: Option<DateTime<Utc>>,
    /// }
    ///
    /// let my_s = S { time: Some(Utc.with_ymd_and_hms(2015, 5, 15, 10, 0, 0).unwrap()) };
    /// let as_string = serde_json::to_string(&my_s)?;
    /// assert_eq!(as_string, r#"{"time":1431684000}"#);
    /// # Ok::<(), serde_json::Error>(())
    /// ```
    pub fn serialize<S>(opt: &Option<DateTime<Utc>>, serializer: S) -> Result<S::Ok, S::Error>
    where
        S: ser::Serializer,
    {
        match *opt {
            Some(ref dt) => serializer.serialize_some(&dt.timestamp()),
            None => serializer.serialize_none(),
        }
    }

    /// Deserialize a `DateTime` from a seconds timestamp or none
    ///
    /// Intended for use with `serde`s `deserialize_with` attribute.
    ///
    /// # Example:
    ///
    /// ```rust
    /// # use chrono::{DateTime, TimeZone, Utc};
    /// # use serde_derive::Deserialize;
    /// use chrono::serde::ts_seconds_option::deserialize as from_tsopt;
    /// #[derive(Debug, PartialEq, Deserialize)]
    /// struct S {
    ///     #[serde(deserialize_with = "from_tsopt")]
    ///     time: Option<DateTime<Utc>>,
    /// }
    ///
    /// let my_s: S = serde_json::from_str(r#"{ "time": 1431684000 }"#)?;
    /// assert_eq!(my_s, S { time: Utc.timestamp(1431684000, 0).single() });
    /// # Ok::<(), serde_json::Error>(())
    /// ```
    pub fn deserialize<'de, D>(d: D) -> Result<Option<DateTime<Utc>>, D::Error>
    where
        D: de::Deserializer<'de>,
    {
        d.deserialize_option(OptionSecondsTimestampVisitor)
    }

    struct OptionSecondsTimestampVisitor;

    impl<'de> de::Visitor<'de> for OptionSecondsTimestampVisitor {
        type Value = Option<DateTime<Utc>>;

        fn expecting(&self, formatter: &mut fmt::Formatter) -> fmt::Result {
            formatter.write_str("a unix timestamp in seconds or none")
        }

        /// Deserialize a timestamp in seconds since the epoch
        fn visit_some<D>(self, d: D) -> Result<Self::Value, D::Error>
        where
            D: de::Deserializer<'de>,
        {
            d.deserialize_i64(SecondsTimestampVisitor).map(Some)
        }

        /// Deserialize a timestamp in seconds since the epoch
        fn visit_none<E>(self) -> Result<Self::Value, E>
        where
            E: de::Error,
        {
            Ok(None)
        }

        /// Deserialize a timestamp in seconds since the epoch
        fn visit_unit<E>(self) -> Result<Self::Value, E>
        where
            E: de::Error,
        {
            Ok(None)
        }
    }
}

#[cfg(test)]
mod tests {
    #[cfg(feature = "clock")]
    use crate::datetime::test_decodable_json;
    use crate::datetime::test_encodable_json;
    use crate::{DateTime, FixedOffset, TimeZone, Utc};
    use core::fmt;

    #[test]
    fn test_serde_serialize() {
        test_encodable_json(serde_json::to_string, serde_json::to_string);
    }

    #[cfg(feature = "clock")]
    #[test]
    fn test_serde_deserialize() {
        test_decodable_json(
            |input| serde_json::from_str(input),
            |input| serde_json::from_str(input),
            |input| serde_json::from_str(input),
        );
    }

    #[test]
    fn test_serde_bincode() {
        // Bincode is relevant to test separately from JSON because
        // it is not self-describing.
        use bincode::{deserialize, serialize};

        let dt = Utc.with_ymd_and_hms(2014, 7, 24, 12, 34, 6).unwrap();
        let encoded = serialize(&dt).unwrap();
        let decoded: DateTime<Utc> = deserialize(&encoded).unwrap();
        assert_eq!(dt, decoded);
        assert_eq!(dt.offset(), decoded.offset());
    }

    #[test]
    fn test_serde_no_offset_debug() {
<<<<<<< HEAD
        use crate::{LocalResult, NaiveDateTime, Offset};
=======
        use crate::{MappedLocalTime, NaiveDate, NaiveDateTime, Offset};
>>>>>>> 236b7adf
        use core::fmt::Debug;

        #[derive(Clone)]
        struct TestTimeZone;
        impl Debug for TestTimeZone {
            fn fmt(&self, f: &mut fmt::Formatter<'_>) -> fmt::Result {
                write!(f, "TEST")
            }
        }
        impl TimeZone for TestTimeZone {
            type Offset = TestTimeZone;
            fn from_offset(_state: &TestTimeZone) -> TestTimeZone {
                TestTimeZone
            }
<<<<<<< HEAD
=======
            fn offset_from_local_date(&self, _local: &NaiveDate) -> MappedLocalTime<TestTimeZone> {
                MappedLocalTime::Single(TestTimeZone)
            }
>>>>>>> 236b7adf
            fn offset_from_local_datetime(
                &self,
                _local: &NaiveDateTime,
            ) -> MappedLocalTime<TestTimeZone> {
                MappedLocalTime::Single(TestTimeZone)
            }
            fn offset_from_utc_datetime(&self, _utc: &NaiveDateTime) -> TestTimeZone {
                TestTimeZone
            }
        }
        impl Offset for TestTimeZone {
            fn fix(&self) -> FixedOffset {
                FixedOffset::east(15 * 60 * 60).unwrap()
            }
        }

        let tz = TestTimeZone;
        assert_eq!(format!("{:?}", &tz), "TEST");

        let dt = tz.with_ymd_and_hms(2023, 4, 24, 21, 10, 33).unwrap();
        let encoded = serde_json::to_string(&dt).unwrap();
        dbg!(&encoded);
        let decoded: DateTime<FixedOffset> = serde_json::from_str(&encoded).unwrap();
        assert_eq!(dt, decoded);
        assert_eq!(dt.offset().fix(), *decoded.offset());
    }
}<|MERGE_RESOLUTION|>--- conflicted
+++ resolved
@@ -1235,11 +1235,7 @@
 
     #[test]
     fn test_serde_no_offset_debug() {
-<<<<<<< HEAD
-        use crate::{LocalResult, NaiveDateTime, Offset};
-=======
-        use crate::{MappedLocalTime, NaiveDate, NaiveDateTime, Offset};
->>>>>>> 236b7adf
+        use crate::{MappedLocalTime, NaiveDateTime, Offset};
         use core::fmt::Debug;
 
         #[derive(Clone)]
@@ -1254,12 +1250,6 @@
             fn from_offset(_state: &TestTimeZone) -> TestTimeZone {
                 TestTimeZone
             }
-<<<<<<< HEAD
-=======
-            fn offset_from_local_date(&self, _local: &NaiveDate) -> MappedLocalTime<TestTimeZone> {
-                MappedLocalTime::Single(TestTimeZone)
-            }
->>>>>>> 236b7adf
             fn offset_from_local_datetime(
                 &self,
                 _local: &NaiveDateTime,
