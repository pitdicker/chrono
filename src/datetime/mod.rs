// This is a part of Chrono.
// See README.md and LICENSE.txt for details.

//! ISO 8601 date and time with time zone.

#[cfg(all(feature = "alloc", not(feature = "std"), not(test)))]
use alloc::string::String;
use core::borrow::Borrow;
use core::cmp::Ordering;
use core::fmt::Write;
use core::ops::{Add, AddAssign, Sub, SubAssign};
use core::time::Duration;
use core::{fmt, hash, str};
#[cfg(feature = "std")]
use std::time::{SystemTime, UNIX_EPOCH};

#[cfg(all(feature = "unstable-locales", feature = "alloc"))]
use crate::format::Locale;
use crate::format::{
    parse, parse_and_remainder, parse_rfc3339, Fixed, Item, ParseError, ParseResult, Parsed,
    StrftimeItems, TOO_LONG,
};
#[cfg(feature = "alloc")]
use crate::format::{write_rfc2822, write_rfc3339, DelayedFormat, SecondsFormat};
use crate::naive::{Days, IsoWeek, NaiveDate, NaiveDateTime, NaiveTime};
#[cfg(feature = "clock")]
use crate::offset::Local;
use crate::offset::{FixedOffset, MappedLocalTime, Offset, TimeZone, Utc};
#[cfg(feature = "clock")]
use crate::OutOfRange;
use crate::{try_err, try_ok_or, Datelike, Error, Months, TimeDelta, Timelike, Weekday};

#[cfg(any(feature = "rkyv", feature = "rkyv-16", feature = "rkyv-32", feature = "rkyv-64"))]
use rkyv::{Archive, Deserialize, Serialize};

/// documented at re-export site
#[cfg(feature = "serde")]
pub(super) mod serde;

#[cfg(test)]
mod tests;

/// ISO 8601 combined date and time with time zone.
///
/// There are some constructors implemented here (the `from_*` methods), but
/// the general-purpose constructors are all via the methods on the
/// [`TimeZone`](./offset/trait.TimeZone.html) implementations.
#[derive(Copy, Clone)]
#[cfg_attr(
    any(feature = "rkyv", feature = "rkyv-16", feature = "rkyv-32", feature = "rkyv-64"),
    derive(Archive, Deserialize, Serialize),
    archive(compare(PartialEq, PartialOrd))
)]
#[cfg_attr(feature = "rkyv-validation", archive(check_bytes))]
pub struct DateTime<Tz: TimeZone> {
    datetime: NaiveDateTime,
    offset: Tz::Offset,
}

impl<Tz: TimeZone> DateTime<Tz> {
    /// Makes a new `DateTime` from its components: a `NaiveDateTime` in UTC and an `Offset`.
    ///
    /// This is a low-level method, intended for use cases such as deserializing a `DateTime` or
    /// passing it through FFI.
    ///
    /// For regular use you will probably want to use a method such as
    /// [`TimeZone::from_local_datetime`] or [`NaiveDateTime::and_local_timezone`] instead.
    ///
    /// # Example
    ///
    /// ```
    /// # #[cfg(feature = "clock")] {
    /// use chrono::{DateTime, Local};
    ///
    /// let dt = Local::now();
    /// // Get components
    /// let naive_utc = dt.naive_utc();
    /// let offset = dt.offset().clone();
    /// // Serialize, pass through FFI... and recreate the `DateTime`:
    /// let dt_new = DateTime::<Local>::from_naive_utc_and_offset(naive_utc, offset);
    /// assert_eq!(dt, dt_new);
    /// # }
    /// ```
    #[inline]
    #[must_use]
    pub const fn from_naive_utc_and_offset(
        datetime: NaiveDateTime,
        offset: Tz::Offset,
    ) -> DateTime<Tz> {
        DateTime { datetime, offset }
    }

    /// Retrieves the date component.
    ///
    /// # Panics
    ///
    /// [`DateTime`] internally stores the date and time in UTC with a [`NaiveDateTime`]. This
    /// method will panic if the offset from UTC would push the local date outside of the
    /// representable range of a [`NaiveDate`].
    ///
    /// # Example
    ///
    /// ```
    /// use chrono::prelude::*;
    ///
    /// let date: DateTime<Utc> = Utc.with_ymd_and_hms(2020, 1, 1, 0, 0, 0).unwrap();
    /// let other: DateTime<FixedOffset> =
    ///     FixedOffset::east(23).unwrap().with_ymd_and_hms(2020, 1, 1, 0, 0, 0).unwrap();
    /// assert_eq!(date.date_naive(), other.date_naive());
    /// ```
    #[inline]
    #[must_use]
    pub fn date_naive(&self) -> NaiveDate {
<<<<<<< HEAD
        let local = self.naive_local();
        NaiveDate::from_ymd(local.year(), local.month(), local.day()).unwrap()
=======
        self.naive_local().date()
>>>>>>> e05ba8b9
    }

    /// Retrieves the time component.
    #[inline]
    #[must_use]
    pub fn time(&self) -> NaiveTime {
        self.datetime.time() + self.offset.fix()
    }

    /// Returns the number of non-leap seconds since January 1, 1970 0:00:00 UTC
    /// (aka "UNIX timestamp").
    ///
    /// The reverse operation of creating a [`DateTime`] from a timestamp can be performed
    /// using [`from_timestamp`](DateTime::from_timestamp) or [`TimeZone::timestamp`].
    ///
    /// ```
    /// use chrono::{DateTime, TimeZone, Utc};
    ///
    /// let dt: DateTime<Utc> = Utc.with_ymd_and_hms(2015, 5, 15, 0, 0, 0).unwrap();
    /// assert_eq!(dt.timestamp(), 1431648000);
    ///
    /// assert_eq!(DateTime::from_timestamp(dt.timestamp(), dt.timestamp_subsec_nanos())?, dt);
    /// # Ok::<(), chrono::Error>(())
    /// ```
    #[inline]
    #[must_use]
    pub const fn timestamp(&self) -> i64 {
        let gregorian_day = self.datetime.date().num_days_from_ce() as i64;
        let seconds_from_midnight = self.datetime.time().num_seconds_from_midnight() as i64;
        (gregorian_day - UNIX_EPOCH_DAY) * 86_400 + seconds_from_midnight
    }

    /// Returns the number of non-leap-milliseconds since January 1, 1970 UTC.
    ///
    /// # Example
    ///
    /// ```
    /// use chrono::NaiveDate;
    ///
    /// let dt = NaiveDate::from_ymd(1970, 1, 1)?.and_hms_milli(0, 0, 1, 444)?.and_utc();
    /// assert_eq!(dt.timestamp_millis(), 1_444);
    ///
    /// let dt = NaiveDate::from_ymd(2001, 9, 9)?.and_hms_milli(1, 46, 40, 555)?.and_utc();
    /// assert_eq!(dt.timestamp_millis(), 1_000_000_000_555);
    /// # Ok::<(), chrono::Error>(())
    /// ```
    #[inline]
    #[must_use]
    pub const fn timestamp_millis(&self) -> i64 {
        let as_ms = self.timestamp() * 1000;
        as_ms + self.timestamp_subsec_millis() as i64
    }

    /// Returns the number of non-leap-microseconds since January 1, 1970 UTC.
    ///
    /// # Example
    ///
    /// ```
    /// use chrono::NaiveDate;
    ///
    /// let dt = NaiveDate::from_ymd(1970, 1, 1)?.and_hms_micro(0, 0, 1, 444)?.and_utc();
    /// assert_eq!(dt.timestamp_micros(), 1_000_444);
    ///
    /// let dt = NaiveDate::from_ymd(2001, 9, 9)?.and_hms_micro(1, 46, 40, 555)?.and_utc();
    /// assert_eq!(dt.timestamp_micros(), 1_000_000_000_000_555);
    /// # Ok::<(), chrono::Error>(())
    /// ```
    #[inline]
    #[must_use]
    pub const fn timestamp_micros(&self) -> i64 {
        let as_us = self.timestamp() * 1_000_000;
        as_us + self.timestamp_subsec_micros() as i64
    }

    /// Returns the number of non-leap-nanoseconds since January 1, 1970 UTC.
    ///
<<<<<<< HEAD
=======
    /// # Panics
    ///
    /// An `i64` with nanosecond precision can span a range of ~584 years. This function panics on
    /// an out of range `DateTime`.
    ///
    /// The dates that can be represented as nanoseconds are between 1677-09-21T00:12:43.145224192
    /// and 2262-04-11T23:47:16.854775807.
    #[deprecated(since = "0.4.31", note = "use `timestamp_nanos_opt()` instead")]
    #[inline]
    #[must_use]
    pub const fn timestamp_nanos(&self) -> i64 {
        expect(
            self.timestamp_nanos_opt(),
            "value can not be represented in a timestamp with nanosecond precision.",
        )
    }

    /// Returns the number of non-leap-nanoseconds since January 1, 1970 UTC.
    ///
>>>>>>> e05ba8b9
    /// # Errors
    ///
    /// An `i64` with nanosecond precision can span a range of ~584 years. This function returns
    /// [`Error::OutOfRange`] on an out of range `DateTime`.
    ///
    /// The dates that can be represented as nanoseconds are between 1677-09-21T00:12:43.145224192
    /// and 2262-04-11T23:47:16.854775807.
    ///
    /// # Example
    ///
    /// ```
    /// use chrono::{Error, NaiveDate};
    ///
    /// let dt = NaiveDate::from_ymd(1970, 1, 1)?.and_hms_nano(0, 0, 1, 444)?.and_utc();
    /// assert_eq!(dt.timestamp_nanos(), Ok(1_000_000_444));
    ///
    /// let dt = NaiveDate::from_ymd(2001, 9, 9)?.and_hms_nano(1, 46, 40, 555)?.and_utc();
    /// assert_eq!(dt.timestamp_nanos(), Ok(1_000_000_000_000_000_555));
    ///
    /// let dt = NaiveDate::from_ymd(1677, 9, 21)?.and_hms_nano(0, 12, 43, 145_224_192)?.and_utc();
    /// assert_eq!(dt.timestamp_nanos(), Ok(-9_223_372_036_854_775_808));
    ///
    /// let dt = NaiveDate::from_ymd(2262, 4, 11)?.and_hms_nano(23, 47, 16, 854_775_807)?.and_utc();
    /// assert_eq!(dt.timestamp_nanos(), Ok(9_223_372_036_854_775_807));
    ///
    /// let dt = NaiveDate::from_ymd(1677, 9, 21)?.and_hms_nano(0, 12, 43, 145_224_191)?.and_utc();
    /// assert_eq!(dt.timestamp_nanos(), Err(Error::OutOfRange));
    ///
    /// let dt = NaiveDate::from_ymd(2262, 4, 11)?.and_hms_nano(23, 47, 16, 854_775_808)?.and_utc();
    /// assert_eq!(dt.timestamp_nanos(), Err(Error::OutOfRange));
    /// # Ok::<(), Error>(())
    /// ```
    #[inline]
    pub const fn timestamp_nanos(&self) -> Result<i64, Error> {
        let mut timestamp = self.timestamp();
        let mut subsec_nanos = self.timestamp_subsec_nanos() as i64;
        // `(timestamp * 1_000_000_000) + subsec_nanos` may create a temporary that underflows while
        // the final value can be represented as an `i64`.
        // As workaround we converting the negative case to:
        // `((timestamp + 1) * 1_000_000_000) + (ns - 1_000_000_000)``
        //
        // Also see <https://github.com/chronotope/chrono/issues/1289>.
        if timestamp < 0 {
            subsec_nanos -= 1_000_000_000;
            timestamp += 1;
        }
        let ts = try_ok_or!(timestamp.checked_mul(1_000_000_000), Error::OutOfRange);
        Ok(try_ok_or!(ts.checked_add(subsec_nanos), Error::OutOfRange))
    }

    /// Returns the number of milliseconds since the last second boundary.
    ///
    /// In event of a leap second this may exceed 999.
    #[inline]
    #[must_use]
    pub const fn timestamp_subsec_millis(&self) -> u32 {
        self.timestamp_subsec_nanos() / 1_000_000
    }

    /// Returns the number of microseconds since the last second boundary.
    ///
    /// In event of a leap second this may exceed 999,999.
    #[inline]
    #[must_use]
    pub const fn timestamp_subsec_micros(&self) -> u32 {
        self.timestamp_subsec_nanos() / 1_000
    }

    /// Returns the number of nanoseconds since the last second boundary
    ///
    /// In event of a leap second this may exceed 999,999,999.
    #[inline]
    #[must_use]
    pub const fn timestamp_subsec_nanos(&self) -> u32 {
        self.datetime.time().nanosecond()
    }

    /// Retrieves an associated offset from UTC.
    #[inline]
    #[must_use]
    pub const fn offset(&self) -> &Tz::Offset {
        &self.offset
    }

    /// Retrieves an associated time zone.
    #[inline]
    #[must_use]
    pub fn timezone(&self) -> Tz {
        TimeZone::from_offset(&self.offset)
    }

    /// Changes the associated time zone.
    /// The returned `DateTime` references the same instant of time from the perspective of the
    /// provided time zone.
    #[inline]
    #[must_use]
    pub fn with_timezone<Tz2: TimeZone>(&self, tz: &Tz2) -> DateTime<Tz2> {
        tz.from_utc_datetime(self.datetime)
    }

    /// Fix the offset from UTC to its current value, dropping the associated timezone information.
    /// This it useful for converting a generic `DateTime<Tz: Timezone>` to `DateTime<FixedOffset>`.
    #[inline]
    #[must_use]
    pub fn fixed_offset(&self) -> DateTime<FixedOffset> {
        self.with_timezone(&self.offset().fix())
    }

    /// Turn this `DateTime` into a `DateTime<Utc>`, dropping the offset and associated timezone
    /// information.
    #[inline]
    #[must_use]
    pub const fn to_utc(&self) -> DateTime<Utc> {
        DateTime { datetime: self.datetime, offset: Utc }
    }

    /// Adds given `TimeDelta` to the current date and time.
    ///
    /// # Errors
    ///
    /// Returns `None` if the resulting date would be out of range.
    #[inline]
    #[must_use]
    pub fn checked_add_signed(&self, rhs: TimeDelta) -> Option<DateTime<Tz>> {
        let datetime = self.datetime.checked_add_signed(rhs).ok()?;
        let tz = self.timezone();
        Some(tz.from_utc_datetime(datetime))
    }

    /// Adds given `Months` to the current date and time.
    ///
    /// Uses the last day of the month if the day does not exist in the resulting month.
    ///
    /// See [`NaiveDate::checked_add_months`] for more details on behavior.
    ///
    /// # Errors
    ///
    /// Returns `None` if:
    /// - The local time at the resulting date does not exist or is ambiguous, for example during a
    ///   daylight saving time transition.
    /// - The resulting UTC datetime would be out of range.
    /// - The resulting local datetime would be out of range (unless `months` is zero).
    #[must_use]
    pub fn checked_add_months(&self, months: Months) -> Option<DateTime<Tz>> {
        // `NaiveDate::checked_add_months` has a fast path for `Months(0)` that does not validate
        // the resulting date, with which we can return `Some` even for an out of range local
        // datetime.
        self.overflowing_naive_local()
            .checked_add_months(months)?
            .and_local_timezone(Tz::from_offset(&self.offset))
            .single()
    }

    /// Subtracts given `TimeDelta` from the current date and time.
    ///
    /// # Errors
    ///
    /// Returns `None` if the resulting date would be out of range.
    #[inline]
    #[must_use]
    pub fn checked_sub_signed(&self, rhs: TimeDelta) -> Option<DateTime<Tz>> {
        let datetime = self.datetime.checked_sub_signed(rhs).ok()?;
        let tz = self.timezone();
        Some(tz.from_utc_datetime(datetime))
    }

    /// Subtracts given `Months` from the current date and time.
    ///
    /// Uses the last day of the month if the day does not exist in the resulting month.
    ///
    /// See [`NaiveDate::checked_sub_months`] for more details on behavior.
    ///
    /// # Errors
    ///
    /// Returns `None` if:
    /// - The local time at the resulting date does not exist or is ambiguous, for example during a
    ///   daylight saving time transition.
    /// - The resulting UTC datetime would be out of range.
    /// - The resulting local datetime would be out of range (unless `months` is zero).
    #[must_use]
    pub fn checked_sub_months(&self, months: Months) -> Option<DateTime<Tz>> {
        // `NaiveDate::checked_sub_months` has a fast path for `Months(0)` that does not validate
        // the resulting date, with which we can return `Some` even for an out of range local
        // datetime.
        self.overflowing_naive_local()
            .checked_sub_months(months)?
            .and_local_timezone(Tz::from_offset(&self.offset))
            .single()
    }

    /// Add a duration in [`Days`] to the date part of the `DateTime`.
    ///
    /// # Errors
    ///
    /// Returns `None` if:
    /// - The local time at the resulting date does not exist or is ambiguous, for example during a
    ///   daylight saving time transition.
    /// - The resulting UTC datetime would be out of range.
    /// - The resulting local datetime would be out of range (unless `days` is zero).
    #[must_use]
    pub fn checked_add_days(&self, days: Days) -> Option<Self> {
        if days == Days::new(0) {
            return Some(self.clone());
        }
        // `NaiveDate::add_days` has a fast path if the result remains within the same year, that
        // does not validate the resulting date. This allows us to return `Some` even for an out of
        // range local datetime when adding `Days(0)`.
        let naive = self.overflowing_naive_local().checked_add_days(days).ok()?;
        self.timezone()
            .from_local_datetime(naive)
            .single()
            .filter(|dt| dt <= &DateTime::<Utc>::MAX_UTC)
    }

    /// Subtract a duration in [`Days`] from the date part of the `DateTime`.
    ///
    /// # Errors
    ///
    /// Returns `None` if:
    /// - The local time at the resulting date does not exist or is ambiguous, for example during a
    ///   daylight saving time transition.
    /// - The resulting UTC datetime would be out of range.
    /// - The resulting local datetime would be out of range (unless `days` is zero).
    #[must_use]
    pub fn checked_sub_days(&self, days: Days) -> Option<Self> {
        // `NaiveDate::add_days` has a fast path if the result remains within the same year, that
        // does not validate the resulting date. This allows us to return `Some` even for an out of
        // range local datetime when adding `Days(0)`.
        let naive = self.overflowing_naive_local().checked_sub_days(days).ok()?;
        self.timezone()
            .from_local_datetime(naive)
            .single()
            .filter(|dt| dt >= &DateTime::<Utc>::MIN_UTC)
    }

    /// Subtracts another `DateTime` from the current date and time.
    /// This does not overflow or underflow at all.
    #[inline]
    #[must_use]
    pub fn signed_duration_since<Tz2: TimeZone>(
        &self,
        rhs: impl Borrow<DateTime<Tz2>>,
    ) -> TimeDelta {
        self.datetime.signed_duration_since(rhs.borrow().datetime)
    }

    /// Returns a view to the naive UTC datetime.
    #[inline]
    #[must_use]
    pub const fn naive_utc(&self) -> NaiveDateTime {
        self.datetime
    }

    /// Returns a view to the naive local datetime.
    ///
    /// # Panics
    ///
    /// [`DateTime`] internally stores the date and time in UTC with a [`NaiveDateTime`]. This
    /// method will panic if the offset from UTC would push the local datetime outside of the
    /// representable range of a [`NaiveDateTime`].
    #[inline]
    #[must_use]
    pub fn naive_local(&self) -> NaiveDateTime {
        self.datetime
            .checked_add_offset(self.offset.fix())
            .expect("Local time out of range for `NaiveDateTime`")
    }

    /// Returns the naive local datetime.
    ///
    /// This makes use of the buffer space outside of the representable range of values of
    /// `NaiveDateTime`. The result can be used as intermediate value, but should never be exposed
    /// outside chrono.
    #[inline]
    #[must_use]
    pub(crate) fn overflowing_naive_local(&self) -> NaiveDateTime {
        self.datetime.overflowing_add_offset(self.offset.fix())
    }

    /// Retrieve the elapsed years from now to the given [`DateTime`].
    ///
    /// # Errors
    ///
    /// Returns `None` if `base < self`.
    #[must_use]
    pub fn years_since(&self, base: Self) -> Option<u32> {
        let mut years = self.year() - base.year();
        let earlier_time =
            (self.month(), self.day(), self.time()) < (base.month(), base.day(), base.time());

        years -= match earlier_time {
            true => 1,
            false => 0,
        };

        match years >= 0 {
            true => Some(years as u32),
            false => None,
        }
    }

    /// Returns an RFC 2822 date and time string such as `Tue, 1 Jul 2003 10:52:37 +0200`.
    ///
    /// # Panics
    ///
    /// Panics if the date can not be represented in this format: the year may not be negative and
    /// can not have more than 4 digits.
    #[cfg(feature = "alloc")]
    #[must_use]
    pub fn to_rfc2822(&self) -> String {
        let mut result = String::with_capacity(32);
        write_rfc2822(&mut result, self.overflowing_naive_local(), self.offset.fix())
            .expect("writing rfc2822 datetime to string should never fail");
        result
    }

    /// Returns an RFC 3339 and ISO 8601 date and time string such as `1996-12-19T16:39:57-08:00`.
    #[cfg(feature = "alloc")]
    #[must_use]
    pub fn to_rfc3339(&self) -> String {
        // For some reason a string with a capacity less than 32 is ca 20% slower when benchmarking.
        let mut result = String::with_capacity(32);
        let naive = self.overflowing_naive_local();
        let offset = self.offset.fix();
        write_rfc3339(&mut result, naive, offset, SecondsFormat::AutoSi, false)
            .expect("writing rfc3339 datetime to string should never fail");
        result
    }

    /// Return an RFC 3339 and ISO 8601 date and time string with subseconds
    /// formatted as per `SecondsFormat`.
    ///
    /// If `use_z` is true and the timezone is UTC (offset 0), uses `Z` as
    /// per [`Fixed::TimezoneOffsetColonZ`]. If `use_z` is false, uses
    /// [`Fixed::TimezoneOffsetColon`]
    ///
    /// # Examples
    ///
    /// ```rust
<<<<<<< HEAD
    /// # use chrono::{FixedOffset, SecondsFormat, TimeZone, Utc, NaiveDate};
    /// let dt = NaiveDate::from_ymd(2018, 1, 26)
=======
    /// # use chrono::{FixedOffset, SecondsFormat, TimeZone, NaiveDate};
    /// let dt = NaiveDate::from_ymd_opt(2018, 1, 26)
>>>>>>> e05ba8b9
    ///     .unwrap()
    ///     .and_hms_micro(18, 30, 9, 453_829)
    ///     .unwrap()
    ///     .and_utc();
    /// assert_eq!(dt.to_rfc3339_opts(SecondsFormat::Millis, false), "2018-01-26T18:30:09.453+00:00");
    /// assert_eq!(dt.to_rfc3339_opts(SecondsFormat::Millis, true), "2018-01-26T18:30:09.453Z");
    /// assert_eq!(dt.to_rfc3339_opts(SecondsFormat::Secs, true), "2018-01-26T18:30:09Z");
    ///
    /// let pst = FixedOffset::east(8 * 60 * 60).unwrap();
    /// let dt = pst
    ///     .from_local_datetime(
    ///         NaiveDate::from_ymd(2018, 1, 26).unwrap().and_hms_micro(10, 30, 9, 453_829).unwrap(),
    ///     )
    ///     .unwrap();
    /// assert_eq!(dt.to_rfc3339_opts(SecondsFormat::Secs, true), "2018-01-26T10:30:09+08:00");
    /// ```
    #[cfg(feature = "alloc")]
    #[must_use]
    pub fn to_rfc3339_opts(&self, secform: SecondsFormat, use_z: bool) -> String {
        let mut result = String::with_capacity(38);
        write_rfc3339(&mut result, self.naive_local(), self.offset.fix(), secform, use_z)
            .expect("writing rfc3339 datetime to string should never fail");
        result
    }

    /// Makes a new `DateTime` with the year number changed, while keeping the same month and day.
    ///
    /// See also the [`NaiveDate::with_year`] method.
    ///
    /// # Errors
    ///
    /// Returns `None` if:
    /// - The resulting date does not exist (February 29 in a non-leap year).
    /// - The local time at the resulting date does not exist or is ambiguous, for example during a
    ///   daylight saving time transition.
    /// - The resulting UTC datetime would be out of range.
    /// - The resulting local datetime would be out of range (unless the year remains the same).
    #[inline]
    pub fn with_year(&self, year: i32) -> Option<DateTime<Tz>> {
        map_local(self, |dt| match dt.year() == year {
            true => Some(dt),
            false => dt.with_year(year).ok(),
        })
    }

    /// Makes a new `DateTime` with the month number (starting from 1) changed.
    ///
    /// Don't combine multiple `Datelike::with_*` methods. The intermediate value may not exist.
    ///
    /// See also the [`NaiveDate::with_month`] method.
    ///
    /// # Errors
    ///
    /// Returns `None` if:
    /// - The resulting date does not exist (for example `month(4)` when day of the month is 31).
    /// - The value for `month` is invalid.
    /// - The local time at the resulting date does not exist or is ambiguous, for example during a
    ///   daylight saving time transition.
    #[inline]
    pub fn with_month(&self, month: u32) -> Option<DateTime<Tz>> {
        map_local(self, |datetime| datetime.with_month(month).ok())
    }

    /// Makes a new `DateTime` with the day of month (starting from 1) changed.
    ///
    /// See also the [`NaiveDate::with_day`] method.
    ///
    /// # Errors
    ///
    /// Returns `None` if:
    /// - The resulting date does not exist (for example `day(31)` in April).
    /// - The value for `day` is invalid.
    /// - The local time at the resulting date does not exist or is ambiguous, for example during a
    ///   daylight saving time transition.
    #[inline]
    pub fn with_day(&self, day: u32) -> Option<DateTime<Tz>> {
        map_local(self, |datetime| datetime.with_day(day).ok())
    }

    /// Makes a new `DateTime` with the day of year (starting from 1) changed.
    ///
    /// See also the [`NaiveDate::with_ordinal`] method.
    ///
    /// # Errors
    ///
    /// Returns `None` if:
    /// - The resulting date does not exist (`with_ordinal(366)` in a non-leap year).
    /// - The value for `ordinal` is invalid.
    /// - The local time at the resulting date does not exist or is ambiguous, for example during a
    ///   daylight saving time transition.
    #[inline]
    pub fn with_ordinal(&self, ordinal: u32) -> Option<DateTime<Tz>> {
        map_local(self, |datetime| datetime.with_ordinal(ordinal).ok())
    }

    /// Set the time to a new fixed time on the existing date.
    ///
    /// # Errors
    ///
    /// Returns `MappedLocalTime::None` if the datetime is at the edge of the representable range
    /// for a `DateTime`, and `with_time` would push the value in UTC out of range.
    ///
    /// # Example
    ///
    /// ```
    /// # #[cfg(feature = "clock")] {
    /// use chrono::{Local, NaiveTime};
    ///
    /// let noon = NaiveTime::from_hms(12, 0, 0)?;
    /// let today_noon = Local::now().with_time(noon);
    /// let today_midnight = Local::now().with_time(NaiveTime::MIN);
    ///
    /// assert_eq!(today_noon.single().unwrap().time(), noon);
    /// assert_eq!(today_midnight.single().unwrap().time(), NaiveTime::MIN);
<<<<<<< HEAD
    /// # Ok::<(), chrono::Error>(())
=======
    /// # }
>>>>>>> e05ba8b9
    /// ```
    #[must_use]
    pub fn with_time(&self, time: NaiveTime) -> MappedLocalTime<Self> {
        self.timezone().from_local_datetime(self.overflowing_naive_local().date().and_time(time))
    }

    /// Makes a new `DateTime` with the hour number changed.
    ///
    /// See also the [`NaiveTime::with_hour`] method.
    ///
    /// # Errors
    ///
    /// Returns `None` if:
    /// - The value for `hour` is invalid.
    /// - The local time at the resulting date does not exist or is ambiguous, for example during a
    ///   daylight saving time transition.
    #[inline]
    pub fn with_hour(&self, hour: u32) -> Option<DateTime<Tz>> {
        map_local(self, |datetime| datetime.with_hour(hour).ok())
    }

    /// Makes a new `DateTime` with the minute number changed.
    ///
    /// See also the [`NaiveTime::with_minute`] method.
    ///
    /// # Errors
    ///
    /// - The value for `minute` is invalid.
    /// - The local time at the resulting date does not exist or is ambiguous, for example during a
    ///   daylight saving time transition.
    #[inline]
    pub fn with_minute(&self, min: u32) -> Option<DateTime<Tz>> {
        map_local(self, |datetime| datetime.with_minute(min).ok())
    }

    /// Makes a new `DateTime` with the second number changed.
    ///
    /// As with the [`second`](#method.second) method,
    /// the input range is restricted to 0 through 59.
    ///
    /// See also the [`NaiveTime::with_second`] method.
    ///
    /// # Errors
    ///
    /// Returns `None` if:
    /// - The value for `second` is invalid.
    /// - The local time at the resulting date does not exist or is ambiguous, for example during a
    ///   daylight saving time transition.
    #[inline]
    pub fn with_second(&self, sec: u32) -> Option<DateTime<Tz>> {
        map_local(self, |datetime| datetime.with_second(sec).ok())
    }

    /// Makes a new `DateTime` with nanoseconds since the whole non-leap second changed.
    ///
    /// As with the [`DateTime::nanosecond`] method, the input range can exceed 1,000,000,000 for
    /// leap seconds.
    ///
    /// See also the [`NaiveTime::with_nanosecond`] method.
    ///
    /// # Errors
    ///
    /// Returns [`Error::InvalidArgument`] if `nanosecond >= 2,000,000,000`.
    #[inline]
    pub fn with_nanosecond(&self, nano: u32) -> Result<DateTime<Tz>, Error> {
        // `with_nanosecond` does not need to recalculate the offset like the other `with_` methods.
        // Like the IANA time zone database and other libraries we assume in chrono that offsets
        // have second granularity, and time zone transitions (such as DTS) happen on second
        // boundaries.
        Ok(Self { datetime: self.datetime.with_nanosecond(nano)?, offset: self.offset.clone() })
    }
}

impl DateTime<Utc> {
    /// Makes a new `DateTime<Utc>` from the number of non-leap seconds
    /// since January 1, 1970 0:00:00 UTC (aka "UNIX timestamp")
    /// and the number of nanoseconds since the last whole non-leap second.
    ///
    /// This is guaranteed to round-trip with regard to [`timestamp`](DateTime::timestamp) and
    /// [`timestamp_subsec_nanos`](DateTime::timestamp_subsec_nanos).
    ///
    /// If you need to create a `DateTime` with a [`TimeZone`] different from [`Utc`], use
    /// [`TimeZone::timestamp`] or [`DateTime::with_timezone`].
    ///
    /// The nanosecond part can exceed 1,000,000,000 in order to represent a
    /// [leap second](NaiveTime#leap-second-handling), but only when `secs % 60 == 59`.
    /// (The true "UNIX timestamp" cannot represent a leap second unambiguously.)
    ///
    /// # Errors
    ///
    /// This method returns:
    /// - [`Error::OutOfRange`] if the timestamp is outside the range of a `DateTime`.
    /// - [`Error::InvalidArgument`] if nanosecond >= 2,000,000,000.
    /// - [`Error::DoesNotExist`] if the nanosecond part to represent a leap second is not on a
    ///   minute boundary.
    ///
    /// # Example
    ///
    /// ```
    /// use chrono::DateTime;
    ///
    /// let dt = DateTime::from_timestamp(1431648000, 0)?;
    ///
    /// assert_eq!(dt.to_string(), "2015-05-15 00:00:00 UTC");
    /// assert_eq!(DateTime::from_timestamp(dt.timestamp(), dt.timestamp_subsec_nanos())?, dt);
    /// # Ok::<(), chrono::Error>(())
    /// ```
    #[inline]
    pub const fn from_timestamp(secs: i64, nsecs: u32) -> Result<Self, Error> {
        let days = secs.div_euclid(86_400) + UNIX_EPOCH_DAY;
        let secs = secs.rem_euclid(86_400);
        if days < i32::MIN as i64 || days > i32::MAX as i64 {
            return Err(Error::OutOfRange);
        }
        let date = try_err!(NaiveDate::from_num_days_from_ce(days as i32));
        let time = try_err!(NaiveTime::from_num_seconds_from_midnight(secs as u32, nsecs));
        Ok(date.and_time(time).and_utc())
    }

    /// Makes a new `DateTime<Utc>` from the number of non-leap milliseconds
    /// since January 1, 1970 0:00:00.000 UTC (aka "UNIX timestamp").
    ///
    /// This is guaranteed to round-trip with [`timestamp_millis`](DateTime::timestamp_millis).
    ///
    /// If you need to create a `DateTime` with a [`TimeZone`] different from [`Utc`], use
    /// [`TimeZone::timestamp_millis`] or [`DateTime::with_timezone`].
    ///
    /// # Errors
    ///
    /// Returns [`Error::OutOfRange`] if the timestamp in milliseconds is outside the range of a
    /// `DateTime` (more than ca. 262,000 years away from common era).
    ///
    /// # Example
    ///
    /// ```
    /// use chrono::DateTime;
    ///
    /// let dt = DateTime::from_timestamp_millis(947638923004)?;
    ///
    /// assert_eq!(dt.to_string(), "2000-01-12 01:02:03.004 UTC");
    /// assert_eq!(DateTime::from_timestamp_millis(dt.timestamp_millis())?, dt);
    /// # Ok::<(), chrono::Error>(())
    /// ```
    #[inline]
    pub const fn from_timestamp_millis(millis: i64) -> Result<Self, Error> {
        let secs = millis.div_euclid(1000);
        let nsecs = millis.rem_euclid(1000) as u32 * 1_000_000;
        Self::from_timestamp(secs, nsecs)
    }

    /// Creates a new `DateTime<Utc>` from the number of non-leap microseconds
    /// since January 1, 1970 0:00:00.000 UTC (aka "UNIX timestamp").
    ///
    /// This is guaranteed to round-trip with [`timestamp_micros`](DateTime::timestamp_micros).
    ///
    /// If you need to create a `DateTime` with a [`TimeZone`] different from [`Utc`], use
    /// [`TimeZone::timestamp_micros`] or [`DateTime::with_timezone`].
    ///
    /// # Errors
    ///
    /// Returns [`Error::OutOfRange`] if the timestamp in microseconds is outside the range of a
    /// `DateTime` (more than ca. 262,000 years away from common era).
    ///
    /// # Example
    ///
    /// ```
    /// use chrono::DateTime;
    ///
    /// let timestamp_micros: i64 = 1662921288000000; // Sun, 11 Sep 2022 18:34:48 UTC
    /// let dt = DateTime::from_timestamp_micros(timestamp_micros)?;
    /// assert_eq!(timestamp_micros, dt.timestamp_micros());
    ///
    /// // Negative timestamps (before the UNIX epoch) are supported as well.
    /// let timestamp_micros: i64 = -2208936075000000; // Mon, 1 Jan 1900 14:38:45 UTC
    /// let dt = DateTime::from_timestamp_micros(timestamp_micros)?;
    /// assert_eq!(timestamp_micros, dt.timestamp_micros());
    /// # Ok::<(), chrono::Error>(())
    /// ```
    #[inline]
    pub const fn from_timestamp_micros(micros: i64) -> Result<Self, Error> {
        let secs = micros.div_euclid(1_000_000);
        let nsecs = micros.rem_euclid(1_000_000) as u32 * 1000;
        Self::from_timestamp(secs, nsecs)
    }

    /// Creates a new [`DateTime<Utc>`] from the number of non-leap microseconds
    /// since January 1, 1970 0:00:00.000 UTC (aka "UNIX timestamp").
    ///
    /// This is guaranteed to round-trip with [`timestamp_nanos`](DateTime::timestamp_nanos).
    ///
    /// If you need to create a `DateTime` with a [`TimeZone`] different from [`Utc`], use
    /// [`TimeZone::timestamp_nanos`] or [`DateTime::with_timezone`].
    ///
    /// The UNIX epoch starts on midnight, January 1, 1970, UTC.
    ///
    /// An `i64` with nanosecond precision can span a range of ~584 years. Because all values can
    /// be represented as a `DateTime` this method never fails.
    ///
    /// # Example
    ///
    /// ```
    /// use chrono::DateTime;
    ///
    /// let timestamp_nanos: i64 = 1662921288_000_000_000; // Sun, 11 Sep 2022 18:34:48 UTC
    /// let dt = DateTime::from_timestamp_nanos(timestamp_nanos);
    /// assert_eq!(timestamp_nanos, dt.timestamp_nanos().unwrap());
    ///
    /// // Negative timestamps (before the UNIX epoch) are supported as well.
    /// let timestamp_nanos: i64 = -2208936075_000_000_000; // Mon, 1 Jan 1900 14:38:45 UTC
    /// let dt = DateTime::from_timestamp_nanos(timestamp_nanos);
    /// assert_eq!(timestamp_nanos, dt.timestamp_nanos().unwrap());
    /// ```
    #[inline]
    #[must_use]
    pub const fn from_timestamp_nanos(nanos: i64) -> Self {
        let secs = nanos.div_euclid(1_000_000_000);
        let nsecs = nanos.rem_euclid(1_000_000_000) as u32;
<<<<<<< HEAD
        match Self::from_timestamp(secs, nsecs) {
            Ok(dt) => dt,
            Err(_) => panic!("timestamp in nanos is always in range"),
        }
=======
        expect(Self::from_timestamp(secs, nsecs), "timestamp in nanos is always in range")
>>>>>>> e05ba8b9
    }

    /// The Unix Epoch, 1970-01-01 00:00:00 UTC.
    pub const UNIX_EPOCH: Self = Self { datetime: NaiveDateTime::UNIX_EPOCH, offset: Utc };
}

impl Default for DateTime<Utc> {
    fn default() -> Self {
        Utc.from_utc_datetime(NaiveDateTime::default())
    }
}

#[cfg(feature = "clock")]
impl Default for DateTime<Local> {
    fn default() -> Self {
        Local.from_utc_datetime(NaiveDateTime::default())
    }
}

impl Default for DateTime<FixedOffset> {
    fn default() -> Self {
        FixedOffset::west(0).unwrap().from_utc_datetime(NaiveDateTime::default())
    }
}

/// Convert a `DateTime<Utc>` instance into a `DateTime<FixedOffset>` instance.
impl From<DateTime<Utc>> for DateTime<FixedOffset> {
    /// Convert this `DateTime<Utc>` instance into a `DateTime<FixedOffset>` instance.
    ///
    /// Conversion is done via [`DateTime::with_timezone`]. Note that the converted value returned by
    /// this will be created with a fixed timezone offset of 0.
    fn from(src: DateTime<Utc>) -> Self {
        src.with_timezone(&FixedOffset::east(0).unwrap())
    }
}

/// Convert a `DateTime<Utc>` instance into a `DateTime<Local>` instance.
#[cfg(feature = "clock")]
impl From<DateTime<Utc>> for DateTime<Local> {
    /// Convert this `DateTime<Utc>` instance into a `DateTime<Local>` instance.
    ///
    /// Conversion is performed via [`DateTime::with_timezone`], accounting for the difference in timezones.
    fn from(src: DateTime<Utc>) -> Self {
        src.with_timezone(&Local)
    }
}

/// Convert a `DateTime<FixedOffset>` instance into a `DateTime<Utc>` instance.
impl From<DateTime<FixedOffset>> for DateTime<Utc> {
    /// Convert this `DateTime<FixedOffset>` instance into a `DateTime<Utc>` instance.
    ///
    /// Conversion is performed via [`DateTime::with_timezone`], accounting for the timezone
    /// difference.
    fn from(src: DateTime<FixedOffset>) -> Self {
        src.with_timezone(&Utc)
    }
}

/// Convert a `DateTime<FixedOffset>` instance into a `DateTime<Local>` instance.
#[cfg(feature = "clock")]
impl From<DateTime<FixedOffset>> for DateTime<Local> {
    /// Convert this `DateTime<FixedOffset>` instance into a `DateTime<Local>` instance.
    ///
    /// Conversion is performed via [`DateTime::with_timezone`]. Returns the equivalent value in local
    /// time.
    fn from(src: DateTime<FixedOffset>) -> Self {
        src.with_timezone(&Local)
    }
}

/// Convert a `DateTime<Local>` instance into a `DateTime<Utc>` instance.
#[cfg(feature = "clock")]
impl From<DateTime<Local>> for DateTime<Utc> {
    /// Convert this `DateTime<Local>` instance into a `DateTime<Utc>` instance.
    ///
    /// Conversion is performed via [`DateTime::with_timezone`], accounting for the difference in
    /// timezones.
    fn from(src: DateTime<Local>) -> Self {
        src.with_timezone(&Utc)
    }
}

/// Convert a `DateTime<Local>` instance into a `DateTime<FixedOffset>` instance.
#[cfg(feature = "clock")]
impl From<DateTime<Local>> for DateTime<FixedOffset> {
    /// Convert this `DateTime<Local>` instance into a `DateTime<FixedOffset>` instance.
    ///
    /// Conversion is performed via [`DateTime::with_timezone`].
    fn from(src: DateTime<Local>) -> Self {
        src.with_timezone(&src.offset().fix())
    }
}

/// Maps the local datetime to other datetime with given conversion function.
fn map_local<Tz: TimeZone, F>(dt: &DateTime<Tz>, mut f: F) -> Option<DateTime<Tz>>
where
    F: FnMut(NaiveDateTime) -> Option<NaiveDateTime>,
{
    f(dt.overflowing_naive_local())
        .and_then(|datetime| dt.timezone().from_local_datetime(datetime).single())
        .filter(|dt| dt >= &DateTime::<Utc>::MIN_UTC && dt <= &DateTime::<Utc>::MAX_UTC)
}

impl DateTime<FixedOffset> {
    /// Parses an RFC 2822 date-and-time string into a `DateTime<FixedOffset>` value.
    ///
    /// This parses valid RFC 2822 datetime strings (such as `Tue, 1 Jul 2003 10:52:37 +0200`)
    /// and returns a new [`DateTime`] instance with the parsed timezone as the [`FixedOffset`].
    ///
    /// RFC 2822 is the internet message standard that specifies the representation of times in HTTP
    /// and email headers. It is the 2001 revision of RFC 822, and is itself revised as RFC 5322 in
    /// 2008.
    ///
    /// # Support for the obsolete date format
    ///
    /// - A 2-digit year is interpreted to be a year in 1950-2049.
    /// - The standard allows comments and whitespace between many of the tokens. See [4.3] and
    ///   [Appendix A.5]
    /// - Single letter 'military' time zone names are parsed as a `-0000` offset.
    ///   They were defined with the wrong sign in RFC 822 and corrected in RFC 2822. But because
    ///   the meaning is now ambiguous, the standard says they should be be considered as `-0000`
    ///   unless there is out-of-band information confirming their meaning.
    ///   The exception is `Z`, which remains identical to `+0000`.
    ///
    /// [4.3]: https://www.rfc-editor.org/rfc/rfc2822#section-4.3
    /// [Appendix A.5]: https://www.rfc-editor.org/rfc/rfc2822#appendix-A.5
    ///
    /// # Example
    ///
    /// ```
    /// # use chrono::{DateTime, FixedOffset, TimeZone};
    /// assert_eq!(
    ///     DateTime::parse_from_rfc2822("Wed, 18 Feb 2015 23:16:09 GMT").unwrap(),
    ///     FixedOffset::east(0).unwrap().with_ymd_and_hms(2015, 2, 18, 23, 16, 9).unwrap()
    /// );
    /// ```
    pub fn parse_from_rfc2822(s: &str) -> ParseResult<DateTime<FixedOffset>> {
        const ITEMS: &[Item<'static>] = &[Item::Fixed(Fixed::RFC2822)];
        let mut parsed = Parsed::default();
        parse(&mut parsed, s, ITEMS.iter())?;
        parsed.to_datetime()
    }

    /// Parses an RFC 3339 date-and-time string into a `DateTime<FixedOffset>` value.
    ///
    /// Parses all valid RFC 3339 values (as well as the subset of valid ISO 8601 values that are
    /// also valid RFC 3339 date-and-time values) and returns a new [`DateTime`] with a
    /// [`FixedOffset`] corresponding to the parsed timezone. While RFC 3339 values come in a wide
    /// variety of shapes and sizes, `1996-12-19T16:39:57-08:00` is an example of the most commonly
    /// encountered variety of RFC 3339 formats.
    ///
    /// Why isn't this named `parse_from_iso8601`? That's because ISO 8601 allows representing
    /// values in a wide range of formats, only some of which represent actual date-and-time
    /// instances (rather than periods, ranges, dates, or times). Some valid ISO 8601 values are
    /// also simultaneously valid RFC 3339 values, but not all RFC 3339 values are valid ISO 8601
    /// values (or the other way around).
    pub fn parse_from_rfc3339(s: &str) -> ParseResult<DateTime<FixedOffset>> {
        let mut parsed = Parsed::default();
        let (s, _) = parse_rfc3339(&mut parsed, s)?;
        if !s.is_empty() {
            return Err(TOO_LONG);
        }
        parsed.to_datetime()
    }

    /// Parses a string from a user-specified format into a `DateTime<FixedOffset>` value.
    ///
    /// Note that this method *requires a timezone* in the input string. See
    /// [`NaiveDateTime::parse_from_str`](./naive/struct.NaiveDateTime.html#method.parse_from_str)
    /// for a version that does not require a timezone in the to-be-parsed str. The returned
    /// [`DateTime`] value will have a [`FixedOffset`] reflecting the parsed timezone.
    ///
    /// See the [`format::strftime` module](./format/strftime/index.html) for supported format
    /// sequences.
    ///
    /// # Example
    ///
    /// ```rust
    /// use chrono::{DateTime, FixedOffset, NaiveDate, TimeZone};
    ///
    /// let dt = DateTime::parse_from_str("1983 Apr 13 12:09:14.274 +0000", "%Y %b %d %H:%M:%S%.3f %z");
    /// assert_eq!(
    ///     dt,
    ///     Ok(FixedOffset::east(0)
    ///         .unwrap()
    ///         .from_local_datetime(
    ///             NaiveDate::from_ymd(1983, 4, 13).unwrap().and_hms_milli(12, 9, 14, 274).unwrap()
    ///         )
    ///         .unwrap())
    /// );
    /// ```
    pub fn parse_from_str(s: &str, fmt: &str) -> ParseResult<DateTime<FixedOffset>> {
        let mut parsed = Parsed::default();
        parse(&mut parsed, s, StrftimeItems::new(fmt))?;
        parsed.to_datetime()
    }

    /// Parses a string from a user-specified format into a `DateTime<FixedOffset>` value, and a
    /// slice with the remaining portion of the string.
    ///
    /// Note that this method *requires a timezone* in the input string. See
    /// [`NaiveDateTime::parse_and_remainder`] for a version that does not
    /// require a timezone in `s`. The returned [`DateTime`] value will have a [`FixedOffset`]
    /// reflecting the parsed timezone.
    ///
    /// See the [`format::strftime` module](./format/strftime/index.html) for supported format
    /// sequences.
    ///
    /// Similar to [`parse_from_str`](#method.parse_from_str).
    ///
    /// # Example
    ///
    /// ```rust
    /// # use chrono::{DateTime, FixedOffset, TimeZone};
    /// let (datetime, remainder) = DateTime::parse_and_remainder(
    ///     "2015-02-18 23:16:09 +0200 trailing text",
    ///     "%Y-%m-%d %H:%M:%S %z",
    /// )
    /// .unwrap();
    /// assert_eq!(
    ///     datetime,
    ///     FixedOffset::east(2 * 3600).unwrap().with_ymd_and_hms(2015, 2, 18, 23, 16, 9).unwrap()
    /// );
    /// assert_eq!(remainder, " trailing text");
    /// ```
    pub fn parse_and_remainder<'a>(
        s: &'a str,
        fmt: &str,
    ) -> ParseResult<(DateTime<FixedOffset>, &'a str)> {
        let mut parsed = Parsed::default();
        let remainder = parse_and_remainder(&mut parsed, s, StrftimeItems::new(fmt))?;
        parsed.to_datetime().map(|d| (d, remainder))
    }
}

impl DateTime<Utc> {
    /// The minimum possible `DateTime<Utc>`.
    pub const MIN_UTC: Self = DateTime { datetime: NaiveDateTime::MIN, offset: Utc };
    /// The maximum possible `DateTime<Utc>`.
    pub const MAX_UTC: Self = DateTime { datetime: NaiveDateTime::MAX, offset: Utc };
}

impl<Tz: TimeZone> DateTime<Tz>
where
    Tz::Offset: fmt::Display,
{
    /// Formats the combined date and time with the specified formatting items.
    #[cfg(feature = "alloc")]
    #[inline]
    #[must_use]
    pub fn format_with_items<'a, I, B>(&self, items: I) -> DelayedFormat<I>
    where
        I: Iterator<Item = B> + Clone,
        B: Borrow<Item<'a>>,
    {
        let local = self.overflowing_naive_local();
        DelayedFormat::new_with_offset(Some(local.date()), Some(local.time()), &self.offset, items)
    }

    /// Formats the combined date and time per the specified format string.
    ///
    /// See the [`crate::format::strftime`] module for the supported escape sequences.
    ///
    /// # Example
    /// ```rust
    /// use chrono::prelude::*;
    ///
    /// let date_time: DateTime<Utc> = Utc.with_ymd_and_hms(2017, 04, 02, 12, 50, 32).unwrap();
    /// let formatted = format!("{}", date_time.format("%d/%m/%Y %H:%M"));
    /// assert_eq!(formatted, "02/04/2017 12:50");
    /// ```
    #[cfg(feature = "alloc")]
    #[inline]
    #[must_use]
    pub fn format<'a>(&self, fmt: &'a str) -> DelayedFormat<StrftimeItems<'a>> {
        self.format_with_items(StrftimeItems::new(fmt))
    }

    /// Formats the combined date and time with the specified formatting items and locale.
    #[cfg(all(feature = "unstable-locales", feature = "alloc"))]
    #[inline]
    #[must_use]
    pub fn format_localized_with_items<'a, I, B>(
        &self,
        items: I,
        locale: Locale,
    ) -> DelayedFormat<I>
    where
        I: Iterator<Item = B> + Clone,
        B: Borrow<Item<'a>>,
    {
        let local = self.overflowing_naive_local();
        DelayedFormat::new_with_offset_and_locale(
            Some(local.date()),
            Some(local.time()),
            &self.offset,
            items,
            locale,
        )
    }

    /// Formats the combined date and time per the specified format string and
    /// locale.
    ///
    /// See the [`crate::format::strftime`] module on the supported escape
    /// sequences.
    #[cfg(all(feature = "unstable-locales", feature = "alloc"))]
    #[inline]
    #[must_use]
    pub fn format_localized<'a>(
        &self,
        fmt: &'a str,
        locale: Locale,
    ) -> DelayedFormat<StrftimeItems<'a>> {
        self.format_localized_with_items(StrftimeItems::new_with_locale(fmt, locale), locale)
    }
}

impl<Tz: TimeZone> Datelike for DateTime<Tz> {
    #[inline]
    fn year(&self) -> i32 {
        self.overflowing_naive_local().year()
    }
    #[inline]
    fn month(&self) -> u32 {
        self.overflowing_naive_local().month()
    }
    #[inline]
    fn month0(&self) -> u32 {
        self.overflowing_naive_local().month0()
    }
    #[inline]
    fn day(&self) -> u32 {
        self.overflowing_naive_local().day()
    }
    #[inline]
    fn day0(&self) -> u32 {
        self.overflowing_naive_local().day0()
    }
    #[inline]
    fn ordinal(&self) -> u32 {
        self.overflowing_naive_local().ordinal()
    }
    #[inline]
    fn ordinal0(&self) -> u32 {
        self.overflowing_naive_local().ordinal0()
    }
    #[inline]
    fn weekday(&self) -> Weekday {
        self.overflowing_naive_local().weekday()
    }
    #[inline]
    fn iso_week(&self) -> IsoWeek {
        self.overflowing_naive_local().iso_week()
    }
}

impl<Tz: TimeZone> Timelike for DateTime<Tz> {
    #[inline]
    fn hour(&self) -> u32 {
        self.overflowing_naive_local().hour()
    }
    #[inline]
    fn minute(&self) -> u32 {
        self.overflowing_naive_local().minute()
    }
    #[inline]
    fn second(&self) -> u32 {
        self.overflowing_naive_local().second()
    }
    #[inline]
    fn nanosecond(&self) -> u32 {
        self.overflowing_naive_local().nanosecond()
    }
}

impl<Tz: TimeZone, Tz2: TimeZone> PartialEq<DateTime<Tz2>> for DateTime<Tz> {
    fn eq(&self, other: &DateTime<Tz2>) -> bool {
        self.datetime == other.datetime
    }
}

impl<Tz: TimeZone> Eq for DateTime<Tz> {}

impl<Tz: TimeZone, Tz2: TimeZone> PartialOrd<DateTime<Tz2>> for DateTime<Tz> {
    /// Compare two DateTimes based on their true time, ignoring time zones
    ///
    /// # Example
    ///
    /// ```
    /// use chrono::prelude::*;
    ///
    /// let earlier = Utc
    ///     .with_ymd_and_hms(2015, 5, 15, 2, 0, 0)
    ///     .unwrap()
    ///     .with_timezone(&FixedOffset::west(1 * 3600).unwrap());
    /// let later = Utc
    ///     .with_ymd_and_hms(2015, 5, 15, 3, 0, 0)
    ///     .unwrap()
    ///     .with_timezone(&FixedOffset::west(5 * 3600).unwrap());
    ///
    /// assert_eq!(earlier.to_string(), "2015-05-15 01:00:00 -01:00");
    /// assert_eq!(later.to_string(), "2015-05-14 22:00:00 -05:00");
    ///
    /// assert!(later > earlier);
    /// ```
    fn partial_cmp(&self, other: &DateTime<Tz2>) -> Option<Ordering> {
        self.datetime.partial_cmp(&other.datetime)
    }
}

impl<Tz: TimeZone> Ord for DateTime<Tz> {
    fn cmp(&self, other: &DateTime<Tz>) -> Ordering {
        self.datetime.cmp(&other.datetime)
    }
}

impl<Tz: TimeZone> hash::Hash for DateTime<Tz> {
    fn hash<H: hash::Hasher>(&self, state: &mut H) {
        self.datetime.hash(state)
    }
}

/// Add `TimeDelta` to `DateTime`.
///
/// As a part of Chrono's [leap second handling], the addition assumes that **there is no leap
/// second ever**, except when the `NaiveDateTime` itself represents a leap  second in which case
/// the assumption becomes that **there is exactly a single leap second ever**.
///
/// # Panics
///
/// Panics if the resulting date would be out of range.
/// Consider using [`DateTime<Tz>::checked_add_signed`] to get an `Option` instead.
impl<Tz: TimeZone> Add<TimeDelta> for DateTime<Tz> {
    type Output = DateTime<Tz>;

    #[inline]
    fn add(self, rhs: TimeDelta) -> DateTime<Tz> {
        self.checked_add_signed(rhs).expect("`DateTime + TimeDelta` overflowed")
    }
}

/// Add `std::time::Duration` to `DateTime`.
///
/// As a part of Chrono's [leap second handling], the addition assumes that **there is no leap
/// second ever**, except when the `NaiveDateTime` itself represents a leap  second in which case
/// the assumption becomes that **there is exactly a single leap second ever**.
///
/// # Panics
///
/// Panics if the resulting date would be out of range.
/// Consider using [`DateTime<Tz>::checked_add_signed`] to get an `Option` instead.
impl<Tz: TimeZone> Add<Duration> for DateTime<Tz> {
    type Output = DateTime<Tz>;

    #[inline]
    fn add(self, rhs: Duration) -> DateTime<Tz> {
        let rhs = TimeDelta::from_std(rhs)
            .expect("overflow converting from core::time::Duration to TimeDelta");
        self.checked_add_signed(rhs).expect("`DateTime + TimeDelta` overflowed")
    }
}

/// Add-assign `chrono::Duration` to `DateTime`.
///
/// As a part of Chrono's [leap second handling], the addition assumes that **there is no leap
/// second ever**, except when the `NaiveDateTime` itself represents a leap  second in which case
/// the assumption becomes that **there is exactly a single leap second ever**.
///
/// # Panics
///
/// Panics if the resulting date would be out of range.
/// Consider using [`DateTime<Tz>::checked_add_signed`] to get an `Option` instead.
impl<Tz: TimeZone> AddAssign<TimeDelta> for DateTime<Tz> {
    #[inline]
    fn add_assign(&mut self, rhs: TimeDelta) {
        let datetime =
            self.datetime.checked_add_signed(rhs).expect("`DateTime + TimeDelta` overflowed");
        let tz = self.timezone();
        *self = tz.from_utc_datetime(datetime);
    }
}

/// Add-assign `std::time::Duration` to `DateTime`.
///
/// As a part of Chrono's [leap second handling], the addition assumes that **there is no leap
/// second ever**, except when the `NaiveDateTime` itself represents a leap  second in which case
/// the assumption becomes that **there is exactly a single leap second ever**.
///
/// # Panics
///
/// Panics if the resulting date would be out of range.
/// Consider using [`DateTime<Tz>::checked_add_signed`] to get an `Option` instead.
impl<Tz: TimeZone> AddAssign<Duration> for DateTime<Tz> {
    #[inline]
    fn add_assign(&mut self, rhs: Duration) {
        let rhs = TimeDelta::from_std(rhs)
            .expect("overflow converting from core::time::Duration to TimeDelta");
        *self += rhs;
    }
}

/// Add `FixedOffset` to the datetime value of `DateTime` (offset remains unchanged).
///
/// # Panics
///
/// Panics if the resulting date would be out of range.
impl<Tz: TimeZone> Add<FixedOffset> for DateTime<Tz> {
    type Output = DateTime<Tz>;

    #[inline]
    fn add(mut self, rhs: FixedOffset) -> DateTime<Tz> {
        self.datetime =
            self.naive_utc().checked_add_offset(rhs).expect("`DateTime + FixedOffset` overflowed");
        self
    }
}

/// Add `Months` to `DateTime`.
///
/// The result will be clamped to valid days in the resulting month, see `checked_add_months` for
/// details.
///
/// # Panics
///
/// Panics if:
/// - The resulting date would be out of range.
/// - The local time at the resulting date does not exist or is ambiguous, for example during a
///   daylight saving time transition.
///
/// Strongly consider using [`DateTime<Tz>::checked_add_months`] to get an `Option` instead.
impl<Tz: TimeZone> Add<Months> for DateTime<Tz> {
    type Output = DateTime<Tz>;

    fn add(self, rhs: Months) -> Self::Output {
        self.checked_add_months(rhs).expect("`DateTime + Months` out of range")
    }
}

/// Subtract `TimeDelta` from `DateTime`.
///
/// This is the same as the addition with a negated `TimeDelta`.
///
/// As a part of Chrono's [leap second handling] the subtraction assumes that **there is no leap
/// second ever**, except when the `DateTime` itself represents a leap second in which case
/// the assumption becomes that **there is exactly a single leap second ever**.
///
/// # Panics
///
/// Panics if the resulting date would be out of range.
/// Consider using [`DateTime<Tz>::checked_sub_signed`] to get an `Option` instead.
impl<Tz: TimeZone> Sub<TimeDelta> for DateTime<Tz> {
    type Output = DateTime<Tz>;

    #[inline]
    fn sub(self, rhs: TimeDelta) -> DateTime<Tz> {
        self.checked_sub_signed(rhs).expect("`DateTime - TimeDelta` overflowed")
    }
}

/// Subtract `std::time::Duration` from `DateTime`.
///
/// As a part of Chrono's [leap second handling] the subtraction assumes that **there is no leap
/// second ever**, except when the `DateTime` itself represents a leap second in which case
/// the assumption becomes that **there is exactly a single leap second ever**.
///
/// # Panics
///
/// Panics if the resulting date would be out of range.
/// Consider using [`DateTime<Tz>::checked_sub_signed`] to get an `Option` instead.
impl<Tz: TimeZone> Sub<Duration> for DateTime<Tz> {
    type Output = DateTime<Tz>;

    #[inline]
    fn sub(self, rhs: Duration) -> DateTime<Tz> {
        let rhs = TimeDelta::from_std(rhs)
            .expect("overflow converting from core::time::Duration to TimeDelta");
        self.checked_sub_signed(rhs).expect("`DateTime - TimeDelta` overflowed")
    }
}

/// Subtract-assign `TimeDelta` from `DateTime`.
///
/// This is the same as the addition with a negated `TimeDelta`.
///
/// As a part of Chrono's [leap second handling], the addition assumes that **there is no leap
/// second ever**, except when the `DateTime` itself represents a leap  second in which case
/// the assumption becomes that **there is exactly a single leap second ever**.
///
/// # Panics
///
/// Panics if the resulting date would be out of range.
/// Consider using [`DateTime<Tz>::checked_sub_signed`] to get an `Option` instead.
impl<Tz: TimeZone> SubAssign<TimeDelta> for DateTime<Tz> {
    #[inline]
    fn sub_assign(&mut self, rhs: TimeDelta) {
        let datetime =
            self.datetime.checked_sub_signed(rhs).expect("`DateTime - TimeDelta` overflowed");
        let tz = self.timezone();
        *self = tz.from_utc_datetime(datetime)
    }
}

/// Subtract-assign `std::time::Duration` from `DateTime`.
///
/// As a part of Chrono's [leap second handling], the addition assumes that **there is no leap
/// second ever**, except when the `DateTime` itself represents a leap  second in which case
/// the assumption becomes that **there is exactly a single leap second ever**.
///
/// # Panics
///
/// Panics if the resulting date would be out of range.
/// Consider using [`DateTime<Tz>::checked_sub_signed`] to get an `Option` instead.
impl<Tz: TimeZone> SubAssign<Duration> for DateTime<Tz> {
    #[inline]
    fn sub_assign(&mut self, rhs: Duration) {
        let rhs = TimeDelta::from_std(rhs)
            .expect("overflow converting from core::time::Duration to TimeDelta");
        *self -= rhs;
    }
}

/// Subtract `FixedOffset` from the datetime value of `DateTime` (offset remains unchanged).
///
/// # Panics
///
/// Panics if the resulting date would be out of range.
impl<Tz: TimeZone> Sub<FixedOffset> for DateTime<Tz> {
    type Output = DateTime<Tz>;

    #[inline]
    fn sub(mut self, rhs: FixedOffset) -> DateTime<Tz> {
        self.datetime =
            self.naive_utc().checked_sub_offset(rhs).expect("`DateTime - FixedOffset` overflowed");
        self
    }
}

/// Subtract `Months` from `DateTime`.
///
/// The result will be clamped to valid days in the resulting month, see
/// [`DateTime<Tz>::checked_sub_months`] for details.
///
/// # Panics
///
/// Panics if:
/// - The resulting date would be out of range.
/// - The local time at the resulting date does not exist or is ambiguous, for example during a
///   daylight saving time transition.
///
/// Strongly consider using [`DateTime<Tz>::checked_sub_months`] to get an `Option` instead.
impl<Tz: TimeZone> Sub<Months> for DateTime<Tz> {
    type Output = DateTime<Tz>;

    fn sub(self, rhs: Months) -> Self::Output {
        self.checked_sub_months(rhs).expect("`DateTime - Months` out of range")
    }
}

impl<Tz: TimeZone> Sub<DateTime<Tz>> for DateTime<Tz> {
    type Output = TimeDelta;

    #[inline]
    fn sub(self, rhs: DateTime<Tz>) -> TimeDelta {
        self.signed_duration_since(rhs)
    }
}

impl<Tz: TimeZone> Sub<&DateTime<Tz>> for DateTime<Tz> {
    type Output = TimeDelta;

    #[inline]
    fn sub(self, rhs: &DateTime<Tz>) -> TimeDelta {
        self.signed_duration_since(rhs)
    }
}

/// Add `Days` to `NaiveDateTime`.
///
/// # Panics
///
/// Panics if:
/// - The resulting date would be out of range.
/// - The local time at the resulting date does not exist or is ambiguous, for example during a
///   daylight saving time transition.
///
/// Strongly consider using `DateTime<Tz>::checked_sub_days` to get an `Option` instead.
impl<Tz: TimeZone> Add<Days> for DateTime<Tz> {
    type Output = DateTime<Tz>;

    fn add(self, days: Days) -> Self::Output {
        self.checked_add_days(days).expect("`DateTime + Days` out of range")
    }
}

/// Subtract `Days` from `DateTime`.
///
/// # Panics
///
/// Panics if:
/// - The resulting date would be out of range.
/// - The local time at the resulting date does not exist or is ambiguous, for example during a
///   daylight saving time transition.
///
/// Strongly consider using `DateTime<Tz>::checked_sub_days` to get an `Option` instead.
impl<Tz: TimeZone> Sub<Days> for DateTime<Tz> {
    type Output = DateTime<Tz>;

    fn sub(self, days: Days) -> Self::Output {
        self.checked_sub_days(days).expect("`DateTime - Days` out of range")
    }
}

impl<Tz: TimeZone> fmt::Debug for DateTime<Tz> {
    fn fmt(&self, f: &mut fmt::Formatter) -> fmt::Result {
        self.overflowing_naive_local().fmt(f)?;
        self.offset.fmt(f)
    }
}

// `fmt::Debug` is hand implemented for the `rkyv::Archive` variant of `DateTime` because
// deriving a trait recursively does not propagate trait defined associated types with their own
// constraints:
// In our case `<<Tz as offset::TimeZone>::Offset as Archive>::Archived`
// cannot be formatted using `{:?}` because it doesn't implement `Debug`.
// See below for further discussion:
// * https://github.com/rust-lang/rust/issues/26925
// * https://github.com/rkyv/rkyv/issues/333
// * https://github.com/dtolnay/syn/issues/370
#[cfg(feature = "rkyv-validation")]
impl<Tz: TimeZone> fmt::Debug for ArchivedDateTime<Tz>
where
    Tz: Archive,
    <Tz as Archive>::Archived: fmt::Debug,
    <<Tz as TimeZone>::Offset as Archive>::Archived: fmt::Debug,
    <Tz as TimeZone>::Offset: fmt::Debug + Archive,
{
    fn fmt(&self, f: &mut fmt::Formatter) -> fmt::Result {
        f.debug_struct("ArchivedDateTime")
            .field("datetime", &self.datetime)
            .field("offset", &self.offset)
            .finish()
    }
}

impl<Tz: TimeZone> fmt::Display for DateTime<Tz>
where
    Tz::Offset: fmt::Display,
{
    fn fmt(&self, f: &mut fmt::Formatter) -> fmt::Result {
        self.overflowing_naive_local().fmt(f)?;
        f.write_char(' ')?;
        self.offset.fmt(f)
    }
}

/// Accepts a relaxed form of RFC3339.
/// A space or a 'T' are accepted as the separator between the date and time
/// parts.
///
/// All of these examples are equivalent:
/// ```
/// # use chrono::{DateTime, Utc};
/// "2012-12-12T12:12:12Z".parse::<DateTime<Utc>>()?;
/// "2012-12-12 12:12:12Z".parse::<DateTime<Utc>>()?;
/// "2012-12-12 12:12:12+0000".parse::<DateTime<Utc>>()?;
/// "2012-12-12 12:12:12+00:00".parse::<DateTime<Utc>>()?;
/// # Ok::<(), chrono::ParseError>(())
/// ```
impl str::FromStr for DateTime<Utc> {
    type Err = ParseError;

    fn from_str(s: &str) -> ParseResult<DateTime<Utc>> {
        s.parse::<DateTime<FixedOffset>>().map(|dt| dt.with_timezone(&Utc))
    }
}

/// Accepts a relaxed form of RFC3339.
/// A space or a 'T' are accepted as the separator between the date and time
/// parts.
///
/// All of these examples are equivalent:
/// ```
/// # use chrono::{DateTime, Local};
/// "2012-12-12T12:12:12Z".parse::<DateTime<Local>>()?;
/// "2012-12-12 12:12:12Z".parse::<DateTime<Local>>()?;
/// "2012-12-12 12:12:12+0000".parse::<DateTime<Local>>()?;
/// "2012-12-12 12:12:12+00:00".parse::<DateTime<Local>>()?;
/// # Ok::<(), chrono::ParseError>(())
/// ```
#[cfg(feature = "clock")]
impl str::FromStr for DateTime<Local> {
    type Err = ParseError;

    fn from_str(s: &str) -> ParseResult<DateTime<Local>> {
        s.parse::<DateTime<FixedOffset>>().map(|dt| dt.with_timezone(&Local))
    }
}

#[cfg(feature = "std")]
impl TryFrom<SystemTime> for DateTime<Utc> {
    type Error = Error;

    fn try_from(t: SystemTime) -> Result<DateTime<Utc>, Error> {
        let (sec, nsec) = match t.duration_since(UNIX_EPOCH) {
            Ok(dur) => {
                // `t` is at or after the Unix epoch.
                let sec = i64::try_from(dur.as_secs()).map_err(|_| Error::OutOfRange)?;
                let nsec = dur.subsec_nanos();
                (sec, nsec)
            }
            Err(e) => {
                // `t` is before the Unix epoch. `e.duration()` is how long before the epoch it
                // is.
                let dur = e.duration();
                let sec = i64::try_from(dur.as_secs()).map_err(|_| Error::OutOfRange)?;
                let nsec = dur.subsec_nanos();
                if nsec == 0 {
                    // Overflow safety: `sec` was returned by `dur.as_secs()`, and is guaranteed to
                    // be non-negative. Negating a non-negative signed integer cannot overflow.
                    (-sec, 0)
                } else {
                    // Overflow safety: In addition to the above, `-x - 1`, where `x` is a
                    // non-negative signed integer, also cannot overflow.
                    let sec = -sec - 1;
                    // Overflow safety: `nsec` was returned by `dur.subsec_nanos()`, and is
                    // guaranteed to be between 0 and 999_999_999 inclusive. Subtracting it from
                    // 1_000_000_000 is therefore guaranteed not to overflow.
                    let nsec = 1_000_000_000 - nsec;
                    (sec, nsec)
                }
            }
        };
        DateTime::from_timestamp(sec, nsec)
    }
}

#[cfg(feature = "clock")]
impl TryFrom<SystemTime> for DateTime<Local> {
    type Error = OutOfRange;

    fn try_from(t: SystemTime) -> Result<DateTime<Local>, OutOfRange> {
        DateTime::<Utc>::try_from(t).map(|t| t.with_timezone(&Local)).map_err(|_| OutOfRange::new())
    }
}

#[cfg(feature = "std")]
impl<Tz: TimeZone> TryFrom<DateTime<Tz>> for SystemTime {
    type Error = Error;

    fn try_from(dt: DateTime<Tz>) -> Result<SystemTime, Error> {
        let sec = dt.timestamp();
        let sec_abs = sec.unsigned_abs();
        let nsec = dt.timestamp_subsec_nanos();
        if sec < 0 {
            // `dt` is before the Unix epoch.
            let mut t =
                UNIX_EPOCH.checked_sub(Duration::new(sec_abs, 0)).ok_or(Error::OutOfRange)?;

            // Overflow safety: `t` is before the Unix epoch. Adding nanoseconds therefore cannot
            // overflow.
            t += Duration::new(0, nsec);

            Ok(t)
        } else {
            // `dt` is after the Unix epoch.
            UNIX_EPOCH.checked_add(Duration::new(sec_abs, nsec)).ok_or(Error::OutOfRange)
        }
    }
}

#[cfg(all(
    target_arch = "wasm32",
    feature = "wasmbind",
    not(any(target_os = "emscripten", target_os = "wasi"))
))]
impl From<js_sys::Date> for DateTime<Utc> {
    fn from(date: js_sys::Date) -> DateTime<Utc> {
        DateTime::<Utc>::from(&date)
    }
}

#[cfg(all(
    target_arch = "wasm32",
    feature = "wasmbind",
    not(any(target_os = "emscripten", target_os = "wasi"))
))]
impl From<&js_sys::Date> for DateTime<Utc> {
    fn from(date: &js_sys::Date) -> DateTime<Utc> {
        Utc.timestamp_millis(date.get_time() as i64).unwrap()
    }
}

#[cfg(all(
    target_arch = "wasm32",
    feature = "wasmbind",
    not(any(target_os = "emscripten", target_os = "wasi"))
))]
impl From<DateTime<Utc>> for js_sys::Date {
    /// Converts a `DateTime<Utc>` to a JS `Date`. The resulting value may be lossy,
    /// any values that have a millisecond timestamp value greater/less than ±8,640,000,000,000,000
    /// (April 20, 271821 BCE ~ September 13, 275760 CE) will become invalid dates in JS.
    fn from(date: DateTime<Utc>) -> js_sys::Date {
        let js_millis = wasm_bindgen::JsValue::from_f64(date.timestamp_millis() as f64);
        js_sys::Date::new(&js_millis)
    }
}

// Note that implementation of Arbitrary cannot be simply derived for DateTime<Tz>, due to
// the nontrivial bound <Tz as TimeZone>::Offset: Arbitrary.
#[cfg(all(feature = "arbitrary", feature = "std"))]
impl<'a, Tz> arbitrary::Arbitrary<'a> for DateTime<Tz>
where
    Tz: TimeZone,
    <Tz as TimeZone>::Offset: arbitrary::Arbitrary<'a>,
{
    fn arbitrary(u: &mut arbitrary::Unstructured<'a>) -> arbitrary::Result<DateTime<Tz>> {
        let datetime = NaiveDateTime::arbitrary(u)?;
        let offset = <Tz as TimeZone>::Offset::arbitrary(u)?;
        Ok(DateTime::from_naive_utc_and_offset(datetime, offset))
    }
}

/// Number of days between Januari 1, 1970 and December 31, 1 BCE which we define to be day 0.
/// 4 full leap year cycles until December 31, 1600     4 * 146097 = 584388
/// 1 day until January 1, 1601                                           1
/// 369 years until Januari 1, 1970                      369 * 365 = 134685
/// of which floor(369 / 4) are leap years          floor(369 / 4) =     92
/// except for 1700, 1800 and 1900                                       -3 +
///                                                                  --------
///                                                                  719163
const UNIX_EPOCH_DAY: i64 = 719_163;

#[cfg(all(test, feature = "serde"))]
fn test_encodable_json<FUtc, FFixed, E>(to_string_utc: FUtc, to_string_fixed: FFixed)
where
    FUtc: Fn(&DateTime<Utc>) -> Result<String, E>,
    FFixed: Fn(&DateTime<FixedOffset>) -> Result<String, E>,
    E: ::core::fmt::Debug,
{
    assert_eq!(
        to_string_utc(&Utc.with_ymd_and_hms(2014, 7, 24, 12, 34, 6).unwrap()).ok(),
        Some(r#""2014-07-24T12:34:06Z""#.into())
    );

    assert_eq!(
        to_string_fixed(
            &FixedOffset::east(3660).unwrap().with_ymd_and_hms(2014, 7, 24, 12, 34, 6).unwrap()
        )
        .ok(),
        Some(r#""2014-07-24T12:34:06+01:01""#.into())
    );
    assert_eq!(
        to_string_fixed(
            &FixedOffset::east(3650).unwrap().with_ymd_and_hms(2014, 7, 24, 12, 34, 6).unwrap()
        )
        .ok(),
        // An offset with seconds is not allowed by RFC 3339, so we round it to the nearest minute.
        // In this case `+01:00:50` becomes `+01:01`
        Some(r#""2014-07-24T12:34:06+01:01""#.into())
    );
}

#[cfg(all(test, feature = "clock", feature = "serde"))]
fn test_decodable_json<FUtc, FFixed, FLocal, E>(
    utc_from_str: FUtc,
    fixed_from_str: FFixed,
    local_from_str: FLocal,
) where
    FUtc: Fn(&str) -> Result<DateTime<Utc>, E>,
    FFixed: Fn(&str) -> Result<DateTime<FixedOffset>, E>,
    FLocal: Fn(&str) -> Result<DateTime<Local>, E>,
    E: ::core::fmt::Debug,
{
    // should check against the offset as well (the normal DateTime comparison will ignore them)
    fn norm<Tz: TimeZone>(dt: &Option<DateTime<Tz>>) -> Option<(&DateTime<Tz>, &Tz::Offset)> {
        dt.as_ref().map(|dt| (dt, dt.offset()))
    }

    assert_eq!(
        norm(&utc_from_str(r#""2014-07-24T12:34:06Z""#).ok()),
        norm(&Some(Utc.with_ymd_and_hms(2014, 7, 24, 12, 34, 6).unwrap()))
    );
    assert_eq!(
        norm(&utc_from_str(r#""2014-07-24T13:57:06+01:23""#).ok()),
        norm(&Some(Utc.with_ymd_and_hms(2014, 7, 24, 12, 34, 6).unwrap()))
    );

    assert_eq!(
        norm(&fixed_from_str(r#""2014-07-24T12:34:06Z""#).ok()),
        norm(&Some(
            FixedOffset::east(0).unwrap().with_ymd_and_hms(2014, 7, 24, 12, 34, 6).unwrap()
        ))
    );
    assert_eq!(
        norm(&fixed_from_str(r#""2014-07-24T13:57:06+01:23""#).ok()),
        norm(&Some(
            FixedOffset::east(60 * 60 + 23 * 60)
                .unwrap()
                .with_ymd_and_hms(2014, 7, 24, 13, 57, 6)
                .unwrap()
        ))
    );

    // we don't know the exact local offset but we can check that
    // the conversion didn't change the instant itself
    assert_eq!(
        local_from_str(r#""2014-07-24T12:34:06Z""#).expect("local should parse"),
        Utc.with_ymd_and_hms(2014, 7, 24, 12, 34, 6).unwrap()
    );
    assert_eq!(
        local_from_str(r#""2014-07-24T13:57:06+01:23""#).expect("local should parse with offset"),
        Utc.with_ymd_and_hms(2014, 7, 24, 12, 34, 6).unwrap()
    );

    assert!(utc_from_str(r#""2014-07-32T12:34:06Z""#).is_err());
    assert!(fixed_from_str(r#""2014-07-32T12:34:06Z""#).is_err());
}<|MERGE_RESOLUTION|>--- conflicted
+++ resolved
@@ -111,12 +111,7 @@
     #[inline]
     #[must_use]
     pub fn date_naive(&self) -> NaiveDate {
-<<<<<<< HEAD
-        let local = self.naive_local();
-        NaiveDate::from_ymd(local.year(), local.month(), local.day()).unwrap()
-=======
         self.naive_local().date()
->>>>>>> e05ba8b9
     }
 
     /// Retrieves the time component.
@@ -193,28 +188,6 @@
 
     /// Returns the number of non-leap-nanoseconds since January 1, 1970 UTC.
     ///
-<<<<<<< HEAD
-=======
-    /// # Panics
-    ///
-    /// An `i64` with nanosecond precision can span a range of ~584 years. This function panics on
-    /// an out of range `DateTime`.
-    ///
-    /// The dates that can be represented as nanoseconds are between 1677-09-21T00:12:43.145224192
-    /// and 2262-04-11T23:47:16.854775807.
-    #[deprecated(since = "0.4.31", note = "use `timestamp_nanos_opt()` instead")]
-    #[inline]
-    #[must_use]
-    pub const fn timestamp_nanos(&self) -> i64 {
-        expect(
-            self.timestamp_nanos_opt(),
-            "value can not be represented in a timestamp with nanosecond precision.",
-        )
-    }
-
-    /// Returns the number of non-leap-nanoseconds since January 1, 1970 UTC.
-    ///
->>>>>>> e05ba8b9
     /// # Errors
     ///
     /// An `i64` with nanosecond precision can span a range of ~584 years. This function returns
@@ -554,13 +527,8 @@
     /// # Examples
     ///
     /// ```rust
-<<<<<<< HEAD
-    /// # use chrono::{FixedOffset, SecondsFormat, TimeZone, Utc, NaiveDate};
+    /// # use chrono::{FixedOffset, SecondsFormat, TimeZone, NaiveDate};
     /// let dt = NaiveDate::from_ymd(2018, 1, 26)
-=======
-    /// # use chrono::{FixedOffset, SecondsFormat, TimeZone, NaiveDate};
-    /// let dt = NaiveDate::from_ymd_opt(2018, 1, 26)
->>>>>>> e05ba8b9
     ///     .unwrap()
     ///     .and_hms_micro(18, 30, 9, 453_829)
     ///     .unwrap()
@@ -675,11 +643,8 @@
     ///
     /// assert_eq!(today_noon.single().unwrap().time(), noon);
     /// assert_eq!(today_midnight.single().unwrap().time(), NaiveTime::MIN);
-<<<<<<< HEAD
+    /// # }
     /// # Ok::<(), chrono::Error>(())
-=======
-    /// # }
->>>>>>> e05ba8b9
     /// ```
     #[must_use]
     pub fn with_time(&self, time: NaiveTime) -> MappedLocalTime<Self> {
@@ -897,14 +862,10 @@
     pub const fn from_timestamp_nanos(nanos: i64) -> Self {
         let secs = nanos.div_euclid(1_000_000_000);
         let nsecs = nanos.rem_euclid(1_000_000_000) as u32;
-<<<<<<< HEAD
         match Self::from_timestamp(secs, nsecs) {
             Ok(dt) => dt,
             Err(_) => panic!("timestamp in nanos is always in range"),
         }
-=======
-        expect(Self::from_timestamp(secs, nsecs), "timestamp in nanos is always in range")
->>>>>>> e05ba8b9
     }
 
     /// The Unix Epoch, 1970-01-01 00:00:00 UTC.
