--- conflicted
+++ resolved
@@ -26,14 +26,8 @@
 #[cfg(feature = "clock")]
 use crate::offset::Local;
 use crate::offset::{FixedOffset, Offset, TimeZone, Utc};
-<<<<<<< HEAD
+use crate::try_opt;
 use crate::{Datelike, Months, TimeDelta, Timelike, Weekday};
-=======
-use crate::try_opt;
-#[allow(deprecated)]
-use crate::Date;
-use crate::{Datelike, Months, Timelike, Weekday};
->>>>>>> fd667919
 
 #[cfg(any(feature = "rkyv", feature = "rkyv-16", feature = "rkyv-32", feature = "rkyv-64"))]
 use rkyv::{Archive, Deserialize, Serialize};
