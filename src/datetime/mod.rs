// This is a part of Chrono.
// See README.md and LICENSE.txt for details.

//! ISO 8601 date and time with time zone.

#[cfg(all(feature = "alloc", not(feature = "std"), not(test)))]
use alloc::string::String;
use core::borrow::Borrow;
use core::cmp::Ordering;
use core::fmt::Write;
use core::ops::{Add, AddAssign, Sub, SubAssign};
use core::time::Duration;
use core::{fmt, hash, str};
#[cfg(feature = "std")]
use std::time::{SystemTime, UNIX_EPOCH};

#[cfg(all(feature = "unstable-locales", feature = "alloc"))]
use crate::format::Locale;
use crate::format::{
    parse, parse_and_remainder, parse_rfc3339, Fixed, Item, ParseError, ParseResult, Parsed,
    StrftimeItems, TOO_LONG,
};
#[cfg(feature = "alloc")]
use crate::format::{write_rfc2822, write_rfc3339, DelayedFormat, SecondsFormat};
use crate::naive::{Days, IsoWeek, NaiveDate, NaiveDateTime, NaiveTime};
#[cfg(feature = "clock")]
use crate::offset::Local;
<<<<<<< HEAD
use crate::offset::{FixedOffset, Offset, TimeZone, Utc};
#[cfg(any(feature = "clock", feature = "std"))]
use crate::OutOfRange;
use crate::{try_err, try_ok_or, Datelike, Error, Months, TimeDelta, Timelike, Weekday};
=======
use crate::offset::{FixedOffset, LocalResult, Offset, TimeZone, Utc};
#[allow(deprecated)]
use crate::Date;
use crate::{expect, try_opt};
use crate::{Datelike, Months, TimeDelta, Timelike, Weekday};
>>>>>>> 236b7adf

#[cfg(any(feature = "rkyv", feature = "rkyv-16", feature = "rkyv-32", feature = "rkyv-64"))]
use rkyv::{Archive, Deserialize, Serialize};

/// documented at re-export site
#[cfg(feature = "serde")]
pub(super) mod serde;

#[cfg(test)]
mod tests;

/// ISO 8601 combined date and time with time zone.
///
/// There are some constructors implemented here (the `from_*` methods), but
/// the general-purpose constructors are all via the methods on the
/// [`TimeZone`](./offset/trait.TimeZone.html) implementations.
#[derive(Copy, Clone)]
#[cfg_attr(
    any(feature = "rkyv", feature = "rkyv-16", feature = "rkyv-32", feature = "rkyv-64"),
    derive(Archive, Deserialize, Serialize),
    archive(compare(PartialEq, PartialOrd))
)]
#[cfg_attr(feature = "rkyv-validation", archive(check_bytes))]
pub struct DateTime<Tz: TimeZone> {
    datetime: NaiveDateTime,
    offset: Tz::Offset,
}

impl<Tz: TimeZone> DateTime<Tz> {
    /// Makes a new `DateTime` from its components: a `NaiveDateTime` in UTC and an `Offset`.
    ///
    /// This is a low-level method, intended for use cases such as deserializing a `DateTime` or
    /// passing it through FFI.
    ///
    /// For regular use you will probably want to use a method such as
    /// [`TimeZone::from_local_datetime`] or [`NaiveDateTime::and_local_timezone`] instead.
    ///
    /// # Example
    ///
    #[cfg_attr(not(feature = "clock"), doc = "```ignore")]
    #[cfg_attr(feature = "clock", doc = "```rust")]
    /// use chrono::{DateTime, Local};
    ///
    /// let dt = Local::now();
    /// // Get components
    /// let naive_utc = dt.naive_utc();
    /// let offset = dt.offset().clone();
    /// // Serialize, pass through FFI... and recreate the `DateTime`:
    /// let dt_new = DateTime::<Local>::from_naive_utc_and_offset(naive_utc, offset);
    /// assert_eq!(dt, dt_new);
    /// ```
    #[inline]
    #[must_use]
    pub const fn from_naive_utc_and_offset(
        datetime: NaiveDateTime,
        offset: Tz::Offset,
    ) -> DateTime<Tz> {
        DateTime { datetime, offset }
    }

    /// Retrieves the date component.
    ///
    /// # Panics
    ///
    /// [`DateTime`] internally stores the date and time in UTC with a [`NaiveDateTime`]. This
    /// method will panic if the offset from UTC would push the local date outside of the
    /// representable range of a [`NaiveDate`].
    ///
    /// # Example
    ///
    /// ```
    /// use chrono::prelude::*;
    ///
    /// let date: DateTime<Utc> = Utc.with_ymd_and_hms(2020, 1, 1, 0, 0, 0).unwrap();
    /// let other: DateTime<FixedOffset> =
    ///     FixedOffset::east(23).unwrap().with_ymd_and_hms(2020, 1, 1, 0, 0, 0).unwrap();
    /// assert_eq!(date.date_naive(), other.date_naive());
    /// ```
    #[inline]
    #[must_use]
    pub fn date_naive(&self) -> NaiveDate {
        let local = self.naive_local();
        NaiveDate::from_ymd(local.year(), local.month(), local.day()).unwrap()
    }

    /// Retrieves the time component.
    #[inline]
    #[must_use]
    pub fn time(&self) -> NaiveTime {
        self.datetime.time() + self.offset.fix()
    }

    /// Returns the number of non-leap seconds since January 1, 1970 0:00:00 UTC
    /// (aka "UNIX timestamp").
    ///
    /// The reverse operation of creating a [`DateTime`] from a timestamp can be performed
    /// using [`from_timestamp`](DateTime::from_timestamp) or [`TimeZone::timestamp`].
    ///
    /// ```
    /// use chrono::{DateTime, TimeZone, Utc};
    ///
    /// let dt: DateTime<Utc> = Utc.with_ymd_and_hms(2015, 5, 15, 0, 0, 0).unwrap();
    /// assert_eq!(dt.timestamp(), 1431648000);
    ///
    /// assert_eq!(DateTime::from_timestamp(dt.timestamp(), dt.timestamp_subsec_nanos())?, dt);
    /// # Ok::<(), chrono::Error>(())
    /// ```
    #[inline]
    #[must_use]
    pub const fn timestamp(&self) -> i64 {
        let gregorian_day = self.datetime.date().num_days_from_ce() as i64;
        let seconds_from_midnight = self.datetime.time().num_seconds_from_midnight() as i64;
        (gregorian_day - UNIX_EPOCH_DAY) * 86_400 + seconds_from_midnight
    }

    /// Returns the number of non-leap-milliseconds since January 1, 1970 UTC.
    ///
    /// # Example
    ///
    /// ```
    /// use chrono::NaiveDate;
    ///
    /// let dt = NaiveDate::from_ymd(1970, 1, 1)?.and_hms_milli(0, 0, 1, 444)?.and_utc();
    /// assert_eq!(dt.timestamp_millis(), 1_444);
    ///
    /// let dt = NaiveDate::from_ymd(2001, 9, 9)?.and_hms_milli(1, 46, 40, 555)?.and_utc();
    /// assert_eq!(dt.timestamp_millis(), 1_000_000_000_555);
    /// # Ok::<(), chrono::Error>(())
    /// ```
    #[inline]
    #[must_use]
    pub const fn timestamp_millis(&self) -> i64 {
        let as_ms = self.timestamp() * 1000;
        as_ms + self.timestamp_subsec_millis() as i64
    }

    /// Returns the number of non-leap-microseconds since January 1, 1970 UTC.
    ///
    /// # Example
    ///
    /// ```
    /// use chrono::NaiveDate;
    ///
    /// let dt = NaiveDate::from_ymd(1970, 1, 1)?.and_hms_micro(0, 0, 1, 444)?.and_utc();
    /// assert_eq!(dt.timestamp_micros(), 1_000_444);
    ///
    /// let dt = NaiveDate::from_ymd(2001, 9, 9)?.and_hms_micro(1, 46, 40, 555)?.and_utc();
    /// assert_eq!(dt.timestamp_micros(), 1_000_000_000_000_555);
    /// # Ok::<(), chrono::Error>(())
    /// ```
    #[inline]
    #[must_use]
    pub const fn timestamp_micros(&self) -> i64 {
        let as_us = self.timestamp() * 1_000_000;
        as_us + self.timestamp_subsec_micros() as i64
    }

    /// Returns the number of non-leap-nanoseconds since January 1, 1970 UTC.
    ///
    /// # Errors
    ///
    /// An `i64` with nanosecond precision can span a range of ~584 years. This function returns
    /// [`Error::OutOfRange`] on an out of range `DateTime`.
    ///
    /// The dates that can be represented as nanoseconds are between 1677-09-21T00:12:43.145224192
    /// and 2262-04-11T23:47:16.854775807.
    ///
    /// # Example
    ///
    /// ```
    /// use chrono::{Error, NaiveDate};
    ///
    /// let dt = NaiveDate::from_ymd(1970, 1, 1)?.and_hms_nano(0, 0, 1, 444)?.and_utc();
    /// assert_eq!(dt.timestamp_nanos(), Ok(1_000_000_444));
    ///
    /// let dt = NaiveDate::from_ymd(2001, 9, 9)?.and_hms_nano(1, 46, 40, 555)?.and_utc();
    /// assert_eq!(dt.timestamp_nanos(), Ok(1_000_000_000_000_000_555));
    ///
    /// let dt = NaiveDate::from_ymd(1677, 9, 21)?.and_hms_nano(0, 12, 43, 145_224_192)?.and_utc();
    /// assert_eq!(dt.timestamp_nanos(), Ok(-9_223_372_036_854_775_808));
    ///
    /// let dt = NaiveDate::from_ymd(2262, 4, 11)?.and_hms_nano(23, 47, 16, 854_775_807)?.and_utc();
    /// assert_eq!(dt.timestamp_nanos(), Ok(9_223_372_036_854_775_807));
    ///
    /// let dt = NaiveDate::from_ymd(1677, 9, 21)?.and_hms_nano(0, 12, 43, 145_224_191)?.and_utc();
    /// assert_eq!(dt.timestamp_nanos(), Err(Error::OutOfRange));
    ///
    /// let dt = NaiveDate::from_ymd(2262, 4, 11)?.and_hms_nano(23, 47, 16, 854_775_808)?.and_utc();
    /// assert_eq!(dt.timestamp_nanos(), Err(Error::OutOfRange));
    /// # Ok::<(), Error>(())
    /// ```
    #[inline]
    pub const fn timestamp_nanos(&self) -> Result<i64, Error> {
        let mut timestamp = self.timestamp();
        let mut subsec_nanos = self.timestamp_subsec_nanos() as i64;
        // `(timestamp * 1_000_000_000) + subsec_nanos` may create a temporary that underflows while
        // the final value can be represented as an `i64`.
        // As workaround we converting the negative case to:
        // `((timestamp + 1) * 1_000_000_000) + (ns - 1_000_000_000)``
        //
        // Also see <https://github.com/chronotope/chrono/issues/1289>.
        if timestamp < 0 {
            subsec_nanos -= 1_000_000_000;
            timestamp += 1;
        }
        let ts = try_ok_or!(timestamp.checked_mul(1_000_000_000), Error::OutOfRange);
        Ok(try_ok_or!(ts.checked_add(subsec_nanos), Error::OutOfRange))
    }

    /// Returns the number of milliseconds since the last second boundary.
    ///
    /// In event of a leap second this may exceed 999.
    #[inline]
    #[must_use]
    pub const fn timestamp_subsec_millis(&self) -> u32 {
        self.timestamp_subsec_nanos() / 1_000_000
    }

    /// Returns the number of microseconds since the last second boundary.
    ///
    /// In event of a leap second this may exceed 999,999.
    #[inline]
    #[must_use]
    pub const fn timestamp_subsec_micros(&self) -> u32 {
        self.timestamp_subsec_nanos() / 1_000
    }

    /// Returns the number of nanoseconds since the last second boundary
    ///
    /// In event of a leap second this may exceed 999,999,999.
    #[inline]
    #[must_use]
    pub const fn timestamp_subsec_nanos(&self) -> u32 {
        self.datetime.time().nanosecond()
    }

    /// Retrieves an associated offset from UTC.
    #[inline]
    #[must_use]
    pub const fn offset(&self) -> &Tz::Offset {
        &self.offset
    }

    /// Retrieves an associated time zone.
    #[inline]
    #[must_use]
    pub fn timezone(&self) -> Tz {
        TimeZone::from_offset(&self.offset)
    }

    /// Changes the associated time zone.
    /// The returned `DateTime` references the same instant of time from the perspective of the
    /// provided time zone.
    #[inline]
    #[must_use]
    pub fn with_timezone<Tz2: TimeZone>(&self, tz: &Tz2) -> DateTime<Tz2> {
        tz.from_utc_datetime(&self.datetime)
    }

    /// Fix the offset from UTC to its current value, dropping the associated timezone information.
    /// This it useful for converting a generic `DateTime<Tz: Timezone>` to `DateTime<FixedOffset>`.
    #[inline]
    #[must_use]
    pub fn fixed_offset(&self) -> DateTime<FixedOffset> {
        self.with_timezone(&self.offset().fix())
    }

    /// Turn this `DateTime` into a `DateTime<Utc>`, dropping the offset and associated timezone
    /// information.
    #[inline]
    #[must_use]
    pub const fn to_utc(&self) -> DateTime<Utc> {
        DateTime { datetime: self.datetime, offset: Utc }
    }

    /// Adds given `TimeDelta` to the current date and time.
    ///
    /// # Errors
    ///
    /// Returns `None` if the resulting date would be out of range.
    #[inline]
    #[must_use]
    pub fn checked_add_signed(self, rhs: TimeDelta) -> Option<DateTime<Tz>> {
        let datetime = self.datetime.checked_add_signed(rhs).ok()?;
        let tz = self.timezone();
        Some(tz.from_utc_datetime(&datetime))
    }

    /// Adds given `Months` to the current date and time.
    ///
    /// Uses the last day of the month if the day does not exist in the resulting month.
    ///
    /// See [`NaiveDate::checked_add_months`] for more details on behavior.
    ///
    /// # Errors
    ///
    /// Returns `None` if:
    /// - The local time at the resulting date does not exist or is ambiguous, for example during a
    ///   daylight saving time transition.
    /// - The resulting UTC datetime would be out of range.
    /// - The resulting local datetime would be out of range (unless `months` is zero).
    #[must_use]
    pub fn checked_add_months(self, months: Months) -> Option<DateTime<Tz>> {
        // `NaiveDate::checked_add_months` has a fast path for `Months(0)` that does not validate
        // the resulting date, with which we can return `Some` even for an out of range local
        // datetime.
        self.overflowing_naive_local()
            .checked_add_months(months)?
            .and_local_timezone(Tz::from_offset(&self.offset))
            .single()
    }

    /// Subtracts given `TimeDelta` from the current date and time.
    ///
    /// # Errors
    ///
    /// Returns `None` if the resulting date would be out of range.
    #[inline]
    #[must_use]
    pub fn checked_sub_signed(self, rhs: TimeDelta) -> Option<DateTime<Tz>> {
        let datetime = self.datetime.checked_sub_signed(rhs).ok()?;
        let tz = self.timezone();
        Some(tz.from_utc_datetime(&datetime))
    }

    /// Subtracts given `Months` from the current date and time.
    ///
    /// Uses the last day of the month if the day does not exist in the resulting month.
    ///
    /// See [`NaiveDate::checked_sub_months`] for more details on behavior.
    ///
    /// # Errors
    ///
    /// Returns `None` if:
    /// - The local time at the resulting date does not exist or is ambiguous, for example during a
    ///   daylight saving time transition.
    /// - The resulting UTC datetime would be out of range.
    /// - The resulting local datetime would be out of range (unless `months` is zero).
    #[must_use]
    pub fn checked_sub_months(self, months: Months) -> Option<DateTime<Tz>> {
        // `NaiveDate::checked_sub_months` has a fast path for `Months(0)` that does not validate
        // the resulting date, with which we can return `Some` even for an out of range local
        // datetime.
        self.overflowing_naive_local()
            .checked_sub_months(months)?
            .and_local_timezone(Tz::from_offset(&self.offset))
            .single()
    }

    /// Add a duration in [`Days`] to the date part of the `DateTime`.
    ///
    /// # Errors
    ///
    /// Returns `None` if:
    /// - The local time at the resulting date does not exist or is ambiguous, for example during a
    ///   daylight saving time transition.
    /// - The resulting UTC datetime would be out of range.
    /// - The resulting local datetime would be out of range (unless `days` is zero).
    #[must_use]
    pub fn checked_add_days(self, days: Days) -> Option<Self> {
        if days == Days::new(0) {
            return Some(self);
        }
        // `NaiveDate::add_days` has a fast path if the result remains within the same year, that
        // does not validate the resulting date. This allows us to return `Some` even for an out of
        // range local datetime when adding `Days(0)`.
        let naive = self.overflowing_naive_local().checked_add_days(days).ok()?;
        self.timezone()
            .from_local_datetime(&naive)
            .single()
            .filter(|dt| dt <= &DateTime::<Utc>::MAX_UTC)
    }

    /// Subtract a duration in [`Days`] from the date part of the `DateTime`.
    ///
    /// # Errors
    ///
    /// Returns `None` if:
    /// - The local time at the resulting date does not exist or is ambiguous, for example during a
    ///   daylight saving time transition.
    /// - The resulting UTC datetime would be out of range.
    /// - The resulting local datetime would be out of range (unless `days` is zero).
    #[must_use]
    pub fn checked_sub_days(self, days: Days) -> Option<Self> {
        // `NaiveDate::add_days` has a fast path if the result remains within the same year, that
        // does not validate the resulting date. This allows us to return `Some` even for an out of
        // range local datetime when adding `Days(0)`.
        let naive = self.overflowing_naive_local().checked_sub_days(days).ok()?;
        self.timezone()
            .from_local_datetime(&naive)
            .single()
            .filter(|dt| dt >= &DateTime::<Utc>::MIN_UTC)
    }

    /// Subtracts another `DateTime` from the current date and time.
    /// This does not overflow or underflow at all.
    #[inline]
    #[must_use]
    pub fn signed_duration_since<Tz2: TimeZone>(
        self,
        rhs: impl Borrow<DateTime<Tz2>>,
    ) -> TimeDelta {
        self.datetime.signed_duration_since(rhs.borrow().datetime)
    }

    /// Returns a view to the naive UTC datetime.
    #[inline]
    #[must_use]
    pub const fn naive_utc(&self) -> NaiveDateTime {
        self.datetime
    }

    /// Returns a view to the naive local datetime.
    ///
    /// # Panics
    ///
    /// [`DateTime`] internally stores the date and time in UTC with a [`NaiveDateTime`]. This
    /// method will panic if the offset from UTC would push the local datetime outside of the
    /// representable range of a [`NaiveDateTime`].
    #[inline]
    #[must_use]
    pub fn naive_local(&self) -> NaiveDateTime {
        self.datetime
            .checked_add_offset(self.offset.fix())
            .expect("Local time out of range for `NaiveDateTime`")
    }

    /// Returns the naive local datetime.
    ///
    /// This makes use of the buffer space outside of the representable range of values of
    /// `NaiveDateTime`. The result can be used as intermediate value, but should never be exposed
    /// outside chrono.
    #[inline]
    #[must_use]
    pub(crate) fn overflowing_naive_local(&self) -> NaiveDateTime {
        self.datetime.overflowing_add_offset(self.offset.fix())
    }

    /// Retrieve the elapsed years from now to the given [`DateTime`].
    ///
    /// # Errors
    ///
    /// Returns `None` if `base < self`.
    #[must_use]
    pub fn years_since(&self, base: Self) -> Option<u32> {
        let mut years = self.year() - base.year();
        let earlier_time =
            (self.month(), self.day(), self.time()) < (base.month(), base.day(), base.time());

        years -= match earlier_time {
            true => 1,
            false => 0,
        };

        match years >= 0 {
            true => Some(years as u32),
            false => None,
        }
    }

    /// Returns an RFC 2822 date and time string such as `Tue, 1 Jul 2003 10:52:37 +0200`.
    ///
    /// # Panics
    ///
    /// Panics if the date can not be represented in this format: the year may not be negative and
    /// can not have more than 4 digits.
    #[cfg(feature = "alloc")]
    #[must_use]
    pub fn to_rfc2822(&self) -> String {
        let mut result = String::with_capacity(32);
        write_rfc2822(&mut result, self.overflowing_naive_local(), self.offset.fix())
            .expect("writing rfc2822 datetime to string should never fail");
        result
    }

    /// Returns an RFC 3339 and ISO 8601 date and time string such as `1996-12-19T16:39:57-08:00`.
    #[cfg(feature = "alloc")]
    #[must_use]
    pub fn to_rfc3339(&self) -> String {
        // For some reason a string with a capacity less than 32 is ca 20% slower when benchmarking.
        let mut result = String::with_capacity(32);
        let naive = self.overflowing_naive_local();
        let offset = self.offset.fix();
        write_rfc3339(&mut result, naive, offset, SecondsFormat::AutoSi, false)
            .expect("writing rfc3339 datetime to string should never fail");
        result
    }

    /// Return an RFC 3339 and ISO 8601 date and time string with subseconds
    /// formatted as per `SecondsFormat`.
    ///
    /// If `use_z` is true and the timezone is UTC (offset 0), uses `Z` as
    /// per [`Fixed::TimezoneOffsetColonZ`]. If `use_z` is false, uses
    /// [`Fixed::TimezoneOffsetColon`]
    ///
    /// # Examples
    ///
    /// ```rust
    /// # use chrono::{FixedOffset, SecondsFormat, TimeZone, Utc, NaiveDate};
    /// let dt = NaiveDate::from_ymd(2018, 1, 26)
    ///     .unwrap()
    ///     .and_hms_micro(18, 30, 9, 453_829)
    ///     .unwrap()
    ///     .and_local_timezone(Utc)
    ///     .unwrap();
    /// assert_eq!(dt.to_rfc3339_opts(SecondsFormat::Millis, false), "2018-01-26T18:30:09.453+00:00");
    /// assert_eq!(dt.to_rfc3339_opts(SecondsFormat::Millis, true), "2018-01-26T18:30:09.453Z");
    /// assert_eq!(dt.to_rfc3339_opts(SecondsFormat::Secs, true), "2018-01-26T18:30:09Z");
    ///
    /// let pst = FixedOffset::east(8 * 60 * 60).unwrap();
    /// let dt = pst
    ///     .from_local_datetime(
    ///         &NaiveDate::from_ymd(2018, 1, 26).unwrap().and_hms_micro(10, 30, 9, 453_829).unwrap(),
    ///     )
    ///     .unwrap();
    /// assert_eq!(dt.to_rfc3339_opts(SecondsFormat::Secs, true), "2018-01-26T10:30:09+08:00");
    /// ```
    #[cfg(feature = "alloc")]
    #[must_use]
    pub fn to_rfc3339_opts(&self, secform: SecondsFormat, use_z: bool) -> String {
        let mut result = String::with_capacity(38);
        write_rfc3339(&mut result, self.naive_local(), self.offset.fix(), secform, use_z)
            .expect("writing rfc3339 datetime to string should never fail");
        result
    }

<<<<<<< HEAD
    /// Makes a new `DateTime` with the year number changed, while keeping the same month and day.
    ///
    /// See also the [`NaiveDate::with_year`] method.
    ///
    /// # Errors
    ///
    /// Returns `None` if:
    /// - The resulting date does not exist (February 29 in a non-leap year).
    /// - The local time at the resulting date does not exist or is ambiguous, for example during a
    ///   daylight saving time transition.
    /// - The resulting UTC datetime would be out of range.
    /// - The resulting local datetime would be out of range (unless the year remains the same).
    #[inline]
    pub fn with_year(&self, year: i32) -> Option<DateTime<Tz>> {
        map_local(self, |dt| match dt.year() == year {
            true => Some(dt),
            false => dt.with_year(year).ok(),
        })
    }

    /// Makes a new `DateTime` with the month number (starting from 1) changed.
    ///
    /// Don't combine multiple `Datelike::with_*` methods. The intermediate value may not exist.
    ///
    /// See also the [`NaiveDate::with_month`] method.
    ///
    /// # Errors
    ///
    /// Returns `None` if:
    /// - The resulting date does not exist (for example `month(4)` when day of the month is 31).
    /// - The value for `month` is invalid.
    /// - The local time at the resulting date does not exist or is ambiguous, for example during a
    ///   daylight saving time transition.
    #[inline]
    pub fn with_month(&self, month: u32) -> Option<DateTime<Tz>> {
        map_local(self, |datetime| datetime.with_month(month).ok())
    }

    /// Makes a new `DateTime` with the month number (starting from 0) changed.
    ///
    /// See also the [`NaiveDate::with_month0`] method.
    ///
    /// # Errors
    ///
    /// Returns `None` if:
    /// - The resulting date does not exist (for example `month0(3)` when day of the month is 31).
    /// - The value for `month0` is invalid.
    /// - The local time at the resulting date does not exist or is ambiguous, for example during a
    ///   daylight saving time transition.
    #[inline]
    pub fn with_month0(&self, month0: u32) -> Option<DateTime<Tz>> {
        map_local(self, |datetime| datetime.with_month0(month0).ok())
    }

    /// Makes a new `DateTime` with the day of month (starting from 1) changed.
    ///
    /// See also the [`NaiveDate::with_day`] method.
    ///
    /// # Errors
    ///
    /// Returns `None` if:
    /// - The resulting date does not exist (for example `day(31)` in April).
    /// - The value for `day` is invalid.
    /// - The local time at the resulting date does not exist or is ambiguous, for example during a
    ///   daylight saving time transition.
    #[inline]
    pub fn with_day(&self, day: u32) -> Option<DateTime<Tz>> {
        map_local(self, |datetime| datetime.with_day(day).ok())
    }

    /// Makes a new `DateTime` with the day of month (starting from 0) changed.
    ///
    /// See also the [`NaiveDate::with_day0`] method.
    ///
    /// # Errors
    ///
    /// Returns `None` if:
    /// - The resulting date does not exist (for example `day(30)` in April).
    /// - The value for `day0` is invalid.
    /// - The local time at the resulting date does not exist or is ambiguous, for example during a
    ///   daylight saving time transition.
    #[inline]
    pub fn with_day0(&self, day0: u32) -> Option<DateTime<Tz>> {
        map_local(self, |datetime| datetime.with_day0(day0).ok())
    }

    /// Makes a new `DateTime` with the day of year (starting from 1) changed.
    ///
    /// See also the [`NaiveDate::with_ordinal`] method.
    ///
    /// # Errors
    ///
    /// Returns `None` if:
    /// - The resulting date does not exist (`with_ordinal(366)` in a non-leap year).
    /// - The value for `ordinal` is invalid.
    /// - The local time at the resulting date does not exist or is ambiguous, for example during a
    ///   daylight saving time transition.
    #[inline]
    pub fn with_ordinal(&self, ordinal: u32) -> Option<DateTime<Tz>> {
        map_local(self, |datetime| datetime.with_ordinal(ordinal))
    }

    /// Makes a new `DateTime` with the day of year (starting from 0) changed.
    ///
    /// See also the [`NaiveDate::with_ordinal0`] method.
    ///
    /// # Errors
    ///
    /// Returns `None` if:
    /// - The resulting date does not exist (`with_ordinal0(365)` in a non-leap year).
    /// - The value for `ordinal0` is invalid.
    /// - The local time at the resulting date does not exist or is ambiguous, for example during a
    ///   daylight saving time transition.
    #[inline]
    pub fn with_ordinal0(&self, ordinal0: u32) -> Option<DateTime<Tz>> {
        map_local(self, |datetime| datetime.with_ordinal0(ordinal0))
    }

    /// Makes a new `DateTime` with the hour number changed.
    ///
    /// See also the [`NaiveTime::with_hour`] method.
    ///
    /// # Errors
    ///
    /// Returns `None` if:
    /// - The value for `hour` is invalid.
    /// - The local time at the resulting date does not exist or is ambiguous, for example during a
    ///   daylight saving time transition.
    #[inline]
    pub fn with_hour(&self, hour: u32) -> Option<DateTime<Tz>> {
        map_local(self, |datetime| datetime.with_hour(hour).ok())
    }

    /// Makes a new `DateTime` with the minute number changed.
    ///
    /// See also the [`NaiveTime::with_minute`] method.
    ///
    /// # Errors
    ///
    /// - The value for `minute` is invalid.
    /// - The local time at the resulting date does not exist or is ambiguous, for example during a
    ///   daylight saving time transition.
    #[inline]
    pub fn with_minute(&self, min: u32) -> Option<DateTime<Tz>> {
        map_local(self, |datetime| datetime.with_minute(min).ok())
    }

    /// Makes a new `DateTime` with the second number changed.
    ///
    /// As with the [`second`](#method.second) method,
    /// the input range is restricted to 0 through 59.
    ///
    /// See also the [`NaiveTime::with_second`] method.
    ///
    /// # Errors
    ///
    /// Returns `None` if:
    /// - The value for `second` is invalid.
    /// - The local time at the resulting date does not exist or is ambiguous, for example during a
    ///   daylight saving time transition.
    #[inline]
    pub fn with_second(&self, sec: u32) -> Option<DateTime<Tz>> {
        map_local(self, |datetime| datetime.with_second(sec).ok())
    }

    /// Makes a new `DateTime` with nanoseconds since the whole non-leap second changed.
    ///
    /// Returns `None` when the resulting `NaiveDateTime` would be invalid.
    /// As with the [`NaiveDateTime::nanosecond`] method,
    /// the input range can exceed 1,000,000,000 for leap seconds.
    ///
    /// See also the [`NaiveTime::with_nanosecond`] method.
    ///
    /// # Errors
    ///
    /// Returns `None` if `nanosecond >= 2,000,000,000`.
    #[inline]
    pub fn with_nanosecond(&self, nano: u32) -> Option<DateTime<Tz>> {
        map_local(self, |datetime| datetime.with_nanosecond(nano).ok())
    }
=======
    /// Set the time to a new fixed time on the existing date.
    ///
    /// # Errors
    ///
    /// Returns `LocalResult::None` if the datetime is at the edge of the representable range for a
    /// `DateTime`, and `with_time` would push the value in UTC out of range.
    ///
    /// # Example
    ///
    #[cfg_attr(not(feature = "clock"), doc = "```ignore")]
    #[cfg_attr(feature = "clock", doc = "```rust")]
    /// use chrono::{Local, NaiveTime};
    ///
    /// let noon = NaiveTime::from_hms_opt(12, 0, 0).unwrap();
    /// let today_noon = Local::now().with_time(noon);
    /// let today_midnight = Local::now().with_time(NaiveTime::MIN);
    ///
    /// assert_eq!(today_noon.single().unwrap().time(), noon);
    /// assert_eq!(today_midnight.single().unwrap().time(), NaiveTime::MIN);
    /// ```
    #[must_use]
    pub fn with_time(&self, time: NaiveTime) -> LocalResult<Self> {
        self.timezone().from_local_datetime(&self.overflowing_naive_local().date().and_time(time))
    }

    /// The minimum possible `DateTime<Utc>`.
    pub const MIN_UTC: DateTime<Utc> = DateTime { datetime: NaiveDateTime::MIN, offset: Utc };
    /// The maximum possible `DateTime<Utc>`.
    pub const MAX_UTC: DateTime<Utc> = DateTime { datetime: NaiveDateTime::MAX, offset: Utc };
>>>>>>> 236b7adf
}

impl DateTime<Utc> {
    /// Makes a new `DateTime<Utc>` from the number of non-leap seconds
    /// since January 1, 1970 0:00:00 UTC (aka "UNIX timestamp")
    /// and the number of nanoseconds since the last whole non-leap second.
    ///
    /// This is guaranteed to round-trip with regard to [`timestamp`](DateTime::timestamp) and
    /// [`timestamp_subsec_nanos`](DateTime::timestamp_subsec_nanos).
    ///
    /// If you need to create a `DateTime` with a [`TimeZone`] different from [`Utc`], use
    /// [`TimeZone::timestamp`] or [`DateTime::with_timezone`].
    ///
    /// The nanosecond part can exceed 1,000,000,000 in order to represent a
    /// [leap second](NaiveTime#leap-second-handling), but only when `secs % 60 == 59`.
    /// (The true "UNIX timestamp" cannot represent a leap second unambiguously.)
    ///
    /// # Errors
    ///
    /// This method returns:
    /// - [`Error::OutOfRange`] if the timestamp is outside the range of a `DateTime`.
    /// - [`Error::InvalidArgument`] if nanosecond >= 2,000,000,000.
    /// - [`Error::DoesNotExist`] if the nanosecond part to represent a leap second is not on a
    ///   minute boundary.
    ///
    /// # Example
    ///
    /// ```
    /// use chrono::DateTime;
    ///
    /// let dt = DateTime::from_timestamp(1431648000, 0)?;
    ///
    /// assert_eq!(dt.to_string(), "2015-05-15 00:00:00 UTC");
    /// assert_eq!(DateTime::from_timestamp(dt.timestamp(), dt.timestamp_subsec_nanos())?, dt);
    /// # Ok::<(), chrono::Error>(())
    /// ```
    #[inline]
    pub const fn from_timestamp(secs: i64, nsecs: u32) -> Result<Self, Error> {
        let days = secs.div_euclid(86_400) + UNIX_EPOCH_DAY;
        let secs = secs.rem_euclid(86_400);
        if days < i32::MIN as i64 || days > i32::MAX as i64 {
            return Err(Error::OutOfRange);
        }
        let date = try_err!(NaiveDate::from_num_days_from_ce(days as i32));
        let time = try_err!(NaiveTime::from_num_seconds_from_midnight(secs as u32, nsecs));
        Ok(date.and_time(time).and_utc())
    }

    /// Makes a new `DateTime<Utc>` from the number of non-leap milliseconds
    /// since January 1, 1970 0:00:00.000 UTC (aka "UNIX timestamp").
    ///
    /// This is guaranteed to round-trip with [`timestamp_millis`](DateTime::timestamp_millis).
    ///
    /// If you need to create a `DateTime` with a [`TimeZone`] different from [`Utc`], use
    /// [`TimeZone::timestamp_millis`] or [`DateTime::with_timezone`].
    ///
    /// # Errors
    ///
    /// Returns [`Error::OutOfRange`] if the timestamp in milliseconds is outside the range of a
    /// `DateTime` (more than ca. 262,000 years away from common era).
    ///
    /// # Example
    ///
    /// ```
    /// use chrono::DateTime;
    ///
    /// let dt = DateTime::from_timestamp_millis(947638923004)?;
    ///
    /// assert_eq!(dt.to_string(), "2000-01-12 01:02:03.004 UTC");
    /// assert_eq!(DateTime::from_timestamp_millis(dt.timestamp_millis())?, dt);
    /// # Ok::<(), chrono::Error>(())
    /// ```
    #[inline]
    pub const fn from_timestamp_millis(millis: i64) -> Result<Self, Error> {
        let secs = millis.div_euclid(1000);
        let nsecs = millis.rem_euclid(1000) as u32 * 1_000_000;
        Self::from_timestamp(secs, nsecs)
    }

    /// Creates a new `DateTime<Utc>` from the number of non-leap microseconds
    /// since January 1, 1970 0:00:00.000 UTC (aka "UNIX timestamp").
    ///
    /// This is guaranteed to round-trip with [`timestamp_micros`](DateTime::timestamp_micros).
    ///
    /// If you need to create a `DateTime` with a [`TimeZone`] different from [`Utc`], use
    /// [`TimeZone::timestamp_micros`] or [`DateTime::with_timezone`].
    ///
    /// # Errors
    ///
    /// Returns [`Error::OutOfRange`] if the timestamp in microseconds is outside the range of a
    /// `DateTime` (more than ca. 262,000 years away from common era).
    ///
    /// # Example
    ///
    /// ```
    /// use chrono::DateTime;
    ///
    /// let timestamp_micros: i64 = 1662921288000000; // Sun, 11 Sep 2022 18:34:48 UTC
    /// let dt = DateTime::from_timestamp_micros(timestamp_micros)?;
    /// assert_eq!(timestamp_micros, dt.timestamp_micros());
    ///
    /// // Negative timestamps (before the UNIX epoch) are supported as well.
    /// let timestamp_micros: i64 = -2208936075000000; // Mon, 1 Jan 1900 14:38:45 UTC
    /// let dt = DateTime::from_timestamp_micros(timestamp_micros)?;
    /// assert_eq!(timestamp_micros, dt.timestamp_micros());
    /// # Ok::<(), chrono::Error>(())
    /// ```
    #[inline]
    pub const fn from_timestamp_micros(micros: i64) -> Result<Self, Error> {
        let secs = micros.div_euclid(1_000_000);
        let nsecs = micros.rem_euclid(1_000_000) as u32 * 1000;
        Self::from_timestamp(secs, nsecs)
    }

    /// Creates a new [`DateTime<Utc>`] from the number of non-leap microseconds
    /// since January 1, 1970 0:00:00.000 UTC (aka "UNIX timestamp").
    ///
    /// This is guaranteed to round-trip with [`timestamp_nanos`](DateTime::timestamp_nanos).
    ///
    /// If you need to create a `DateTime` with a [`TimeZone`] different from [`Utc`], use
    /// [`TimeZone::timestamp_nanos`] or [`DateTime::with_timezone`].
    ///
    /// The UNIX epoch starts on midnight, January 1, 1970, UTC.
    ///
    /// An `i64` with nanosecond precision can span a range of ~584 years. Because all values can
    /// be represented as a `DateTime` this method never fails.
    ///
    /// # Example
    ///
    /// ```
    /// use chrono::DateTime;
    ///
    /// let timestamp_nanos: i64 = 1662921288_000_000_000; // Sun, 11 Sep 2022 18:34:48 UTC
    /// let dt = DateTime::from_timestamp_nanos(timestamp_nanos);
    /// assert_eq!(timestamp_nanos, dt.timestamp_nanos().unwrap());
    ///
    /// // Negative timestamps (before the UNIX epoch) are supported as well.
    /// let timestamp_nanos: i64 = -2208936075_000_000_000; // Mon, 1 Jan 1900 14:38:45 UTC
    /// let dt = DateTime::from_timestamp_nanos(timestamp_nanos);
    /// assert_eq!(timestamp_nanos, dt.timestamp_nanos().unwrap());
    /// ```
    #[inline]
    #[must_use]
    pub const fn from_timestamp_nanos(nanos: i64) -> Self {
        let secs = nanos.div_euclid(1_000_000_000);
        let nsecs = nanos.rem_euclid(1_000_000_000) as u32;
        match Self::from_timestamp(secs, nsecs) {
            Ok(dt) => dt,
            Err(_) => panic!("timestamp in nanos is always in range"),
        }
    }

    /// The Unix Epoch, 1970-01-01 00:00:00 UTC.
    pub const UNIX_EPOCH: Self = Self { datetime: NaiveDateTime::UNIX_EPOCH, offset: Utc };
}

impl Default for DateTime<Utc> {
    fn default() -> Self {
        Utc.from_utc_datetime(&NaiveDateTime::default())
    }
}

#[cfg(feature = "clock")]
impl Default for DateTime<Local> {
    fn default() -> Self {
        Local.from_utc_datetime(&NaiveDateTime::default())
    }
}

impl Default for DateTime<FixedOffset> {
    fn default() -> Self {
        FixedOffset::west(0).unwrap().from_utc_datetime(&NaiveDateTime::default())
    }
}

/// Convert a `DateTime<Utc>` instance into a `DateTime<FixedOffset>` instance.
impl From<DateTime<Utc>> for DateTime<FixedOffset> {
    /// Convert this `DateTime<Utc>` instance into a `DateTime<FixedOffset>` instance.
    ///
    /// Conversion is done via [`DateTime::with_timezone`]. Note that the converted value returned by
    /// this will be created with a fixed timezone offset of 0.
    fn from(src: DateTime<Utc>) -> Self {
        src.with_timezone(&FixedOffset::east(0).unwrap())
    }
}

/// Convert a `DateTime<Utc>` instance into a `DateTime<Local>` instance.
#[cfg(feature = "clock")]
impl From<DateTime<Utc>> for DateTime<Local> {
    /// Convert this `DateTime<Utc>` instance into a `DateTime<Local>` instance.
    ///
    /// Conversion is performed via [`DateTime::with_timezone`], accounting for the difference in timezones.
    fn from(src: DateTime<Utc>) -> Self {
        src.with_timezone(&Local)
    }
}

/// Convert a `DateTime<FixedOffset>` instance into a `DateTime<Utc>` instance.
impl From<DateTime<FixedOffset>> for DateTime<Utc> {
    /// Convert this `DateTime<FixedOffset>` instance into a `DateTime<Utc>` instance.
    ///
    /// Conversion is performed via [`DateTime::with_timezone`], accounting for the timezone
    /// difference.
    fn from(src: DateTime<FixedOffset>) -> Self {
        src.with_timezone(&Utc)
    }
}

/// Convert a `DateTime<FixedOffset>` instance into a `DateTime<Local>` instance.
#[cfg(feature = "clock")]
impl From<DateTime<FixedOffset>> for DateTime<Local> {
    /// Convert this `DateTime<FixedOffset>` instance into a `DateTime<Local>` instance.
    ///
    /// Conversion is performed via [`DateTime::with_timezone`]. Returns the equivalent value in local
    /// time.
    fn from(src: DateTime<FixedOffset>) -> Self {
        src.with_timezone(&Local)
    }
}

/// Convert a `DateTime<Local>` instance into a `DateTime<Utc>` instance.
#[cfg(feature = "clock")]
impl From<DateTime<Local>> for DateTime<Utc> {
    /// Convert this `DateTime<Local>` instance into a `DateTime<Utc>` instance.
    ///
    /// Conversion is performed via [`DateTime::with_timezone`], accounting for the difference in
    /// timezones.
    fn from(src: DateTime<Local>) -> Self {
        src.with_timezone(&Utc)
    }
}

/// Convert a `DateTime<Local>` instance into a `DateTime<FixedOffset>` instance.
#[cfg(feature = "clock")]
impl From<DateTime<Local>> for DateTime<FixedOffset> {
    /// Convert this `DateTime<Local>` instance into a `DateTime<FixedOffset>` instance.
    ///
    /// Conversion is performed via [`DateTime::with_timezone`].
    fn from(src: DateTime<Local>) -> Self {
        src.with_timezone(&src.offset().fix())
    }
}

/// Maps the local datetime to other datetime with given conversion function.
fn map_local<Tz: TimeZone, F>(dt: &DateTime<Tz>, mut f: F) -> Option<DateTime<Tz>>
where
    F: FnMut(NaiveDateTime) -> Option<NaiveDateTime>,
{
    f(dt.overflowing_naive_local())
        .and_then(|datetime| dt.timezone().from_local_datetime(&datetime).single())
        .filter(|dt| dt >= &DateTime::<Utc>::MIN_UTC && dt <= &DateTime::<Utc>::MAX_UTC)
}

impl DateTime<FixedOffset> {
    /// Parses an RFC 2822 date-and-time string into a `DateTime<FixedOffset>` value.
    ///
    /// This parses valid RFC 2822 datetime strings (such as `Tue, 1 Jul 2003 10:52:37 +0200`)
    /// and returns a new [`DateTime`] instance with the parsed timezone as the [`FixedOffset`].
    ///
    /// RFC 2822 is the internet message standard that specifies the representation of times in HTTP
    /// and email headers. It is the 2001 revision of RFC 822, and is itself revised as RFC 5322 in
    /// 2008.
    ///
    /// # Support for the obsolete date format
    ///
    /// - A 2-digit year is interpreted to be a year in 1950-2049.
    /// - The standard allows comments and whitespace between many of the tokens. See [4.3] and
    ///   [Appendix A.5]
    /// - Single letter 'military' time zone names are parsed as a `-0000` offset.
    ///   They were defined with the wrong sign in RFC 822 and corrected in RFC 2822. But because
    ///   the meaning is now ambiguous, the standard says they should be be considered as `-0000`
    ///   unless there is out-of-band information confirming their meaning.
    ///   The exception is `Z`, which remains identical to `+0000`.
    ///
    /// [4.3]: https://www.rfc-editor.org/rfc/rfc2822#section-4.3
    /// [Appendix A.5]: https://www.rfc-editor.org/rfc/rfc2822#appendix-A.5
    ///
    /// # Example
    ///
    /// ```
    /// # use chrono::{DateTime, FixedOffset, TimeZone};
    /// assert_eq!(
    ///     DateTime::parse_from_rfc2822("Wed, 18 Feb 2015 23:16:09 GMT").unwrap(),
    ///     FixedOffset::east(0).unwrap().with_ymd_and_hms(2015, 2, 18, 23, 16, 9).unwrap()
    /// );
    /// ```
    pub fn parse_from_rfc2822(s: &str) -> ParseResult<DateTime<FixedOffset>> {
        const ITEMS: &[Item<'static>] = &[Item::Fixed(Fixed::RFC2822)];
        let mut parsed = Parsed::default();
        parse(&mut parsed, s, ITEMS.iter())?;
        parsed.to_datetime()
    }

    /// Parses an RFC 3339 date-and-time string into a `DateTime<FixedOffset>` value.
    ///
    /// Parses all valid RFC 3339 values (as well as the subset of valid ISO 8601 values that are
    /// also valid RFC 3339 date-and-time values) and returns a new [`DateTime`] with a
    /// [`FixedOffset`] corresponding to the parsed timezone. While RFC 3339 values come in a wide
    /// variety of shapes and sizes, `1996-12-19T16:39:57-08:00` is an example of the most commonly
    /// encountered variety of RFC 3339 formats.
    ///
    /// Why isn't this named `parse_from_iso8601`? That's because ISO 8601 allows representing
    /// values in a wide range of formats, only some of which represent actual date-and-time
    /// instances (rather than periods, ranges, dates, or times). Some valid ISO 8601 values are
    /// also simultaneously valid RFC 3339 values, but not all RFC 3339 values are valid ISO 8601
    /// values (or the other way around).
    pub fn parse_from_rfc3339(s: &str) -> ParseResult<DateTime<FixedOffset>> {
        let mut parsed = Parsed::default();
        let (s, _) = parse_rfc3339(&mut parsed, s)?;
        if !s.is_empty() {
            return Err(TOO_LONG);
        }
        parsed.to_datetime()
    }

    /// Parses a string from a user-specified format into a `DateTime<FixedOffset>` value.
    ///
    /// Note that this method *requires a timezone* in the input string. See
    /// [`NaiveDateTime::parse_from_str`](./naive/struct.NaiveDateTime.html#method.parse_from_str)
    /// for a version that does not require a timezone in the to-be-parsed str. The returned
    /// [`DateTime`] value will have a [`FixedOffset`] reflecting the parsed timezone.
    ///
    /// See the [`format::strftime` module](./format/strftime/index.html) for supported format
    /// sequences.
    ///
    /// # Example
    ///
    /// ```rust
    /// use chrono::{DateTime, FixedOffset, NaiveDate, TimeZone};
    ///
    /// let dt = DateTime::parse_from_str("1983 Apr 13 12:09:14.274 +0000", "%Y %b %d %H:%M:%S%.3f %z");
    /// assert_eq!(
    ///     dt,
    ///     Ok(FixedOffset::east(0)
    ///         .unwrap()
    ///         .from_local_datetime(
    ///             &NaiveDate::from_ymd(1983, 4, 13).unwrap().and_hms_milli(12, 9, 14, 274).unwrap()
    ///         )
    ///         .unwrap())
    /// );
    /// ```
    pub fn parse_from_str(s: &str, fmt: &str) -> ParseResult<DateTime<FixedOffset>> {
        let mut parsed = Parsed::default();
        parse(&mut parsed, s, StrftimeItems::new(fmt))?;
        parsed.to_datetime()
    }

    /// Parses a string from a user-specified format into a `DateTime<FixedOffset>` value, and a
    /// slice with the remaining portion of the string.
    ///
    /// Note that this method *requires a timezone* in the input string. See
    /// [`NaiveDateTime::parse_and_remainder`] for a version that does not
    /// require a timezone in `s`. The returned [`DateTime`] value will have a [`FixedOffset`]
    /// reflecting the parsed timezone.
    ///
    /// See the [`format::strftime` module](./format/strftime/index.html) for supported format
    /// sequences.
    ///
    /// Similar to [`parse_from_str`](#method.parse_from_str).
    ///
    /// # Example
    ///
    /// ```rust
    /// # use chrono::{DateTime, FixedOffset, TimeZone};
    /// let (datetime, remainder) = DateTime::parse_and_remainder(
    ///     "2015-02-18 23:16:09 +0200 trailing text",
    ///     "%Y-%m-%d %H:%M:%S %z",
    /// )
    /// .unwrap();
    /// assert_eq!(
    ///     datetime,
    ///     FixedOffset::east(2 * 3600).unwrap().with_ymd_and_hms(2015, 2, 18, 23, 16, 9).unwrap()
    /// );
    /// assert_eq!(remainder, " trailing text");
    /// ```
    pub fn parse_and_remainder<'a>(
        s: &'a str,
        fmt: &str,
    ) -> ParseResult<(DateTime<FixedOffset>, &'a str)> {
        let mut parsed = Parsed::default();
        let remainder = parse_and_remainder(&mut parsed, s, StrftimeItems::new(fmt))?;
        parsed.to_datetime().map(|d| (d, remainder))
    }
}

impl DateTime<Utc> {
    /// The minimum possible `DateTime<Utc>`.
    pub const MIN_UTC: Self = DateTime { datetime: NaiveDateTime::MIN, offset: Utc };
    /// The maximum possible `DateTime<Utc>`.
    pub const MAX_UTC: Self = DateTime { datetime: NaiveDateTime::MAX, offset: Utc };
}

impl<Tz: TimeZone> DateTime<Tz>
where
    Tz::Offset: fmt::Display,
{
    /// Formats the combined date and time with the specified formatting items.
    #[cfg(feature = "alloc")]
    #[inline]
    #[must_use]
    pub fn format_with_items<'a, I, B>(&self, items: I) -> DelayedFormat<I>
    where
        I: Iterator<Item = B> + Clone,
        B: Borrow<Item<'a>>,
    {
        let local = self.overflowing_naive_local();
        DelayedFormat::new_with_offset(Some(local.date()), Some(local.time()), &self.offset, items)
    }

    /// Formats the combined date and time per the specified format string.
    ///
    /// See the [`crate::format::strftime`] module for the supported escape sequences.
    ///
    /// # Example
    /// ```rust
    /// use chrono::prelude::*;
    ///
    /// let date_time: DateTime<Utc> = Utc.with_ymd_and_hms(2017, 04, 02, 12, 50, 32).unwrap();
    /// let formatted = format!("{}", date_time.format("%d/%m/%Y %H:%M"));
    /// assert_eq!(formatted, "02/04/2017 12:50");
    /// ```
    #[cfg(feature = "alloc")]
    #[inline]
    #[must_use]
    pub fn format<'a>(&self, fmt: &'a str) -> DelayedFormat<StrftimeItems<'a>> {
        self.format_with_items(StrftimeItems::new(fmt))
    }

    /// Formats the combined date and time with the specified formatting items and locale.
    #[cfg(all(feature = "unstable-locales", feature = "alloc"))]
    #[inline]
    #[must_use]
    pub fn format_localized_with_items<'a, I, B>(
        &self,
        items: I,
        locale: Locale,
    ) -> DelayedFormat<I>
    where
        I: Iterator<Item = B> + Clone,
        B: Borrow<Item<'a>>,
    {
        let local = self.overflowing_naive_local();
        DelayedFormat::new_with_offset_and_locale(
            Some(local.date()),
            Some(local.time()),
            &self.offset,
            items,
            locale,
        )
    }

    /// Formats the combined date and time per the specified format string and
    /// locale.
    ///
    /// See the [`crate::format::strftime`] module on the supported escape
    /// sequences.
    #[cfg(all(feature = "unstable-locales", feature = "alloc"))]
    #[inline]
    #[must_use]
    pub fn format_localized<'a>(
        &self,
        fmt: &'a str,
        locale: Locale,
    ) -> DelayedFormat<StrftimeItems<'a>> {
        self.format_localized_with_items(StrftimeItems::new_with_locale(fmt, locale), locale)
    }
}

impl<Tz: TimeZone> Datelike for DateTime<Tz> {
    #[inline]
    fn year(&self) -> i32 {
        self.overflowing_naive_local().year()
    }
    #[inline]
    fn month(&self) -> u32 {
        self.overflowing_naive_local().month()
    }
    #[inline]
    fn month0(&self) -> u32 {
        self.overflowing_naive_local().month0()
    }
    #[inline]
    fn day(&self) -> u32 {
        self.overflowing_naive_local().day()
    }
    #[inline]
    fn day0(&self) -> u32 {
        self.overflowing_naive_local().day0()
    }
    #[inline]
    fn ordinal(&self) -> u32 {
        self.overflowing_naive_local().ordinal()
    }
    #[inline]
    fn ordinal0(&self) -> u32 {
        self.overflowing_naive_local().ordinal0()
    }
    #[inline]
    fn weekday(&self) -> Weekday {
        self.overflowing_naive_local().weekday()
    }
    #[inline]
    fn iso_week(&self) -> IsoWeek {
        self.overflowing_naive_local().iso_week()
    }
}

impl<Tz: TimeZone> Timelike for DateTime<Tz> {
    #[inline]
    fn hour(&self) -> u32 {
        self.overflowing_naive_local().hour()
    }
    #[inline]
    fn minute(&self) -> u32 {
        self.overflowing_naive_local().minute()
    }
    #[inline]
    fn second(&self) -> u32 {
        self.overflowing_naive_local().second()
    }
    #[inline]
    fn nanosecond(&self) -> u32 {
        self.overflowing_naive_local().nanosecond()
    }
}

impl<Tz: TimeZone, Tz2: TimeZone> PartialEq<DateTime<Tz2>> for DateTime<Tz> {
    fn eq(&self, other: &DateTime<Tz2>) -> bool {
        self.datetime == other.datetime
    }
}

impl<Tz: TimeZone> Eq for DateTime<Tz> {}

impl<Tz: TimeZone, Tz2: TimeZone> PartialOrd<DateTime<Tz2>> for DateTime<Tz> {
    /// Compare two DateTimes based on their true time, ignoring time zones
    ///
    /// # Example
    ///
    /// ```
    /// use chrono::prelude::*;
    ///
    /// let earlier = Utc
    ///     .with_ymd_and_hms(2015, 5, 15, 2, 0, 0)
    ///     .unwrap()
    ///     .with_timezone(&FixedOffset::west(1 * 3600).unwrap());
    /// let later = Utc
    ///     .with_ymd_and_hms(2015, 5, 15, 3, 0, 0)
    ///     .unwrap()
    ///     .with_timezone(&FixedOffset::west(5 * 3600).unwrap());
    ///
    /// assert_eq!(earlier.to_string(), "2015-05-15 01:00:00 -01:00");
    /// assert_eq!(later.to_string(), "2015-05-14 22:00:00 -05:00");
    ///
    /// assert!(later > earlier);
    /// ```
    fn partial_cmp(&self, other: &DateTime<Tz2>) -> Option<Ordering> {
        self.datetime.partial_cmp(&other.datetime)
    }
}

impl<Tz: TimeZone> Ord for DateTime<Tz> {
    fn cmp(&self, other: &DateTime<Tz>) -> Ordering {
        self.datetime.cmp(&other.datetime)
    }
}

impl<Tz: TimeZone> hash::Hash for DateTime<Tz> {
    fn hash<H: hash::Hasher>(&self, state: &mut H) {
        self.datetime.hash(state)
    }
}

/// Add `TimeDelta` to `DateTime`.
///
/// As a part of Chrono's [leap second handling], the addition assumes that **there is no leap
/// second ever**, except when the `NaiveDateTime` itself represents a leap  second in which case
/// the assumption becomes that **there is exactly a single leap second ever**.
///
/// # Panics
///
/// Panics if the resulting date would be out of range.
/// Consider using [`DateTime<Tz>::checked_add_signed`] to get an `Option` instead.
impl<Tz: TimeZone> Add<TimeDelta> for DateTime<Tz> {
    type Output = DateTime<Tz>;

    #[inline]
    fn add(self, rhs: TimeDelta) -> DateTime<Tz> {
        self.checked_add_signed(rhs).expect("`DateTime + TimeDelta` overflowed")
    }
}

/// Add `std::time::Duration` to `DateTime`.
///
/// As a part of Chrono's [leap second handling], the addition assumes that **there is no leap
/// second ever**, except when the `NaiveDateTime` itself represents a leap  second in which case
/// the assumption becomes that **there is exactly a single leap second ever**.
///
/// # Panics
///
/// Panics if the resulting date would be out of range.
/// Consider using [`DateTime<Tz>::checked_add_signed`] to get an `Option` instead.
impl<Tz: TimeZone> Add<Duration> for DateTime<Tz> {
    type Output = DateTime<Tz>;

    #[inline]
    fn add(self, rhs: Duration) -> DateTime<Tz> {
        let rhs = TimeDelta::from_std(rhs)
            .expect("overflow converting from core::time::Duration to TimeDelta");
        self.checked_add_signed(rhs).expect("`DateTime + TimeDelta` overflowed")
    }
}

/// Add-assign `chrono::Duration` to `DateTime`.
///
/// As a part of Chrono's [leap second handling], the addition assumes that **there is no leap
/// second ever**, except when the `NaiveDateTime` itself represents a leap  second in which case
/// the assumption becomes that **there is exactly a single leap second ever**.
///
/// # Panics
///
/// Panics if the resulting date would be out of range.
/// Consider using [`DateTime<Tz>::checked_add_signed`] to get an `Option` instead.
impl<Tz: TimeZone> AddAssign<TimeDelta> for DateTime<Tz> {
    #[inline]
    fn add_assign(&mut self, rhs: TimeDelta) {
        let datetime =
            self.datetime.checked_add_signed(rhs).expect("`DateTime + TimeDelta` overflowed");
        let tz = self.timezone();
        *self = tz.from_utc_datetime(&datetime);
    }
}

/// Add-assign `std::time::Duration` to `DateTime`.
///
/// As a part of Chrono's [leap second handling], the addition assumes that **there is no leap
/// second ever**, except when the `NaiveDateTime` itself represents a leap  second in which case
/// the assumption becomes that **there is exactly a single leap second ever**.
///
/// # Panics
///
/// Panics if the resulting date would be out of range.
/// Consider using [`DateTime<Tz>::checked_add_signed`] to get an `Option` instead.
impl<Tz: TimeZone> AddAssign<Duration> for DateTime<Tz> {
    #[inline]
    fn add_assign(&mut self, rhs: Duration) {
        let rhs = TimeDelta::from_std(rhs)
            .expect("overflow converting from core::time::Duration to TimeDelta");
        *self += rhs;
    }
}

/// Add `FixedOffset` to the datetime value of `DateTime` (offset remains unchanged).
///
/// # Panics
///
/// Panics if the resulting date would be out of range.
impl<Tz: TimeZone> Add<FixedOffset> for DateTime<Tz> {
    type Output = DateTime<Tz>;

    #[inline]
    fn add(mut self, rhs: FixedOffset) -> DateTime<Tz> {
        self.datetime =
            self.naive_utc().checked_add_offset(rhs).expect("`DateTime + FixedOffset` overflowed");
        self
    }
}

/// Add `Months` to `DateTime`.
///
/// The result will be clamped to valid days in the resulting month, see `checked_add_months` for
/// details.
///
/// # Panics
///
/// Panics if:
/// - The resulting date would be out of range.
/// - The local time at the resulting date does not exist or is ambiguous, for example during a
///   daylight saving time transition.
///
/// Strongly consider using [`DateTime<Tz>::checked_add_months`] to get an `Option` instead.
impl<Tz: TimeZone> Add<Months> for DateTime<Tz> {
    type Output = DateTime<Tz>;

    fn add(self, rhs: Months) -> Self::Output {
        self.checked_add_months(rhs).expect("`DateTime + Months` out of range")
    }
}

/// Subtract `TimeDelta` from `DateTime`.
///
/// This is the same as the addition with a negated `TimeDelta`.
///
/// As a part of Chrono's [leap second handling] the subtraction assumes that **there is no leap
/// second ever**, except when the `DateTime` itself represents a leap second in which case
/// the assumption becomes that **there is exactly a single leap second ever**.
///
/// # Panics
///
/// Panics if the resulting date would be out of range.
/// Consider using [`DateTime<Tz>::checked_sub_signed`] to get an `Option` instead.
impl<Tz: TimeZone> Sub<TimeDelta> for DateTime<Tz> {
    type Output = DateTime<Tz>;

    #[inline]
    fn sub(self, rhs: TimeDelta) -> DateTime<Tz> {
        self.checked_sub_signed(rhs).expect("`DateTime - TimeDelta` overflowed")
    }
}

/// Subtract `std::time::Duration` from `DateTime`.
///
/// As a part of Chrono's [leap second handling] the subtraction assumes that **there is no leap
/// second ever**, except when the `DateTime` itself represents a leap second in which case
/// the assumption becomes that **there is exactly a single leap second ever**.
///
/// # Panics
///
/// Panics if the resulting date would be out of range.
/// Consider using [`DateTime<Tz>::checked_sub_signed`] to get an `Option` instead.
impl<Tz: TimeZone> Sub<Duration> for DateTime<Tz> {
    type Output = DateTime<Tz>;

    #[inline]
    fn sub(self, rhs: Duration) -> DateTime<Tz> {
        let rhs = TimeDelta::from_std(rhs)
            .expect("overflow converting from core::time::Duration to TimeDelta");
        self.checked_sub_signed(rhs).expect("`DateTime - TimeDelta` overflowed")
    }
}

/// Subtract-assign `TimeDelta` from `DateTime`.
///
/// This is the same as the addition with a negated `TimeDelta`.
///
/// As a part of Chrono's [leap second handling], the addition assumes that **there is no leap
/// second ever**, except when the `DateTime` itself represents a leap  second in which case
/// the assumption becomes that **there is exactly a single leap second ever**.
///
/// # Panics
///
/// Panics if the resulting date would be out of range.
/// Consider using [`DateTime<Tz>::checked_sub_signed`] to get an `Option` instead.
impl<Tz: TimeZone> SubAssign<TimeDelta> for DateTime<Tz> {
    #[inline]
    fn sub_assign(&mut self, rhs: TimeDelta) {
        let datetime =
            self.datetime.checked_sub_signed(rhs).expect("`DateTime - TimeDelta` overflowed");
        let tz = self.timezone();
        *self = tz.from_utc_datetime(&datetime)
    }
}

/// Subtract-assign `std::time::Duration` from `DateTime`.
///
/// As a part of Chrono's [leap second handling], the addition assumes that **there is no leap
/// second ever**, except when the `DateTime` itself represents a leap  second in which case
/// the assumption becomes that **there is exactly a single leap second ever**.
///
/// # Panics
///
/// Panics if the resulting date would be out of range.
/// Consider using [`DateTime<Tz>::checked_sub_signed`] to get an `Option` instead.
impl<Tz: TimeZone> SubAssign<Duration> for DateTime<Tz> {
    #[inline]
    fn sub_assign(&mut self, rhs: Duration) {
        let rhs = TimeDelta::from_std(rhs)
            .expect("overflow converting from core::time::Duration to TimeDelta");
        *self -= rhs;
    }
}

/// Subtract `FixedOffset` from the datetime value of `DateTime` (offset remains unchanged).
///
/// # Panics
///
/// Panics if the resulting date would be out of range.
impl<Tz: TimeZone> Sub<FixedOffset> for DateTime<Tz> {
    type Output = DateTime<Tz>;

    #[inline]
    fn sub(mut self, rhs: FixedOffset) -> DateTime<Tz> {
        self.datetime =
            self.naive_utc().checked_sub_offset(rhs).expect("`DateTime - FixedOffset` overflowed");
        self
    }
}

/// Subtract `Months` from `DateTime`.
///
/// The result will be clamped to valid days in the resulting month, see
/// [`DateTime<Tz>::checked_sub_months`] for details.
///
/// # Panics
///
/// Panics if:
/// - The resulting date would be out of range.
/// - The local time at the resulting date does not exist or is ambiguous, for example during a
///   daylight saving time transition.
///
/// Strongly consider using [`DateTime<Tz>::checked_sub_months`] to get an `Option` instead.
impl<Tz: TimeZone> Sub<Months> for DateTime<Tz> {
    type Output = DateTime<Tz>;

    fn sub(self, rhs: Months) -> Self::Output {
        self.checked_sub_months(rhs).expect("`DateTime - Months` out of range")
    }
}

impl<Tz: TimeZone> Sub<DateTime<Tz>> for DateTime<Tz> {
    type Output = TimeDelta;

    #[inline]
    fn sub(self, rhs: DateTime<Tz>) -> TimeDelta {
        self.signed_duration_since(rhs)
    }
}

impl<Tz: TimeZone> Sub<&DateTime<Tz>> for DateTime<Tz> {
    type Output = TimeDelta;

    #[inline]
    fn sub(self, rhs: &DateTime<Tz>) -> TimeDelta {
        self.signed_duration_since(rhs)
    }
}

/// Add `Days` to `NaiveDateTime`.
///
/// # Panics
///
/// Panics if:
/// - The resulting date would be out of range.
/// - The local time at the resulting date does not exist or is ambiguous, for example during a
///   daylight saving time transition.
///
/// Strongly consider using `DateTime<Tz>::checked_sub_days` to get an `Option` instead.
impl<Tz: TimeZone> Add<Days> for DateTime<Tz> {
    type Output = DateTime<Tz>;

    fn add(self, days: Days) -> Self::Output {
        self.checked_add_days(days).expect("`DateTime + Days` out of range")
    }
}

/// Subtract `Days` from `DateTime`.
///
/// # Panics
///
/// Panics if:
/// - The resulting date would be out of range.
/// - The local time at the resulting date does not exist or is ambiguous, for example during a
///   daylight saving time transition.
///
/// Strongly consider using `DateTime<Tz>::checked_sub_days` to get an `Option` instead.
impl<Tz: TimeZone> Sub<Days> for DateTime<Tz> {
    type Output = DateTime<Tz>;

    fn sub(self, days: Days) -> Self::Output {
        self.checked_sub_days(days).expect("`DateTime - Days` out of range")
    }
}

impl<Tz: TimeZone> fmt::Debug for DateTime<Tz> {
    fn fmt(&self, f: &mut fmt::Formatter) -> fmt::Result {
        self.overflowing_naive_local().fmt(f)?;
        self.offset.fmt(f)
    }
}

// `fmt::Debug` is hand implemented for the `rkyv::Archive` variant of `DateTime` because
// deriving a trait recursively does not propagate trait defined associated types with their own
// constraints:
// In our case `<<Tz as offset::TimeZone>::Offset as Archive>::Archived`
// cannot be formatted using `{:?}` because it doesn't implement `Debug`.
// See below for further discussion:
// * https://github.com/rust-lang/rust/issues/26925
// * https://github.com/rkyv/rkyv/issues/333
// * https://github.com/dtolnay/syn/issues/370
#[cfg(feature = "rkyv-validation")]
impl<Tz: TimeZone> fmt::Debug for ArchivedDateTime<Tz>
where
    Tz: Archive,
    <Tz as Archive>::Archived: fmt::Debug,
    <<Tz as TimeZone>::Offset as Archive>::Archived: fmt::Debug,
    <Tz as TimeZone>::Offset: fmt::Debug + Archive,
{
    fn fmt(&self, f: &mut fmt::Formatter) -> fmt::Result {
        f.debug_struct("ArchivedDateTime")
            .field("datetime", &self.datetime)
            .field("offset", &self.offset)
            .finish()
    }
}

impl<Tz: TimeZone> fmt::Display for DateTime<Tz>
where
    Tz::Offset: fmt::Display,
{
    fn fmt(&self, f: &mut fmt::Formatter) -> fmt::Result {
        self.overflowing_naive_local().fmt(f)?;
        f.write_char(' ')?;
        self.offset.fmt(f)
    }
}

/// Accepts a relaxed form of RFC3339.
/// A space or a 'T' are accepted as the separator between the date and time
/// parts.
///
/// All of these examples are equivalent:
/// ```
/// # use chrono::{DateTime, Utc};
/// "2012-12-12T12:12:12Z".parse::<DateTime<Utc>>()?;
/// "2012-12-12 12:12:12Z".parse::<DateTime<Utc>>()?;
/// "2012-12-12 12:12:12+0000".parse::<DateTime<Utc>>()?;
/// "2012-12-12 12:12:12+00:00".parse::<DateTime<Utc>>()?;
/// # Ok::<(), chrono::ParseError>(())
/// ```
impl str::FromStr for DateTime<Utc> {
    type Err = ParseError;

    fn from_str(s: &str) -> ParseResult<DateTime<Utc>> {
        s.parse::<DateTime<FixedOffset>>().map(|dt| dt.with_timezone(&Utc))
    }
}

/// Accepts a relaxed form of RFC3339.
/// A space or a 'T' are accepted as the separator between the date and time
/// parts.
///
/// All of these examples are equivalent:
/// ```
/// # use chrono::{DateTime, Local};
/// "2012-12-12T12:12:12Z".parse::<DateTime<Local>>()?;
/// "2012-12-12 12:12:12Z".parse::<DateTime<Local>>()?;
/// "2012-12-12 12:12:12+0000".parse::<DateTime<Local>>()?;
/// "2012-12-12 12:12:12+00:00".parse::<DateTime<Local>>()?;
/// # Ok::<(), chrono::ParseError>(())
/// ```
#[cfg(feature = "clock")]
impl str::FromStr for DateTime<Local> {
    type Err = ParseError;

    fn from_str(s: &str) -> ParseResult<DateTime<Local>> {
        s.parse::<DateTime<FixedOffset>>().map(|dt| dt.with_timezone(&Local))
    }
}

#[cfg(feature = "std")]
impl TryFrom<SystemTime> for DateTime<Utc> {
    type Error = OutOfRange;

    fn try_from(t: SystemTime) -> Result<DateTime<Utc>, OutOfRange> {
        let (sec, nsec) = match t.duration_since(UNIX_EPOCH) {
            Ok(dur) => {
                // `t` is at or after the Unix epoch.
                let sec = i64::try_from(dur.as_secs()).map_err(|_| OutOfRange::new())?;
                let nsec = dur.subsec_nanos();
                (sec, nsec)
            }
            Err(e) => {
                // `t` is before the Unix epoch. `e.duration()` is how long before the epoch it
                // is.
                let dur = e.duration();
                let sec = i64::try_from(dur.as_secs()).map_err(|_| OutOfRange::new())?;
                let nsec = dur.subsec_nanos();
                if nsec == 0 {
                    // Overflow safety: `sec` was returned by `dur.as_secs()`, and is guaranteed to
                    // be non-negative. Negating a non-negative signed integer cannot overflow.
                    (-sec, 0)
                } else {
                    // Overflow safety: In addition to the above, `-x - 1`, where `x` is a
                    // non-negative signed integer, also cannot overflow.
                    let sec = -sec - 1;
                    // Overflow safety: `nsec` was returned by `dur.subsec_nanos()`, and is
                    // guaranteed to be between 0 and 999_999_999 inclusive. Subtracting it from
                    // 1_000_000_000 is therefore guaranteed not to overflow.
                    let nsec = 1_000_000_000 - nsec;
                    (sec, nsec)
                }
            }
        };
        Utc.timestamp(sec, nsec).single().ok_or(OutOfRange::new())
    }
}

#[cfg(feature = "clock")]
impl TryFrom<SystemTime> for DateTime<Local> {
    type Error = OutOfRange;

    fn try_from(t: SystemTime) -> Result<DateTime<Local>, OutOfRange> {
        DateTime::<Utc>::try_from(t).map(|t| t.with_timezone(&Local))
    }
}

#[cfg(feature = "std")]
impl<Tz: TimeZone> TryFrom<DateTime<Tz>> for SystemTime {
    type Error = OutOfRange;

    fn try_from(dt: DateTime<Tz>) -> Result<SystemTime, OutOfRange> {
        let sec = dt.timestamp();
        let sec_abs = sec.unsigned_abs();
        let nsec = dt.timestamp_subsec_nanos();
        if sec < 0 {
            // `dt` is before the Unix epoch.
            let mut t =
                UNIX_EPOCH.checked_sub(Duration::new(sec_abs, 0)).ok_or_else(OutOfRange::new)?;

            // Overflow safety: `t` is before the Unix epoch. Adding nanoseconds therefore cannot
            // overflow.
            t += Duration::new(0, nsec);

            Ok(t)
        } else {
            // `dt` is after the Unix epoch.
            UNIX_EPOCH.checked_add(Duration::new(sec_abs, nsec)).ok_or_else(OutOfRange::new)
        }
    }
}

#[cfg(all(
    target_arch = "wasm32",
    feature = "wasmbind",
    not(any(target_os = "emscripten", target_os = "wasi"))
))]
impl From<js_sys::Date> for DateTime<Utc> {
    fn from(date: js_sys::Date) -> DateTime<Utc> {
        DateTime::<Utc>::from(&date)
    }
}

#[cfg(all(
    target_arch = "wasm32",
    feature = "wasmbind",
    not(any(target_os = "emscripten", target_os = "wasi"))
))]
impl From<&js_sys::Date> for DateTime<Utc> {
    fn from(date: &js_sys::Date) -> DateTime<Utc> {
        Utc.timestamp_millis(date.get_time() as i64).unwrap()
    }
}

#[cfg(all(
    target_arch = "wasm32",
    feature = "wasmbind",
    not(any(target_os = "emscripten", target_os = "wasi"))
))]
impl From<DateTime<Utc>> for js_sys::Date {
    /// Converts a `DateTime<Utc>` to a JS `Date`. The resulting value may be lossy,
    /// any values that have a millisecond timestamp value greater/less than ±8,640,000,000,000,000
    /// (April 20, 271821 BCE ~ September 13, 275760 CE) will become invalid dates in JS.
    fn from(date: DateTime<Utc>) -> js_sys::Date {
        let js_millis = wasm_bindgen::JsValue::from_f64(date.timestamp_millis() as f64);
        js_sys::Date::new(&js_millis)
    }
}

// Note that implementation of Arbitrary cannot be simply derived for DateTime<Tz>, due to
// the nontrivial bound <Tz as TimeZone>::Offset: Arbitrary.
#[cfg(all(feature = "arbitrary", feature = "std"))]
impl<'a, Tz> arbitrary::Arbitrary<'a> for DateTime<Tz>
where
    Tz: TimeZone,
    <Tz as TimeZone>::Offset: arbitrary::Arbitrary<'a>,
{
    fn arbitrary(u: &mut arbitrary::Unstructured<'a>) -> arbitrary::Result<DateTime<Tz>> {
        let datetime = NaiveDateTime::arbitrary(u)?;
        let offset = <Tz as TimeZone>::Offset::arbitrary(u)?;
        Ok(DateTime::from_naive_utc_and_offset(datetime, offset))
    }
}

/// Number of days between Januari 1, 1970 and December 31, 1 BCE which we define to be day 0.
/// 4 full leap year cycles until December 31, 1600     4 * 146097 = 584388
/// 1 day until January 1, 1601                                           1
/// 369 years until Januari 1, 1970                      369 * 365 = 134685
/// of which floor(369 / 4) are leap years          floor(369 / 4) =     92
/// except for 1700, 1800 and 1900                                       -3 +
///                                                                  --------
///                                                                  719163
const UNIX_EPOCH_DAY: i64 = 719_163;

#[cfg(all(test, feature = "serde"))]
fn test_encodable_json<FUtc, FFixed, E>(to_string_utc: FUtc, to_string_fixed: FFixed)
where
    FUtc: Fn(&DateTime<Utc>) -> Result<String, E>,
    FFixed: Fn(&DateTime<FixedOffset>) -> Result<String, E>,
    E: ::core::fmt::Debug,
{
    assert_eq!(
        to_string_utc(&Utc.with_ymd_and_hms(2014, 7, 24, 12, 34, 6).unwrap()).ok(),
        Some(r#""2014-07-24T12:34:06Z""#.into())
    );

    assert_eq!(
        to_string_fixed(
            &FixedOffset::east(3660).unwrap().with_ymd_and_hms(2014, 7, 24, 12, 34, 6).unwrap()
        )
        .ok(),
        Some(r#""2014-07-24T12:34:06+01:01""#.into())
    );
    assert_eq!(
        to_string_fixed(
            &FixedOffset::east(3650).unwrap().with_ymd_and_hms(2014, 7, 24, 12, 34, 6).unwrap()
        )
        .ok(),
        // An offset with seconds is not allowed by RFC 3339, so we round it to the nearest minute.
        // In this case `+01:00:50` becomes `+01:01`
        Some(r#""2014-07-24T12:34:06+01:01""#.into())
    );
}

#[cfg(all(test, feature = "clock", feature = "serde"))]
fn test_decodable_json<FUtc, FFixed, FLocal, E>(
    utc_from_str: FUtc,
    fixed_from_str: FFixed,
    local_from_str: FLocal,
) where
    FUtc: Fn(&str) -> Result<DateTime<Utc>, E>,
    FFixed: Fn(&str) -> Result<DateTime<FixedOffset>, E>,
    FLocal: Fn(&str) -> Result<DateTime<Local>, E>,
    E: ::core::fmt::Debug,
{
    // should check against the offset as well (the normal DateTime comparison will ignore them)
    fn norm<Tz: TimeZone>(dt: &Option<DateTime<Tz>>) -> Option<(&DateTime<Tz>, &Tz::Offset)> {
        dt.as_ref().map(|dt| (dt, dt.offset()))
    }

    assert_eq!(
        norm(&utc_from_str(r#""2014-07-24T12:34:06Z""#).ok()),
        norm(&Some(Utc.with_ymd_and_hms(2014, 7, 24, 12, 34, 6).unwrap()))
    );
    assert_eq!(
        norm(&utc_from_str(r#""2014-07-24T13:57:06+01:23""#).ok()),
        norm(&Some(Utc.with_ymd_and_hms(2014, 7, 24, 12, 34, 6).unwrap()))
    );

    assert_eq!(
        norm(&fixed_from_str(r#""2014-07-24T12:34:06Z""#).ok()),
        norm(&Some(
            FixedOffset::east(0).unwrap().with_ymd_and_hms(2014, 7, 24, 12, 34, 6).unwrap()
        ))
    );
    assert_eq!(
        norm(&fixed_from_str(r#""2014-07-24T13:57:06+01:23""#).ok()),
        norm(&Some(
            FixedOffset::east(60 * 60 + 23 * 60)
                .unwrap()
                .with_ymd_and_hms(2014, 7, 24, 13, 57, 6)
                .unwrap()
        ))
    );

    // we don't know the exact local offset but we can check that
    // the conversion didn't change the instant itself
    assert_eq!(
        local_from_str(r#""2014-07-24T12:34:06Z""#).expect("local should parse"),
        Utc.with_ymd_and_hms(2014, 7, 24, 12, 34, 6).unwrap()
    );
    assert_eq!(
        local_from_str(r#""2014-07-24T13:57:06+01:23""#).expect("local should parse with offset"),
        Utc.with_ymd_and_hms(2014, 7, 24, 12, 34, 6).unwrap()
    );

    assert!(utc_from_str(r#""2014-07-32T12:34:06Z""#).is_err());
    assert!(fixed_from_str(r#""2014-07-32T12:34:06Z""#).is_err());
}<|MERGE_RESOLUTION|>--- conflicted
+++ resolved
@@ -25,18 +25,10 @@
 use crate::naive::{Days, IsoWeek, NaiveDate, NaiveDateTime, NaiveTime};
 #[cfg(feature = "clock")]
 use crate::offset::Local;
-<<<<<<< HEAD
-use crate::offset::{FixedOffset, Offset, TimeZone, Utc};
+use crate::offset::{FixedOffset, MappedLocalTime, Offset, TimeZone, Utc};
 #[cfg(any(feature = "clock", feature = "std"))]
 use crate::OutOfRange;
 use crate::{try_err, try_ok_or, Datelike, Error, Months, TimeDelta, Timelike, Weekday};
-=======
-use crate::offset::{FixedOffset, LocalResult, Offset, TimeZone, Utc};
-#[allow(deprecated)]
-use crate::Date;
-use crate::{expect, try_opt};
-use crate::{Datelike, Months, TimeDelta, Timelike, Weekday};
->>>>>>> 236b7adf
 
 #[cfg(any(feature = "rkyv", feature = "rkyv-16", feature = "rkyv-32", feature = "rkyv-64"))]
 use rkyv::{Archive, Deserialize, Serialize};
@@ -563,7 +555,6 @@
         result
     }
 
-<<<<<<< HEAD
     /// Makes a new `DateTime` with the year number changed, while keeping the same month and day.
     ///
     /// See also the [`NaiveDate::with_year`] method.
@@ -682,6 +673,32 @@
         map_local(self, |datetime| datetime.with_ordinal0(ordinal0))
     }
 
+    /// Set the time to a new fixed time on the existing date.
+    ///
+    /// # Errors
+    ///
+    /// Returns `MappedLocalTime::None` if the datetime is at the edge of the representable range
+    /// for a `DateTime`, and `with_time` would push the value in UTC out of range.
+    ///
+    /// # Example
+    ///
+    #[cfg_attr(not(feature = "clock"), doc = "```ignore")]
+    #[cfg_attr(feature = "clock", doc = "```rust")]
+    /// use chrono::{Local, NaiveTime};
+    ///
+    /// let noon = NaiveTime::from_hms(12, 0, 0)?;
+    /// let today_noon = Local::now().with_time(noon);
+    /// let today_midnight = Local::now().with_time(NaiveTime::MIN);
+    ///
+    /// assert_eq!(today_noon.single().unwrap().time(), noon);
+    /// assert_eq!(today_midnight.single().unwrap().time(), NaiveTime::MIN);
+    /// # Ok::<(), chrono::Error>(())
+    /// ```
+    #[must_use]
+    pub fn with_time(&self, time: NaiveTime) -> MappedLocalTime<Self> {
+        self.timezone().from_local_datetime(&self.overflowing_naive_local().date().and_time(time))
+    }
+
     /// Makes a new `DateTime` with the hour number changed.
     ///
     /// See also the [`NaiveTime::with_hour`] method.
@@ -744,37 +761,6 @@
     pub fn with_nanosecond(&self, nano: u32) -> Option<DateTime<Tz>> {
         map_local(self, |datetime| datetime.with_nanosecond(nano).ok())
     }
-=======
-    /// Set the time to a new fixed time on the existing date.
-    ///
-    /// # Errors
-    ///
-    /// Returns `LocalResult::None` if the datetime is at the edge of the representable range for a
-    /// `DateTime`, and `with_time` would push the value in UTC out of range.
-    ///
-    /// # Example
-    ///
-    #[cfg_attr(not(feature = "clock"), doc = "```ignore")]
-    #[cfg_attr(feature = "clock", doc = "```rust")]
-    /// use chrono::{Local, NaiveTime};
-    ///
-    /// let noon = NaiveTime::from_hms_opt(12, 0, 0).unwrap();
-    /// let today_noon = Local::now().with_time(noon);
-    /// let today_midnight = Local::now().with_time(NaiveTime::MIN);
-    ///
-    /// assert_eq!(today_noon.single().unwrap().time(), noon);
-    /// assert_eq!(today_midnight.single().unwrap().time(), NaiveTime::MIN);
-    /// ```
-    #[must_use]
-    pub fn with_time(&self, time: NaiveTime) -> LocalResult<Self> {
-        self.timezone().from_local_datetime(&self.overflowing_naive_local().date().and_time(time))
-    }
-
-    /// The minimum possible `DateTime<Utc>`.
-    pub const MIN_UTC: DateTime<Utc> = DateTime { datetime: NaiveDateTime::MIN, offset: Utc };
-    /// The maximum possible `DateTime<Utc>`.
-    pub const MAX_UTC: DateTime<Utc> = DateTime { datetime: NaiveDateTime::MAX, offset: Utc };
->>>>>>> 236b7adf
 }
 
 impl DateTime<Utc> {
