--- conflicted
+++ resolved
@@ -3,13 +3,9 @@
 use crate::offset::{FixedOffset, TimeZone, Utc};
 #[cfg(feature = "clock")]
 use crate::offset::{Local, Offset};
-<<<<<<< HEAD
 use crate::{
-    Datelike, Days, Error, LocalResult, Months, NaiveDateTime, TimeDelta, Timelike, Weekday,
+    Datelike, Days, Error, MappedLocalTime, Months, NaiveDateTime, TimeDelta, Timelike, Weekday,
 };
-=======
-use crate::{Datelike, Days, MappedLocalTime, Months, NaiveDateTime, TimeDelta, Timelike, Weekday};
->>>>>>> 236b7adf
 
 #[derive(Clone)]
 struct DstTester;
@@ -35,25 +31,13 @@
 
     fn from_offset(_: &Self::Offset) -> Self {
         DstTester
-    }
-
-<<<<<<< HEAD
-    fn offset_from_local_datetime(
-        &self,
-        local: &NaiveDateTime,
-    ) -> crate::LocalResult<Self::Offset> {
-        let local_to_winter_transition_start = NaiveDate::from_ymd(
-=======
-    fn offset_from_local_date(&self, _: &NaiveDate) -> crate::MappedLocalTime<Self::Offset> {
-        unimplemented!()
     }
 
     fn offset_from_local_datetime(
         &self,
         local: &NaiveDateTime,
     ) -> crate::MappedLocalTime<Self::Offset> {
-        let local_to_winter_transition_start = NaiveDate::from_ymd_opt(
->>>>>>> 236b7adf
+        let local_to_winter_transition_start = NaiveDate::from_ymd(
             local.year(),
             DstTester::TO_WINTER_MONTH_DAY.0,
             DstTester::TO_WINTER_MONTH_DAY.1,
