//! # Chrono: Date and Time for Rust
//!

//! Chrono aims to provide all functionality needed to do correct operations on dates and times in the
//! [proleptic Gregorian calendar](https://en.wikipedia.org/wiki/Proleptic_Gregorian_calendar):
//!
//! * The [`DateTime`](https://docs.rs/chrono/latest/chrono/struct.DateTime.html) type is timezone-aware
//!   by default, with separate timezone-naive types.
//! * Operations that may produce an invalid or ambiguous date and time return `Option` or
//!   [`LocalResult`](https://docs.rs/chrono/latest/chrono/offset/enum.LocalResult.html).
//! * Configurable parsing and formatting with a `strftime` inspired date and time formatting syntax.
//! * The [`Local`](https://docs.rs/chrono/latest/chrono/offset/struct.Local.html) timezone works with
//!   the current timezone of the OS.
//! * Types and operations are implemented to be reasonably efficient.
//!
//! Timezone data is not shipped with chrono by default to limit binary sizes. Use the companion crate
//! [Chrono-TZ](https://crates.io/crates/chrono-tz) or [`tzfile`](https://crates.io/crates/tzfile) for
//! full timezone support.
//!
//! ### Features
//!
//! Chrono supports various runtime environments and operating systems, and has
//! several features that may be enabled or disabled.
//!
//! Default features:
//!
//! - `alloc`: Enable features that depend on allocation (primarily string formatting).
//! - `std`: Enables functionality that depends on the standard library. This
//!   is a superset of `alloc` and adds interoperation with standard library types
//!   and traits.
//! - `clock`: Enables reading the local timezone (`Local`). This is a superset of `now`.
//! - `now`: Enables reading the system time (`now`).
//! - `wasmbind`: Interface with the JS Date API for the `wasm32` target.
//!
//! Optional features:
//!
//! - `serde`: Enable serialization/deserialization via [serde].
//! - `rkyv`: Deprecated, use the `rkyv-*` features.
//! - `rkyv-16`: Enable serialization/deserialization via [rkyv], using 16-bit integers for integral `*size` types.
//! - `rkyv-32`: Enable serialization/deserialization via [rkyv], using 32-bit integers for integral `*size` types.
//! - `rkyv-64`: Enable serialization/deserialization via [rkyv], using 64-bit integers for integral `*size` types.
//! - `rkyv-validation`: Enable rkyv validation support using `bytecheck`.
//! - `rustc-serialize`: Enable serialization/deserialization via rustc-serialize (deprecated).
//! - `arbitrary`: Construct arbitrary instances of a type with the Arbitrary crate.
//! - `unstable-locales`: Enable localization. This adds various methods with a
//!   `_localized` suffix. The implementation and API may change or even be
//!   removed in a patch release. Feedback welcome.
<<<<<<< HEAD
=======
//! - `oldtime`: This feature no longer has any effect; it used to offer compatibility with the `time` 0.1 crate.
>>>>>>> e292d9bc
//!
//! Note: The `rkyv{,-16,-32,-64}` features are mutually exclusive.
//!
//! See the [cargo docs] for examples of specifying features.
//!
//! [serde]: https://github.com/serde-rs/serde
//! [rkyv]: https://github.com/rkyv/rkyv
//! [cargo docs]: https://doc.rust-lang.org/cargo/reference/specifying-dependencies.html#choosing-features
//!
//! ## Overview
//!
//! ### Time delta / Duration
//!
//! Chrono has a [`TimeDelta`] type to represent the magnitude of a time span. This is an
//! "accurate" duration represented as seconds and nanoseconds, and does not represent "nominal"
//! components such as days or months.
//!
//! The [`TimeDelta`] type was previously named `Duration` (and is still available as a type alias
//! with that name). A notable difference with the similar [`core::time::Duration`] is that it is a
//! signed value instead of unsigned.
//!
//! Chrono currently only supports a small number of operations with [`core::time::Duration`] .
//! You can convert between both types with the [`TimeDelta::from_std`] and [`TimeDelta::to_std`]
//! methods.
//!
//! ### Date and Time
//!
//! Chrono provides a
//! [**`DateTime`**](./struct.DateTime.html)
//! type to represent a date and a time in a timezone.
//!
//! For more abstract moment-in-time tracking such as internal timekeeping
//! that is unconcerned with timezones, consider
//! [`time::SystemTime`](https://doc.rust-lang.org/std/time/struct.SystemTime.html),
//! which tracks your system clock, or
//! [`time::Instant`](https://doc.rust-lang.org/std/time/struct.Instant.html), which
//! is an opaque but monotonically-increasing representation of a moment in time.
//!
//! `DateTime` is timezone-aware and must be constructed from
//! the [**`TimeZone`**](./offset/trait.TimeZone.html) object,
//! which defines how the local date is converted to and back from the UTC date.
//! There are three well-known `TimeZone` implementations:
//!
//! * [**`Utc`**](./offset/struct.Utc.html) specifies the UTC time zone. It is most efficient.
//!
//! * [**`Local`**](./offset/struct.Local.html) specifies the system local time zone.
//!
//! * [**`FixedOffset`**](./offset/struct.FixedOffset.html) specifies
//!   an arbitrary, fixed time zone such as UTC+09:00 or UTC-10:30.
//!   This often results from the parsed textual date and time.
//!   Since it stores the most information and does not depend on the system environment,
//!   you would want to normalize other `TimeZone`s into this type.
//!
//! `DateTime`s with different `TimeZone` types are distinct and do not mix,
//! but can be converted to each other using
//! the [`DateTime::with_timezone`](./struct.DateTime.html#method.with_timezone) method.
//!
//! You can get the current date and time in the UTC time zone
//! ([`Utc::now()`](./offset/struct.Utc.html#method.now))
//! or in the local time zone
//! ([`Local::now()`](./offset/struct.Local.html#method.now)).
//!
#![cfg_attr(not(feature = "now"), doc = "```ignore")]
#![cfg_attr(feature = "now", doc = "```rust")]
//! use chrono::prelude::*;
//!
//! let utc: DateTime<Utc> = Utc::now(); // e.g. `2014-11-28T12:45:59.324310806Z`
//! # let _ = utc;
//! ```
//!
#![cfg_attr(not(feature = "clock"), doc = "```ignore")]
#![cfg_attr(feature = "clock", doc = "```rust")]
//! use chrono::prelude::*;
//!
//! let local: DateTime<Local> = Local::now(); // e.g. `2014-11-28T21:45:59.324310806+09:00`
//! # let _ = local;
//! ```
//!
//! Alternatively, you can create your own date and time.
//! This is a bit verbose due to Rust's lack of function and method overloading,
//! but in turn we get a rich combination of initialization methods.
//!
#![cfg_attr(not(feature = "now"), doc = "```ignore")]
#![cfg_attr(feature = "now", doc = "```rust")]
//! use chrono::offset::LocalResult;
//! use chrono::prelude::*;
//!
//! # fn doctest() -> Option<()> {
//!
//! let dt = Utc.with_ymd_and_hms(2014, 7, 8, 9, 10, 11).unwrap(); // `2014-07-08T09:10:11Z`
//! assert_eq!(dt, NaiveDate::from_ymd(2014, 7, 8).unwrap().and_hms(9, 10, 11).unwrap().and_local_timezone(Utc).unwrap());
//!
//! // July 8 is 188th day of the year 2014 (`o` for "ordinal")
//! assert_eq!(dt, NaiveDate::from_yo(2014, 189)?.and_hms(9, 10, 11).unwrap().and_utc());
//! // July 8 is Tuesday in ISO week 28 of the year 2014.
//! assert_eq!(dt, NaiveDate::from_isoywd(2014, 28, Weekday::Tue)?.and_hms(9, 10, 11).unwrap().and_utc());
//!
//! let dt = NaiveDate::from_ymd(2014, 7, 8).unwrap().and_hms_milli(9, 10, 11, 12).unwrap().and_local_timezone(Utc).unwrap(); // `2014-07-08T09:10:11.012Z`
//! assert_eq!(dt, NaiveDate::from_ymd(2014, 7, 8).unwrap().and_hms_micro(9, 10, 11, 12_000).unwrap().and_local_timezone(Utc).unwrap());
//! assert_eq!(dt, NaiveDate::from_ymd(2014, 7, 8).unwrap().and_hms_nano(9, 10, 11, 12_000_000).unwrap().and_local_timezone(Utc).unwrap());
//!
//! // dynamic verification
//! assert_eq!(Utc.with_ymd_and_hms(2014, 7, 8, 21, 15, 33),
//!            LocalResult::Single(NaiveDate::from_ymd(2014, 7, 8).unwrap().and_hms(21, 15, 33).unwrap().and_utc()));
//! assert_eq!(Utc.with_ymd_and_hms(2014, 7, 8, 80, 15, 33), LocalResult::None);
//! assert_eq!(Utc.with_ymd_and_hms(2014, 7, 38, 21, 15, 33), LocalResult::None);
//!
//! # #[cfg(feature = "clock")] {
//! // other time zone objects can be used to construct a local datetime.
//! // obviously, `local_dt` is normally different from `dt`, but `fixed_dt` should be identical.
//! let local_dt = Local.from_local_datetime(&NaiveDate::from_ymd(2014, 7, 8).unwrap().and_hms_milli(9, 10, 11, 12).unwrap()).unwrap();
//! let fixed_dt = FixedOffset::east(9 * 3600).unwrap().from_local_datetime(&NaiveDate::from_ymd(2014, 7, 8).unwrap().and_hms_milli(18, 10, 11, 12).unwrap()).unwrap();
//! assert_eq!(dt, fixed_dt);
//! # let _ = local_dt;
//! # }
//! # Some(())
//! # }
//! # doctest().unwrap();
//! ```
//!
//! Various properties are available to the date and time, and can be altered individually.
//! Most of them are defined in the traits [`Datelike`](./trait.Datelike.html) and
//! [`Timelike`](./trait.Timelike.html) which you should `use` before.
//! Addition and subtraction is also supported.
//! The following illustrates most supported operations to the date and time:
//!
//! ```rust
//! use chrono::prelude::*;
//! use chrono::TimeDelta;
//!
//! // assume this returned `2014-11-28T21:45:59.324310806+09:00`:
//! let dt = FixedOffset::east(9*3600).unwrap().from_local_datetime(&NaiveDate::from_ymd(2014, 11, 28).unwrap().and_hms_nano(21, 45, 59, 324310806).unwrap()).unwrap();
//!
//! // property accessors
//! assert_eq!((dt.year(), dt.month(), dt.day()), (2014, 11, 28));
//! assert_eq!((dt.month0(), dt.day0()), (10, 27)); // for unfortunate souls
//! assert_eq!((dt.hour(), dt.minute(), dt.second()), (21, 45, 59));
//! assert_eq!(dt.weekday(), Weekday::Fri);
//! assert_eq!(dt.weekday().number_from_monday(), 5); // Mon=1, ..., Sun=7
//! assert_eq!(dt.ordinal(), 332); // the day of year
//! assert_eq!(dt.num_days_from_ce(), 735565); // the number of days from and including Jan 1, 1
//!
//! // time zone accessor and manipulation
//! assert_eq!(dt.offset().fix().local_minus_utc(), 9 * 3600);
//! assert_eq!(dt.timezone(), FixedOffset::east(9 * 3600).unwrap());
//! assert_eq!(dt.with_timezone(&Utc), NaiveDate::from_ymd(2014, 11, 28).unwrap().and_hms_nano(12, 45, 59, 324310806).unwrap().and_local_timezone(Utc).unwrap());
//!
//! // a sample of property manipulations (validates dynamically)
//! assert_eq!(dt.with_day(29).unwrap().weekday(), Weekday::Sat); // 2014-11-29 is Saturday
//! assert_eq!(dt.with_day(32), None);
//! assert_eq!(dt.with_year(-300).unwrap().num_days_from_ce(), -109606); // November 29, 301 BCE
//!
//! // arithmetic operations
//! let dt1 = Utc.with_ymd_and_hms(2014, 11, 14, 8, 9, 10).unwrap();
//! let dt2 = Utc.with_ymd_and_hms(2014, 11, 14, 10, 9, 8).unwrap();
//! assert_eq!(dt1.signed_duration_since(dt2), TimeDelta::seconds(-2 * 3600 + 2));
//! assert_eq!(dt2.signed_duration_since(dt1), TimeDelta::seconds(2 * 3600 - 2));
//! assert_eq!(
//!     Utc.with_ymd_and_hms(1970, 1, 1, 0, 0, 0).unwrap() + TimeDelta::seconds(1_000_000_000),
//!     Utc.with_ymd_and_hms(2001, 9, 9, 1, 46, 40).unwrap()
//! );
//! assert_eq!(
//!     Utc.with_ymd_and_hms(1970, 1, 1, 0, 0, 0).unwrap() - TimeDelta::seconds(1_000_000_000),
//!     Utc.with_ymd_and_hms(1938, 4, 24, 22, 13, 20).unwrap()
//! );
//! ```
//!
//! ### Formatting and Parsing
//!
//! Formatting is done via the [`format`](./struct.DateTime.html#method.format) method,
//! which format is equivalent to the familiar `strftime` format.
//!
//! See [`format::strftime`](./format/strftime/index.html#specifiers)
//! documentation for full syntax and list of specifiers.
//!
//! The default `to_string` method and `{:?}` specifier also give a reasonable representation.
//! Chrono also provides [`to_rfc2822`](./struct.DateTime.html#method.to_rfc2822) and
//! [`to_rfc3339`](./struct.DateTime.html#method.to_rfc3339) methods
//! for well-known formats.
//!
//! Chrono now also provides date formatting in almost any language without the
//! help of an additional C library. This functionality is under the feature
//! `unstable-locales`:
//!
//! ```toml
//! chrono = { version = "0.5", features = ["unstable-locales"] }
//! ```
//!
//! The `unstable-locales` feature requires and implies at least the `alloc` feature.
//!
//! ```rust
//! # #[allow(unused_imports)]
//! use chrono::prelude::*;
//!
//! # #[cfg(all(feature = "unstable-locales", feature = "alloc"))]
//! # fn test() {
//! let dt = Utc.with_ymd_and_hms(2014, 11, 28, 12, 0, 9).unwrap();
//! assert_eq!(dt.format("%Y-%m-%d %H:%M:%S").to_string(), "2014-11-28 12:00:09");
//! assert_eq!(dt.format("%a %b %e %T %Y").to_string(), "Fri Nov 28 12:00:09 2014");
//! assert_eq!(
//!     dt.format_localized("%A %e %B %Y, %T", Locale::fr_BE).to_string(),
//!     "vendredi 28 novembre 2014, 12:00:09"
//! );
//!
//! assert_eq!(dt.format("%a %b %e %T %Y").to_string(), dt.format("%c").to_string());
//! assert_eq!(dt.to_string(), "2014-11-28 12:00:09 UTC");
//! assert_eq!(dt.to_rfc2822(), "Fri, 28 Nov 2014 12:00:09 +0000");
//! assert_eq!(dt.to_rfc3339(), "2014-11-28T12:00:09+00:00");
//! assert_eq!(format!("{:?}", dt), "2014-11-28T12:00:09Z");
//!
//! // Note that milli/nanoseconds are only printed if they are non-zero
//! let dt_nano = NaiveDate::from_ymd(2014, 11, 28).unwrap().and_hms_nano(12, 0, 9, 1).unwrap().and_local_timezone(Utc).unwrap();
//! assert_eq!(format!("{:?}", dt_nano), "2014-11-28T12:00:09.000000001Z");
//! # }
//! # #[cfg(not(all(feature = "unstable-locales", feature = "alloc")))]
//! # fn test() {}
//! # if cfg!(all(feature = "unstable-locales", feature = "alloc")) {
//! #    test();
//! # }
//! ```
//!
//! Parsing can be done with two methods:
//!
//! 1. The standard [`FromStr`](https://doc.rust-lang.org/std/str/trait.FromStr.html) trait
//!    (and [`parse`](https://doc.rust-lang.org/std/primitive.str.html#method.parse) method
//!    on a string) can be used for parsing `DateTime<FixedOffset>`, `DateTime<Utc>` and
//!    `DateTime<Local>` values. This parses what the `{:?}`
//!    ([`std::fmt::Debug`](https://doc.rust-lang.org/std/fmt/trait.Debug.html))
//!    format specifier prints, and requires the offset to be present.
//!
//! 2. [`DateTime::parse_from_str`](./struct.DateTime.html#method.parse_from_str) parses
//!    a date and time with offsets and returns `DateTime<FixedOffset>`.
//!    This should be used when the offset is a part of input and the caller cannot guess that.
//!    It *cannot* be used when the offset can be missing.
//!    [`DateTime::parse_from_rfc2822`](./struct.DateTime.html#method.parse_from_rfc2822)
//!    and
//!    [`DateTime::parse_from_rfc3339`](./struct.DateTime.html#method.parse_from_rfc3339)
//!    are similar but for well-known formats.
//!
//! More detailed control over the parsing process is available via
//! [`format`](./format/index.html) module.
//!
//! ```rust
//! use chrono::prelude::*;
//!
//! let dt = Utc.with_ymd_and_hms(2014, 11, 28, 12, 0, 9).unwrap();
//! let fixed_dt = dt.with_timezone(&FixedOffset::east(9*3600).unwrap());
//!
//! // method 1
//! assert_eq!("2014-11-28T12:00:09Z".parse::<DateTime<Utc>>(), Ok(dt.clone()));
//! assert_eq!("2014-11-28T21:00:09+09:00".parse::<DateTime<Utc>>(), Ok(dt.clone()));
//! assert_eq!("2014-11-28T21:00:09+09:00".parse::<DateTime<FixedOffset>>(), Ok(fixed_dt.clone()));
//!
//! // method 2
//! assert_eq!(
//!     DateTime::parse_from_str("2014-11-28 21:00:09 +09:00", "%Y-%m-%d %H:%M:%S %z"),
//!     Ok(fixed_dt.clone())
//! );
//! assert_eq!(
//!     DateTime::parse_from_rfc2822("Fri, 28 Nov 2014 21:00:09 +0900"),
//!     Ok(fixed_dt.clone())
//! );
//! assert_eq!(DateTime::parse_from_rfc3339("2014-11-28T21:00:09+09:00"), Ok(fixed_dt.clone()));
//!
//! // oops, the year is missing!
//! assert!(DateTime::parse_from_str("Fri Nov 28 12:00:09", "%a %b %e %T %Y").is_err());
//! // oops, the format string does not include the year at all!
//! assert!(DateTime::parse_from_str("Fri Nov 28 12:00:09", "%a %b %e %T").is_err());
//! // oops, the weekday is incorrect!
//! assert!(DateTime::parse_from_str("Sat Nov 28 12:00:09 2014", "%a %b %e %T %Y").is_err());
//! ```
//!
//! Again : See [`format::strftime`](./format/strftime/index.html#specifiers)
//! documentation for full syntax and list of specifiers.
//!
//! ### Conversion from and to EPOCH timestamps
//!
//! Use [`DateTime::from_timestamp(seconds, nanoseconds)`](DateTime::from_timestamp)
//! to construct a [`DateTime<Utc>`] from a UNIX timestamp
//! (seconds, nanoseconds that passed since January 1st 1970).
//!
//! Use [`DateTime.timestamp`](DateTime::timestamp) to get the timestamp (in seconds)
//! from a [`DateTime`]. Additionally, you can use
//! [`DateTime.timestamp_subsec_nanos`](DateTime::timestamp_subsec_nanos)
//! to get the number of additional number of nanoseconds.
//!
#![cfg_attr(not(feature = "std"), doc = "```ignore")]
#![cfg_attr(feature = "std", doc = "```rust")]
//! // We need the trait in scope to use Utc::timestamp().
//! use chrono::{DateTime, Utc};
//!
//! // Construct a datetime from epoch:
//! let dt: DateTime<Utc> = DateTime::from_timestamp(1_500_000_000, 0).unwrap();
//! assert_eq!(dt.to_rfc2822(), "Fri, 14 Jul 2017 02:40:00 +0000");
//!
//! // Get epoch value from a datetime:
//! let dt = DateTime::parse_from_rfc2822("Fri, 14 Jul 2017 02:40:00 +0000").unwrap();
//! assert_eq!(dt.timestamp(), 1_500_000_000);
//! ```
//!
//! ### Naive date and time
//!
//! Chrono provides naive counterparts to `Date`, (non-existent) `Time` and `DateTime`
//! as [**`NaiveDate`**](./naive/struct.NaiveDate.html),
//! [**`NaiveTime`**](./naive/struct.NaiveTime.html) and
//! [**`NaiveDateTime`**](./naive/struct.NaiveDateTime.html) respectively.
//!
//! They have almost equivalent interfaces as their timezone-aware twins,
//! but are not associated to time zones obviously and can be quite low-level.
//! They are mostly useful for building blocks for higher-level types.
//!
//! Timezone-aware `DateTime` and `Date` types have two methods returning naive versions:
//! [`naive_local`](./struct.DateTime.html#method.naive_local) returns
//! a view to the naive local time,
//! and [`naive_utc`](./struct.DateTime.html#method.naive_utc) returns
//! a view to the naive UTC time.
//!
//! ## Limitations
//!
//! * Only the proleptic Gregorian calendar (i.e. extended to support older dates) is supported.
//! * Date types are limited to about +/- 262,000 years from the common epoch.
//! * Time types are limited to nanosecond accuracy.
//! * Leap seconds can be represented, but Chrono does not fully support them.
//!   See [Leap Second Handling](https://docs.rs/chrono/latest/chrono/naive/struct.NaiveTime.html#leap-second-handling).
//!
//! ## Rust version requirements
//!
//! The Minimum Supported Rust Version (MSRV) is currently **Rust 1.61.0**.
//!
//! The MSRV is explicitly tested in CI. It may be bumped in minor releases, but this is not done
//! lightly.
//!
//! ## Relation between chrono and time 0.1
//!
//! Rust first had a `time` module added to `std` in its 0.7 release. It later moved to
//! `libextra`, and then to a `libtime` library shipped alongside the standard library. In 2014
//! work on chrono started in order to provide a full-featured date and time library in Rust.
//! Some improvements from chrono made it into the standard library; notably, `chrono::Duration`
//! was included as `std::time::Duration` ([rust#15934]) in 2014.
//!
//! In preparation of Rust 1.0 at the end of 2014 `libtime` was moved out of the Rust distro and
//! into the `time` crate to eventually be redesigned ([rust#18832], [rust#18858]), like the
//! `num` and `rand` crates. Of course chrono kept its dependency on this `time` crate. `time`
//! started re-exporting `std::time::Duration` during this period. Later, the standard library was
//! changed to have a more limited unsigned `Duration` type ([rust#24920], [RFC 1040]), while the
//! `time` crate kept the full functionality with `time::Duration`. `time::Duration` had been a
//! part of chrono's public API.
//!
//! By 2016 `time` 0.1 lived under the `rust-lang-deprecated` organisation and was not actively
//! maintained ([time#136]). chrono absorbed the platform functionality and `Duration` type of the
//! `time` crate in [chrono#478] (the work started in [chrono#286]). In order to preserve
//! compatibility with downstream crates depending on `time` and `chrono` sharing a `Duration`
//! type, chrono kept depending on time 0.1. chrono offered the option to opt out of the `time`
//! dependency by disabling the `oldtime` feature (swapping it out for an effectively similar
//! chrono type). In 2019, @jhpratt took over maintenance on the `time` crate and released what
//! amounts to a new crate as `time` 0.2.
//!
//! [rust#15934]: https://github.com/rust-lang/rust/pull/15934
//! [rust#18832]: https://github.com/rust-lang/rust/pull/18832#issuecomment-62448221
//! [rust#18858]: https://github.com/rust-lang/rust/pull/18858
//! [rust#24920]: https://github.com/rust-lang/rust/pull/24920
//! [RFC 1040]: https://rust-lang.github.io/rfcs/1040-duration-reform.html
//! [time#136]: https://github.com/time-rs/time/issues/136
//! [chrono#286]: https://github.com/chronotope/chrono/pull/286
//! [chrono#478]: https://github.com/chronotope/chrono/pull/478
//!
//! ## Security advisories
//!
//! In November of 2020 [CVE-2020-26235] and [RUSTSEC-2020-0071] were opened against the `time` crate.
//! @quininer had found that calls to `localtime_r` may be unsound ([chrono#499]). Eventually, almost
//! a year later, this was also made into a security advisory against chrono as [RUSTSEC-2020-0159],
//! which had platform code similar to `time`.
//!
//! On Unix-like systems a process is given a timezone id or description via the `TZ` environment
//! variable. We need this timezone data to calculate the current local time from a value that is
//! in UTC, such as the time from the system clock. `time` 0.1 and chrono used the POSIX function
//! `localtime_r` to do the conversion to local time, which reads the `TZ` variable.
//!
//! Rust assumes the environment to be writable and uses locks to access it from multiple threads.
//! Some other programming languages and libraries use similar locking strategies, but these are
//! typically not shared across languages. More importantly, POSIX declares modifying the
//! environment in a multi-threaded process as unsafe, and `getenv` in libc can't be changed to
//! take a lock because it returns a pointer to the data (see [rust#27970] for more discussion).
//!
//! Since version 4.20 chrono no longer uses `localtime_r`, instead using Rust code to query the
//! timezone (from the `TZ` variable or via `iana-time-zone` as a fallback) and work with data
//! from the system timezone database directly. The code for this was forked from the [tz-rs crate]
//! by @x-hgg-x. As such, chrono now respects the Rust lock when reading the `TZ` environment
//! variable. In general, code should avoid modifying the environment.
//!
//! [CVE-2020-26235]: https://nvd.nist.gov/vuln/detail/CVE-2020-26235
//! [RUSTSEC-2020-0071]: https://rustsec.org/advisories/RUSTSEC-2020-0071
//! [chrono#499]: https://github.com/chronotope/chrono/pull/499
//! [RUSTSEC-2020-0159]: https://rustsec.org/advisories/RUSTSEC-2020-0159.html
//! [rust#27970]: https://github.com/rust-lang/rust/issues/27970
//! [chrono#677]: https://github.com/chronotope/chrono/pull/677
//! [tz-rs crate]: https://crates.io/crates/tz-rs
//!
//! ## Removing time 0.1
//!
//! Because time 0.1 has been unmaintained for years, however, the security advisory mentioned
//! above has not been addressed. While chrono maintainers were careful not to break backwards
//! compatibility with the `time::Duration` type, there has been a long stream of issues from
//! users inquiring about the time 0.1 dependency with the vulnerability. We investigated the
//! potential breakage of removing the time 0.1 dependency in [chrono#1095] using a crater-like
//! experiment and determined that the potential for breaking (public) dependencies is very low.
//! We reached out to those few crates that did still depend on compatibility with time 0.1.
//!
//! As such, for chrono 0.4.30 we have decided to swap out the time 0.1 `Duration` implementation
//! for a local one that will offer a strict superset of the existing API going forward. This
//! will prevent most downstream users from being affected by the security vulnerability in time
//! 0.1 while minimizing the ecosystem impact of semver-incompatible version churn.
//!
//! [chrono#1095]: https://github.com/chronotope/chrono/pull/1095

#![doc(html_root_url = "https://docs.rs/chrono/latest/", test(attr(deny(warnings))))]
#![cfg_attr(feature = "bench", feature(test))] // lib stability features as per RFC #507
#![deny(missing_docs)]
#![deny(missing_debug_implementations)]
#![warn(unreachable_pub)]
#![deny(clippy::tests_outside_test_module)]
#![cfg_attr(not(any(feature = "std", test)), no_std)]
#![cfg_attr(docsrs, feature(doc_auto_cfg))]

#[cfg(feature = "alloc")]
extern crate alloc;

mod time_delta;
#[cfg(feature = "std")]
#[doc(no_inline)]
pub use time_delta::OutOfRangeError;
pub use time_delta::TimeDelta;

use core::fmt;

/// A convenience module appropriate for glob imports (`use chrono::prelude::*;`).
pub mod prelude {
    #[cfg(feature = "clock")]
    pub use crate::Local;
    #[cfg(all(feature = "unstable-locales", feature = "alloc"))]
    pub use crate::Locale;
    pub use crate::SubsecRound;
    pub use crate::{DateTime, SecondsFormat};
    pub use crate::{Datelike, Month, Timelike, Weekday};
    pub use crate::{FixedOffset, Utc};
    pub use crate::{NaiveDate, NaiveDateTime, NaiveTime};
    pub use crate::{Offset, TimeZone};
}

mod datetime;
pub use datetime::DateTime;

pub(crate) mod error;
pub use error::Error;

pub mod format;
/// L10n locales.
#[cfg(feature = "unstable-locales")]
pub use format::Locale;
pub use format::{ParseError, ParseResult, SecondsFormat};

pub mod naive;
#[doc(inline)]
pub use naive::{Days, NaiveDate, NaiveDateTime, NaiveTime};
pub use naive::{IsoWeek, NaiveWeek};

pub mod offset;
#[cfg(feature = "clock")]
#[doc(inline)]
pub use offset::Local;
pub use offset::LocalResult;
#[doc(inline)]
pub use offset::{FixedOffset, Offset, TimeZone, Utc};

pub mod round;
pub use round::{DurationRound, RoundingError, SubsecRound};

mod weekday;
#[doc(no_inline)]
pub use weekday::ParseWeekdayError;
pub use weekday::Weekday;

mod month;
#[doc(no_inline)]
pub use month::ParseMonthError;
pub use month::{Month, Months};

mod traits;
pub use traits::{Datelike, Timelike};

#[cfg(feature = "__internal_bench")]
#[doc(hidden)]
pub use naive::__BenchYearFlags;

/// Serialization/Deserialization with serde.
///
/// This module provides default implementations for `DateTime` using the [RFC 3339][1] format and various
/// alternatives for use with serde's [`with` annotation][2].
///
/// *Available on crate feature 'serde' only.*
///
/// [1]: https://tools.ietf.org/html/rfc3339
/// [2]: https://serde.rs/field-attrs.html#with
#[cfg(feature = "serde")]
pub mod serde {
    use core::fmt;
    use serde::de;

    pub use super::datetime::serde::*;

    /// Create a custom `de::Error` with `SerdeError::InvalidTimestamp`.
    pub(crate) fn invalid_ts<E, T>(value: T) -> E
    where
        E: de::Error,
        T: fmt::Display,
    {
        E::custom(SerdeError::InvalidTimestamp(value))
    }

    enum SerdeError<T: fmt::Display> {
        InvalidTimestamp(T),
    }

    impl<T: fmt::Display> fmt::Display for SerdeError<T> {
        fn fmt(&self, f: &mut fmt::Formatter) -> fmt::Result {
            match self {
                SerdeError::InvalidTimestamp(ts) => {
                    write!(f, "value is not a legal timestamp: {}", ts)
                }
            }
        }
    }
}

/// Zero-copy serialization/deserialization with rkyv.
///
/// This module re-exports the `Archived*` versions of chrono's types.
#[cfg(any(feature = "rkyv", feature = "rkyv-16", feature = "rkyv-32", feature = "rkyv-64"))]
pub mod rkyv {
    pub use crate::datetime::ArchivedDateTime;
    pub use crate::month::ArchivedMonth;
    pub use crate::naive::date::ArchivedNaiveDate;
    pub use crate::naive::datetime::ArchivedNaiveDateTime;
    pub use crate::naive::isoweek::ArchivedIsoWeek;
    pub use crate::naive::time::ArchivedNaiveTime;
    pub use crate::offset::fixed::ArchivedFixedOffset;
    #[cfg(feature = "clock")]
    pub use crate::offset::local::ArchivedLocal;
    pub use crate::offset::utc::ArchivedUtc;
    pub use crate::time_delta::ArchivedTimeDelta;
    pub use crate::weekday::ArchivedWeekday;
}

/// Out of range error type used in various converting APIs
#[derive(Clone, Copy, Hash, PartialEq, Eq)]
pub struct OutOfRange {
    _private: (),
}

impl OutOfRange {
    const fn new() -> OutOfRange {
        OutOfRange { _private: () }
    }
}

impl fmt::Display for OutOfRange {
    fn fmt(&self, f: &mut fmt::Formatter) -> fmt::Result {
        write!(f, "out of range")
    }
}

impl fmt::Debug for OutOfRange {
    fn fmt(&self, f: &mut fmt::Formatter) -> fmt::Result {
        write!(f, "out of range")
    }
}

#[cfg(feature = "std")]
impl std::error::Error for OutOfRange {}

/// Workaround because `?` is not (yet) available in const context.
#[macro_export]
#[doc(hidden)]
macro_rules! try_opt {
    ($e:expr) => {
        match $e {
            Some(v) => v,
            None => return None,
        }
    };
}

/// Workaround because `?` is not (yet) available in const context.
#[macro_export]
#[doc(hidden)]
macro_rules! try_err {
    ($e:expr) => {
        match $e {
            Ok(v) => v,
            Err(e) => return Err(e),
        }
    };
}

/// Workaround because `.expect()` is not (yet) available in const context.
#[macro_export]
#[doc(hidden)]
macro_rules! expect {
    ($e:expr, $m:literal) => {
        match $e {
            Some(v) => v,
            None => panic!($m),
        }
    };
}

/// Workaround because `.ok()` is not (yet) available in const context.
///
/// FIXME: This is a temporary macro, intended to be used while we convert our API from returning
/// `Option` to `Result` piece-by-piece. Remove when that work is done.
#[macro_export]
#[allow(unused)]
#[doc(hidden)]
macro_rules! ok {
    ($e:expr) => {
        match $e {
            Ok(v) => Some(v),
            Err(_) => None,
        }
    };
}

#[cfg(test)]
mod tests {
    #[cfg(feature = "clock")]
    use crate::{DateTime, FixedOffset, Local, NaiveDate, NaiveDateTime, NaiveTime, Utc};

    #[test]
    #[allow(deprecated)]
    #[cfg(feature = "clock")]
    fn test_type_sizes() {
        use core::mem::size_of;
        assert_eq!(size_of::<NaiveDate>(), 4);
        assert_eq!(size_of::<Option<NaiveDate>>(), 4);
        assert_eq!(size_of::<NaiveTime>(), 8);
        assert_eq!(size_of::<Option<NaiveTime>>(), 12);
        assert_eq!(size_of::<NaiveDateTime>(), 12);
        assert_eq!(size_of::<Option<NaiveDateTime>>(), 12);

        assert_eq!(size_of::<DateTime<Utc>>(), 12);
        assert_eq!(size_of::<DateTime<FixedOffset>>(), 16);
        assert_eq!(size_of::<DateTime<Local>>(), 16);
        assert_eq!(size_of::<Option<DateTime<FixedOffset>>>(), 16);
    }
}<|MERGE_RESOLUTION|>--- conflicted
+++ resolved
@@ -45,10 +45,6 @@
 //! - `unstable-locales`: Enable localization. This adds various methods with a
 //!   `_localized` suffix. The implementation and API may change or even be
 //!   removed in a patch release. Feedback welcome.
-<<<<<<< HEAD
-=======
-//! - `oldtime`: This feature no longer has any effect; it used to offer compatibility with the `time` 0.1 crate.
->>>>>>> e292d9bc
 //!
 //! Note: The `rkyv{,-16,-32,-64}` features are mutually exclusive.
 //!
