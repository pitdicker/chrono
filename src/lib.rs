//! # Chrono: Date and Time for Rust
//!

//! Chrono aims to provide all functionality needed to do correct operations on dates and times in the
//! [proleptic Gregorian calendar](https://en.wikipedia.org/wiki/Proleptic_Gregorian_calendar):
//!
//! * The [`DateTime`](https://docs.rs/chrono/latest/chrono/struct.DateTime.html) type is timezone-aware
//!   by default, with separate timezone-naive types.
//! * Operations that may produce an invalid or ambiguous date and time return `Option` or
//!   [`LocalResult`](https://docs.rs/chrono/latest/chrono/offset/enum.LocalResult.html).
//! * Configurable parsing and formatting with a `strftime` inspired date and time formatting syntax.
//! * The [`Local`](https://docs.rs/chrono/latest/chrono/offset/struct.Local.html) timezone works with
//!   the current timezone of the OS.
//! * Types and operations are implemented to be reasonably efficient.
//!
//! Timezone data is not shipped with chrono by default to limit binary sizes. Use the companion crate
//! [Chrono-TZ](https://crates.io/crates/chrono-tz) or [`tzfile`](https://crates.io/crates/tzfile) for
//! full timezone support.
//!
//! ### Features
//!
//! Chrono supports various runtime environments and operating systems, and has
//! several features that may be enabled or disabled.
//!
//! Default features:
//!
//! - `alloc`: Enable features that depend on allocation (primarily string formatting)
//! - `std`: Enables functionality that depends on the standard library. This
//!   is a superset of `alloc` and adds interoperation with standard library types
//!   and traits.
//! - `clock`: Enables reading the system time (`now`) that depends on the standard library for
//! UNIX-like operating systems and the Windows API (`winapi`) for Windows.
//! - `wasmbind`: Interface with the JS Date API for the `wasm32` target.
//!
//! Optional features:
//!
//! - [`serde`][]: Enable serialization/deserialization via serde.
//! - `rkyv`: Enable serialization/deserialization via rkyv.
//! - `arbitrary`: construct arbitrary instances of a type with the Arbitrary crate.
//! - `unstable-locales`: Enable localization. This adds various methods with a
//!   `_localized` suffix. The implementation and API may change or even be
//!   removed in a patch release. Feedback welcome.
//!
//! [`serde`]: https://github.com/serde-rs/serde
//! [wasm-bindgen]: https://github.com/rustwasm/wasm-bindgen
//!
//! See the [cargo docs][] for examples of specifying features.
//!
//! [cargo docs]: https://doc.rust-lang.org/cargo/reference/specifying-dependencies.html#choosing-features
//!
//! ## Overview
//!
<<<<<<< HEAD
//! ### Duration
//!
//! Chrono currently uses its own [`TimeDelta`] type to represent the magnitude
//! of a time span. Note that this is an "accurate" duration represented as seconds and
//! nanoseconds and does not represent "nominal" components such as days or
//! months.
//!
//! Chrono does not yet natively support
//! the standard [`Duration`](https://doc.rust-lang.org/std/time/struct.Duration.html) type,
//! but it will be supported in the future.
//! Meanwhile you can convert between two types with
//! [`TimeDelta::from_std`] and [`TimeDelta::to_std`] methods.
=======
//! ### Time delta / Duration
//!
//! Chrono has a [`TimeDelta`] type to represent the magnitude of a time span. This is an
//! "accurate" duration represented as seconds and nanoseconds, and does not represent "nominal"
//! components such as days or months.
//!
//! The [`TimeDelta`] type was previously named `Duration` (and is still available as a type alias
//! with that name). A notable difference with the similar [`core::time::Duration`] is that it is a
//! signed value instead of unsigned.
//!
//! Chrono currently only supports a small number of operations with [`core::time::Duration`] .
//! You can convert between both types with the [`TimeDelta::from_std`] and [`TimeDelta::to_std`]
//! methods.
>>>>>>> ce97c2ef
//!
//! ### Date and Time
//!
//! Chrono provides a
//! [**`DateTime`**](./struct.DateTime.html)
//! type to represent a date and a time in a timezone.
//!
//! For more abstract moment-in-time tracking such as internal timekeeping
//! that is unconcerned with timezones, consider
//! [`time::SystemTime`](https://doc.rust-lang.org/std/time/struct.SystemTime.html),
//! which tracks your system clock, or
//! [`time::Instant`](https://doc.rust-lang.org/std/time/struct.Instant.html), which
//! is an opaque but monotonically-increasing representation of a moment in time.
//!
//! `DateTime` is timezone-aware and must be constructed from
//! the [**`TimeZone`**](./offset/trait.TimeZone.html) object,
//! which defines how the local date is converted to and back from the UTC date.
//! There are three well-known `TimeZone` implementations:
//!
//! * [**`Utc`**](./offset/struct.Utc.html) specifies the UTC time zone. It is most efficient.
//!
//! * [**`Local`**](./offset/struct.Local.html) specifies the system local time zone.
//!
//! * [**`FixedOffset`**](./offset/struct.FixedOffset.html) specifies
//!   an arbitrary, fixed time zone such as UTC+09:00 or UTC-10:30.
//!   This often results from the parsed textual date and time.
//!   Since it stores the most information and does not depend on the system environment,
//!   you would want to normalize other `TimeZone`s into this type.
//!
//! `DateTime`s with different `TimeZone` types are distinct and do not mix,
//! but can be converted to each other using
//! the [`DateTime::with_timezone`](./struct.DateTime.html#method.with_timezone) method.
//!
//! You can get the current date and time in the UTC time zone
//! ([`Utc::now()`](./offset/struct.Utc.html#method.now))
//! or in the local time zone
//! ([`Local::now()`](./offset/struct.Local.html#method.now)).
//!
#![cfg_attr(not(feature = "now"), doc = "```ignore")]
#![cfg_attr(feature = "now", doc = "```rust")]
//! use chrono::prelude::*;
//!
//! let utc: DateTime<Utc> = Utc::now();       // e.g. `2014-11-28T12:45:59.324310806Z`
//! # let _ = utc;
//! ```
//!
#![cfg_attr(not(feature = "clock"), doc = "```ignore")]
#![cfg_attr(feature = "clock", doc = "```rust")]
//! use chrono::prelude::*;
//!
//! let local: DateTime<Local> = Local::now(); // e.g. `2014-11-28T21:45:59.324310806+09:00`
//! # let _ = local;
//! ```
//!
//! Alternatively, you can create your own date and time.
//! This is a bit verbose due to Rust's lack of function and method overloading,
//! but in turn we get a rich combination of initialization methods.
//!
#![cfg_attr(not(feature = "now"), doc = "```ignore")]
#![cfg_attr(feature = "now", doc = "```rust")]
//! use chrono::prelude::*;
//! use chrono::offset::LocalResult;
//!
//! # fn doctest() -> Option<()> {
//!
//! let dt = Utc.with_ymd_and_hms(2014, 7, 8, 9, 10, 11).unwrap(); // `2014-07-08T09:10:11Z`
//! assert_eq!(dt, NaiveDate::from_ymd_opt(2014, 7, 8)?.and_hms_opt(9, 10, 11)?.and_local_timezone(Utc).unwrap());
//!
//! // July 8 is 188th day of the year 2014 (`o` for "ordinal")
//! assert_eq!(dt, NaiveDate::from_yo_opt(2014, 189)?.and_hms_opt(9, 10, 11)?.and_utc());
//! // July 8 is Tuesday in ISO week 28 of the year 2014.
//! assert_eq!(dt, NaiveDate::from_isoywd_opt(2014, 28, Weekday::Tue)?.and_hms_opt(9, 10, 11)?.and_utc());
//!
//! let dt = NaiveDate::from_ymd_opt(2014, 7, 8)?.and_hms_milli_opt(9, 10, 11, 12)?.and_local_timezone(Utc).unwrap(); // `2014-07-08T09:10:11.012Z`
//! assert_eq!(dt, NaiveDate::from_ymd_opt(2014, 7, 8)?.and_hms_micro_opt(9, 10, 11, 12_000)?.and_local_timezone(Utc).unwrap());
//! assert_eq!(dt, NaiveDate::from_ymd_opt(2014, 7, 8)?.and_hms_nano_opt(9, 10, 11, 12_000_000)?.and_local_timezone(Utc).unwrap());
//!
//! // dynamic verification
//! assert_eq!(Utc.with_ymd_and_hms(2014, 7, 8, 21, 15, 33),
//!            LocalResult::Single(NaiveDate::from_ymd_opt(2014, 7, 8)?.and_hms_opt(21, 15, 33)?.and_utc()));
//! assert_eq!(Utc.with_ymd_and_hms(2014, 7, 8, 80, 15, 33), LocalResult::None);
//! assert_eq!(Utc.with_ymd_and_hms(2014, 7, 38, 21, 15, 33), LocalResult::None);
//!
//! # #[cfg(feature = "clock")] {
//! // other time zone objects can be used to construct a local datetime.
//! // obviously, `local_dt` is normally different from `dt`, but `fixed_dt` should be identical.
//! let local_dt = Local.from_local_datetime(&NaiveDate::from_ymd_opt(2014, 7, 8).unwrap().and_hms_milli_opt(9, 10, 11, 12).unwrap()).unwrap();
//! let fixed_dt = FixedOffset::east(9 * 3600).unwrap().from_local_datetime(&NaiveDate::from_ymd_opt(2014, 7, 8).unwrap().and_hms_milli_opt(18, 10, 11, 12).unwrap()).unwrap();
//! assert_eq!(dt, fixed_dt);
//! # let _ = local_dt;
//! # }
//! # Some(())
//! # }
//! # doctest().unwrap();
//! ```
//!
//! Various properties are available to the date and time, and can be altered individually.
//! Most of them are defined in the traits [`Datelike`](./trait.Datelike.html) and
//! [`Timelike`](./trait.Timelike.html) which you should `use` before.
//! Addition and subtraction is also supported.
//! The following illustrates most supported operations to the date and time:
//!
//! ```rust
//! use chrono::prelude::*;
//! use chrono::TimeDelta;
//!
//! // assume this returned `2014-11-28T21:45:59.324310806+09:00`:
//! let dt = FixedOffset::east(9*3600).unwrap().from_local_datetime(&NaiveDate::from_ymd_opt(2014, 11, 28).unwrap().and_hms_nano_opt(21, 45, 59, 324310806).unwrap()).unwrap();
//!
//! // property accessors
//! assert_eq!((dt.year(), dt.month(), dt.day()), (2014, 11, 28));
//! assert_eq!((dt.month0(), dt.day0()), (10, 27)); // for unfortunate souls
//! assert_eq!((dt.hour(), dt.minute(), dt.second()), (21, 45, 59));
//! assert_eq!(dt.weekday(), Weekday::Fri);
//! assert_eq!(dt.weekday().number_from_monday(), 5); // Mon=1, ..., Sun=7
//! assert_eq!(dt.ordinal(), 332); // the day of year
//! assert_eq!(dt.num_days_from_ce(), 735565); // the number of days from and including Jan 1, 1
//!
//! // time zone accessor and manipulation
//! assert_eq!(dt.offset().fix().local_minus_utc(), 9 * 3600);
//! assert_eq!(dt.timezone(), FixedOffset::east(9 * 3600).unwrap());
//! assert_eq!(dt.with_timezone(&Utc), NaiveDate::from_ymd_opt(2014, 11, 28).unwrap().and_hms_nano_opt(12, 45, 59, 324310806).unwrap().and_local_timezone(Utc).unwrap());
//!
//! // a sample of property manipulations (validates dynamically)
//! assert_eq!(dt.with_day(29).unwrap().weekday(), Weekday::Sat); // 2014-11-29 is Saturday
//! assert_eq!(dt.with_day(32), None);
//! assert_eq!(dt.with_year(-300).unwrap().num_days_from_ce(), -109606); // November 29, 301 BCE
//!
//! // arithmetic operations
//! let dt1 = Utc.with_ymd_and_hms(2014, 11, 14, 8, 9, 10).unwrap();
//! let dt2 = Utc.with_ymd_and_hms(2014, 11, 14, 10, 9, 8).unwrap();
//! assert_eq!(dt1.signed_duration_since(dt2), TimeDelta::seconds(-2 * 3600 + 2));
//! assert_eq!(dt2.signed_duration_since(dt1), TimeDelta::seconds(2 * 3600 - 2));
//! assert_eq!(Utc.with_ymd_and_hms(1970, 1, 1, 0, 0, 0).unwrap() + TimeDelta::seconds(1_000_000_000),
//!            Utc.with_ymd_and_hms(2001, 9, 9, 1, 46, 40).unwrap());
//! assert_eq!(Utc.with_ymd_and_hms(1970, 1, 1, 0, 0, 0).unwrap() - TimeDelta::seconds(1_000_000_000),
//!            Utc.with_ymd_and_hms(1938, 4, 24, 22, 13, 20).unwrap());
//! ```
//!
//! ### Formatting and Parsing
//!
//! Formatting is done via the [`format`](./struct.DateTime.html#method.format) method,
//! which format is equivalent to the familiar `strftime` format.
//!
//! See [`format::strftime`](./format/strftime/index.html#specifiers)
//! documentation for full syntax and list of specifiers.
//!
//! The default `to_string` method and `{:?}` specifier also give a reasonable representation.
//! Chrono also provides [`to_rfc2822`](./struct.DateTime.html#method.to_rfc2822) and
//! [`to_rfc3339`](./struct.DateTime.html#method.to_rfc3339) methods
//! for well-known formats.
//!
//! Chrono now also provides date formatting in almost any language without the
//! help of an additional C library. This functionality is under the feature
//! `unstable-locales`:
//!
//! ```toml
//! chrono = { version = "0.5", features = ["unstable-locales"] }
//! ```
//!
//! The `unstable-locales` feature requires and implies at least the `alloc` feature.
//!
//! ```rust
//! # #[allow(unused_imports)]
//! use chrono::prelude::*;
//!
//! # #[cfg(all(feature = "unstable-locales", feature = "alloc"))]
//! # fn test() {
//! let dt = Utc.with_ymd_and_hms(2014, 11, 28, 12, 0, 9).unwrap();
//! assert_eq!(dt.format("%Y-%m-%d %H:%M:%S").to_string(), "2014-11-28 12:00:09");
//! assert_eq!(dt.format("%a %b %e %T %Y").to_string(), "Fri Nov 28 12:00:09 2014");
//! assert_eq!(dt.format_localized("%A %e %B %Y, %T", Locale::fr_BE).to_string(), "vendredi 28 novembre 2014, 12:00:09");
//!
//! assert_eq!(dt.format("%a %b %e %T %Y").to_string(), dt.format("%c").to_string());
//! assert_eq!(dt.to_string(), "2014-11-28 12:00:09 UTC");
//! assert_eq!(dt.to_rfc2822(), "Fri, 28 Nov 2014 12:00:09 +0000");
//! assert_eq!(dt.to_rfc3339(), "2014-11-28T12:00:09+00:00");
//! assert_eq!(format!("{:?}", dt), "2014-11-28T12:00:09Z");
//!
//! // Note that milli/nanoseconds are only printed if they are non-zero
//! let dt_nano = NaiveDate::from_ymd_opt(2014, 11, 28).unwrap().and_hms_nano_opt(12, 0, 9, 1).unwrap().and_local_timezone(Utc).unwrap();
//! assert_eq!(format!("{:?}", dt_nano), "2014-11-28T12:00:09.000000001Z");
//! # }
//! # #[cfg(not(all(feature = "unstable-locales", feature = "alloc")))]
//! # fn test() {}
//! # if cfg!(all(feature = "unstable-locales", feature = "alloc")) {
//! #    test();
//! # }
//! ```
//!
//! Parsing can be done with two methods:
//!
//! 1. The standard [`FromStr`](https://doc.rust-lang.org/std/str/trait.FromStr.html) trait
//!    (and [`parse`](https://doc.rust-lang.org/std/primitive.str.html#method.parse) method
//!    on a string) can be used for parsing `DateTime<FixedOffset>`, `DateTime<Utc>` and
//!    `DateTime<Local>` values. This parses what the `{:?}`
//!    ([`std::fmt::Debug`](https://doc.rust-lang.org/std/fmt/trait.Debug.html))
//!    format specifier prints, and requires the offset to be present.
//!
//! 2. [`DateTime::parse_from_str`](./struct.DateTime.html#method.parse_from_str) parses
//!    a date and time with offsets and returns `DateTime<FixedOffset>`.
//!    This should be used when the offset is a part of input and the caller cannot guess that.
//!    It *cannot* be used when the offset can be missing.
//!    [`DateTime::parse_from_rfc2822`](./struct.DateTime.html#method.parse_from_rfc2822)
//!    and
//!    [`DateTime::parse_from_rfc3339`](./struct.DateTime.html#method.parse_from_rfc3339)
//!    are similar but for well-known formats.
//!
//! More detailed control over the parsing process is available via
//! [`format`](./format/index.html) module.
//!
//! ```rust
//! use chrono::prelude::*;
//!
//! let dt = Utc.with_ymd_and_hms(2014, 11, 28, 12, 0, 9).unwrap();
//! let fixed_dt = dt.with_timezone(&FixedOffset::east(9*3600).unwrap());
//!
//! // method 1
//! assert_eq!("2014-11-28T12:00:09Z".parse::<DateTime<Utc>>(), Ok(dt.clone()));
//! assert_eq!("2014-11-28T21:00:09+09:00".parse::<DateTime<Utc>>(), Ok(dt.clone()));
//! assert_eq!("2014-11-28T21:00:09+09:00".parse::<DateTime<FixedOffset>>(), Ok(fixed_dt.clone()));
//!
//! // method 2
//! assert_eq!(DateTime::parse_from_str("2014-11-28 21:00:09 +09:00", "%Y-%m-%d %H:%M:%S %z"),
//!            Ok(fixed_dt.clone()));
//! assert_eq!(DateTime::parse_from_rfc2822("Fri, 28 Nov 2014 21:00:09 +0900"),
//!            Ok(fixed_dt.clone()));
//! assert_eq!(DateTime::parse_from_rfc3339("2014-11-28T21:00:09+09:00"), Ok(fixed_dt.clone()));
//!
//! // oops, the year is missing!
//! assert!(DateTime::parse_from_str("Fri Nov 28 12:00:09", "%a %b %e %T %Y").is_err());
//! // oops, the format string does not include the year at all!
//! assert!(DateTime::parse_from_str("Fri Nov 28 12:00:09", "%a %b %e %T").is_err());
//! // oops, the weekday is incorrect!
//! assert!(DateTime::parse_from_str("Sat Nov 28 12:00:09 2014", "%a %b %e %T %Y").is_err());
//! ```
//!
//! Again : See [`format::strftime`](./format/strftime/index.html#specifiers)
//! documentation for full syntax and list of specifiers.
//!
//! ### Conversion from and to EPOCH timestamps
//!
//! Use [`DateTime::from_timestamp(seconds, nanoseconds)`](DateTime::from_timestamp)
//! to construct a [`DateTime<Utc>`] from a UNIX timestamp
//! (seconds, nanoseconds that passed since January 1st 1970).
//!
//! Use [`DateTime.timestamp`](DateTime::timestamp) to get the timestamp (in seconds)
//! from a [`DateTime`]. Additionally, you can use
//! [`DateTime.timestamp_subsec_nanos`](DateTime::timestamp_subsec_nanos)
//! to get the number of additional number of nanoseconds.
//!
#![cfg_attr(not(feature = "std"), doc = "```ignore")]
#![cfg_attr(feature = "std", doc = "```rust")]
//! // We need the trait in scope to use Utc::timestamp().
//! use chrono::{DateTime, Utc};
//!
//! // Construct a datetime from epoch:
//! let dt: DateTime<Utc> = DateTime::from_timestamp(1_500_000_000, 0).unwrap();
//! assert_eq!(dt.to_rfc2822(), "Fri, 14 Jul 2017 02:40:00 +0000");
//!
//! // Get epoch value from a datetime:
//! let dt = DateTime::parse_from_rfc2822("Fri, 14 Jul 2017 02:40:00 +0000").unwrap();
//! assert_eq!(dt.timestamp(), 1_500_000_000);
//! ```
//!
//! ### Naive date and time
//!
//! Chrono provides naive counterparts to `Date`, (non-existent) `Time` and `DateTime`
//! as [**`NaiveDate`**](./naive/struct.NaiveDate.html),
//! [**`NaiveTime`**](./naive/struct.NaiveTime.html) and
//! [**`NaiveDateTime`**](./naive/struct.NaiveDateTime.html) respectively.
//!
//! They have almost equivalent interfaces as their timezone-aware twins,
//! but are not associated to time zones obviously and can be quite low-level.
//! They are mostly useful for building blocks for higher-level types.
//!
//! Timezone-aware `DateTime` and `Date` types have two methods returning naive versions:
//! [`naive_local`](./struct.DateTime.html#method.naive_local) returns
//! a view to the naive local time,
//! and [`naive_utc`](./struct.DateTime.html#method.naive_utc) returns
//! a view to the naive UTC time.
//!
//! ## Limitations
//!
//! * Only the proleptic Gregorian calendar (i.e. extended to support older dates) is supported.
//! * Date types are limited to about +/- 262,000 years from the common epoch.
//! * Time types are limited to nanosecond accuracy.
//! * Leap seconds can be represented, but Chrono does not fully support them.
//!   See [Leap Second Handling](https://docs.rs/chrono/latest/chrono/naive/struct.NaiveTime.html#leap-second-handling).
//!
//! ## Rust version requirements
//!
//! The Minimum Supported Rust Version (MSRV) is currently **Rust 1.61.0**.
//!
//! The MSRV is explicitly tested in CI. It may be bumped in minor releases, but this is not done
//! lightly.
//!
//! ## Relation between chrono and time 0.1
//!
//! Rust first had a `time` module added to `std` in its 0.7 release. It later moved to
//! `libextra`, and then to a `libtime` library shipped alongside the standard library. In 2014
//! work on chrono started in order to provide a full-featured date and time library in Rust.
//! Some improvements from chrono made it into the standard library; notably, `chrono::Duration`
//! was included as `std::time::Duration` ([rust#15934]) in 2014.
//!
//! In preparation of Rust 1.0 at the end of 2014 `libtime` was moved out of the Rust distro and
//! into the `time` crate to eventually be redesigned ([rust#18832], [rust#18858]), like the
//! `num` and `rand` crates. Of course chrono kept its dependency on this `time` crate. `time`
//! started re-exporting `std::time::Duration` during this period. Later, the standard library was
//! changed to have a more limited unsigned `Duration` type ([rust#24920], [RFC 1040]), while the
//! `time` crate kept the full functionality with `time::Duration`. `time::Duration` had been a
//! part of chrono's public API.
//!
//! By 2016 `time` 0.1 lived under the `rust-lang-deprecated` organisation and was not actively
//! maintained ([time#136]). chrono absorbed the platform functionality and `Duration` type of the
//! `time` crate in [chrono#478] (the work started in [chrono#286]). In order to preserve
//! compatibility with downstream crates depending on `time` and `chrono` sharing a `Duration`
//! type, chrono kept depending on time 0.1. chrono offered the option to opt out of the `time`
//! dependency by disabling the `oldtime` feature (swapping it out for an effectively similar
//! chrono type). In 2019, @jhpratt took over maintenance on the `time` crate and released what
//! amounts to a new crate as `time` 0.2.
//!
//! [rust#15934]: https://github.com/rust-lang/rust/pull/15934
//! [rust#18832]: https://github.com/rust-lang/rust/pull/18832#issuecomment-62448221
//! [rust#18858]: https://github.com/rust-lang/rust/pull/18858
//! [rust#24920]: https://github.com/rust-lang/rust/pull/24920
//! [RFC 1040]: https://rust-lang.github.io/rfcs/1040-duration-reform.html
//! [time#136]: https://github.com/time-rs/time/issues/136
//! [chrono#286]: https://github.com/chronotope/chrono/pull/286
//! [chrono#478]: https://github.com/chronotope/chrono/pull/478
//!
//! ## Security advisories
//!
//! In November of 2020 [CVE-2020-26235] and [RUSTSEC-2020-0071] were opened against the `time` crate.
//! @quininer had found that calls to `localtime_r` may be unsound ([chrono#499]). Eventually, almost
//! a year later, this was also made into a security advisory against chrono as [RUSTSEC-2020-0159],
//! which had platform code similar to `time`.
//!
//! On Unix-like systems a process is given a timezone id or description via the `TZ` environment
//! variable. We need this timezone data to calculate the current local time from a value that is
//! in UTC, such as the time from the system clock. `time` 0.1 and chrono used the POSIX function
//! `localtime_r` to do the conversion to local time, which reads the `TZ` variable.
//!
//! Rust assumes the environment to be writable and uses locks to access it from multiple threads.
//! Some other programming languages and libraries use similar locking strategies, but these are
//! typically not shared across languages. More importantly, POSIX declares modifying the
//! environment in a multi-threaded process as unsafe, and `getenv` in libc can't be changed to
//! take a lock because it returns a pointer to the data (see [rust#27970] for more discussion).
//!
//! Since version 4.20 chrono no longer uses `localtime_r`, instead using Rust code to query the
//! timezone (from the `TZ` variable or via `iana-time-zone` as a fallback) and work with data
//! from the system timezone database directly. The code for this was forked from the [tz-rs crate]
//! by @x-hgg-x. As such, chrono now respects the Rust lock when reading the `TZ` environment
//! variable. In general, code should avoid modifying the environment.
//!
//! [CVE-2020-26235]: https://nvd.nist.gov/vuln/detail/CVE-2020-26235
//! [RUSTSEC-2020-0071]: https://rustsec.org/advisories/RUSTSEC-2020-0071
//! [chrono#499]: https://github.com/chronotope/chrono/pull/499
//! [RUSTSEC-2020-0159]: https://rustsec.org/advisories/RUSTSEC-2020-0159.html
//! [rust#27970]: https://github.com/rust-lang/rust/issues/27970
//! [chrono#677]: https://github.com/chronotope/chrono/pull/677
//! [tz-rs crate]: https://crates.io/crates/tz-rs
//!
//! ## Removing time 0.1
//!
//! Because time 0.1 has been unmaintained for years, however, the security advisory mentioned
//! above has not been addressed. While chrono maintainers were careful not to break backwards
//! compatibility with the `time::Duration` type, there has been a long stream of issues from
//! users inquiring about the time 0.1 dependency with the vulnerability. We investigated the
//! potential breakage of removing the time 0.1 dependency in [chrono#1095] using a crater-like
//! experiment and determined that the potential for breaking (public) dependencies is very low.
//! We reached out to those few crates that did still depend on compatibility with time 0.1.
//!
//! As such, for chrono 0.4.30 we have decided to swap out the time 0.1 `Duration` implementation
//! for a local one that will offer a strict superset of the existing API going forward. This
//! will prevent most downstream users from being affected by the security vulnerability in time
//! 0.1 while minimizing the ecosystem impact of semver-incompatible version churn.
//!
//! [chrono#1095]: https://github.com/chronotope/chrono/pull/1095

#![doc(html_root_url = "https://docs.rs/chrono/latest/", test(attr(deny(warnings))))]
#![cfg_attr(feature = "bench", feature(test))] // lib stability features as per RFC #507
#![deny(missing_docs)]
#![deny(missing_debug_implementations)]
#![warn(unreachable_pub)]
#![deny(clippy::tests_outside_test_module)]
#![cfg_attr(not(any(feature = "std", test)), no_std)]
#![cfg_attr(docsrs, feature(doc_auto_cfg))]

#[cfg(feature = "alloc")]
extern crate alloc;

mod time_delta;
#[cfg(feature = "std")]
<<<<<<< HEAD
pub use time_delta::OutOfRangeError;
pub use time_delta::TimeDelta;
=======
#[doc(no_inline)]
pub use time_delta::OutOfRangeError;
pub use time_delta::TimeDelta;

/// Alias of [`TimeDelta`].
pub type Duration = TimeDelta;
>>>>>>> ce97c2ef

use core::fmt;

/// A convenience module appropriate for glob imports (`use chrono::prelude::*;`).
pub mod prelude {
    #[cfg(feature = "clock")]
    pub use crate::Local;
    #[cfg(all(feature = "unstable-locales", feature = "alloc"))]
    pub use crate::Locale;
    pub use crate::SubsecRound;
    pub use crate::{DateTime, SecondsFormat};
    pub use crate::{Datelike, Month, Timelike, Weekday};
    pub use crate::{FixedOffset, Utc};
    pub use crate::{NaiveDate, NaiveDateTime, NaiveTime};
    pub use crate::{Offset, TimeZone};
}

mod datetime;
pub use datetime::DateTime;

pub mod format;
/// L10n locales.
#[cfg(feature = "unstable-locales")]
pub use format::Locale;
pub use format::{ParseError, ParseResult, SecondsFormat};

pub mod naive;
#[doc(inline)]
pub use naive::{Days, NaiveDate, NaiveDateTime, NaiveTime};
pub use naive::{IsoWeek, NaiveWeek};

pub mod offset;
#[cfg(feature = "clock")]
#[doc(inline)]
pub use offset::Local;
pub use offset::LocalResult;
#[doc(inline)]
pub use offset::{FixedOffset, Offset, TimeZone, Utc};

pub mod round;
pub use round::{DurationRound, RoundingError, SubsecRound};

mod weekday;
#[doc(no_inline)]
pub use weekday::ParseWeekdayError;
pub use weekday::Weekday;

mod month;
#[doc(no_inline)]
pub use month::ParseMonthError;
pub use month::{Month, Months};

mod traits;
pub use traits::{Datelike, Timelike};

#[cfg(feature = "__internal_bench")]
#[doc(hidden)]
pub use naive::__BenchYearFlags;

/// Serialization/Deserialization with serde.
///
/// This module provides default implementations for `DateTime` using the [RFC 3339][1] format and various
/// alternatives for use with serde's [`with` annotation][2].
///
/// *Available on crate feature 'serde' only.*
///
/// [1]: https://tools.ietf.org/html/rfc3339
/// [2]: https://serde.rs/field-attrs.html#with
#[cfg(feature = "serde")]
pub mod serde {
    pub use super::datetime::serde::*;
}

/// Zero-copy serialization/deserialization with rkyv.
///
/// This module re-exports the `Archived*` versions of chrono's types.
#[cfg(any(feature = "rkyv", feature = "rkyv-16", feature = "rkyv-32", feature = "rkyv-64"))]
pub mod rkyv {
    pub use crate::datetime::ArchivedDateTime;
    pub use crate::month::ArchivedMonth;
    pub use crate::naive::date::ArchivedNaiveDate;
    pub use crate::naive::datetime::ArchivedNaiveDateTime;
    pub use crate::naive::isoweek::ArchivedIsoWeek;
    pub use crate::naive::time::ArchivedNaiveTime;
    pub use crate::offset::fixed::ArchivedFixedOffset;
    #[cfg(feature = "clock")]
    pub use crate::offset::local::ArchivedLocal;
    pub use crate::offset::utc::ArchivedUtc;
    pub use crate::time_delta::ArchivedTimeDelta;
    pub use crate::weekday::ArchivedWeekday;

    /// Alias of [`ArchivedTimeDelta`]
    pub type ArchivedDuration = ArchivedTimeDelta;
}

/// Out of range error type used in various converting APIs
#[derive(Clone, Copy, Hash, PartialEq, Eq)]
pub struct OutOfRange {
    _private: (),
}

impl OutOfRange {
    const fn new() -> OutOfRange {
        OutOfRange { _private: () }
    }
}

impl fmt::Display for OutOfRange {
    fn fmt(&self, f: &mut fmt::Formatter) -> fmt::Result {
        write!(f, "out of range")
    }
}

impl fmt::Debug for OutOfRange {
    fn fmt(&self, f: &mut fmt::Formatter) -> fmt::Result {
        write!(f, "out of range")
    }
}

#[cfg(feature = "std")]
impl std::error::Error for OutOfRange {}

/// Workaround because `?` is not (yet) available in const context.
#[macro_export]
#[doc(hidden)]
macro_rules! try_opt {
    ($e:expr) => {
        match $e {
            Some(v) => v,
            None => return None,
        }
    };
}

/// Workaround because `.expect()` is not (yet) available in const context.
#[macro_export]
#[doc(hidden)]
macro_rules! expect {
    ($e:expr, $m:literal) => {
        match $e {
            Some(v) => v,
            None => panic!($m),
        }
    };
}<|MERGE_RESOLUTION|>--- conflicted
+++ resolved
@@ -50,20 +50,6 @@
 //!
 //! ## Overview
 //!
-<<<<<<< HEAD
-//! ### Duration
-//!
-//! Chrono currently uses its own [`TimeDelta`] type to represent the magnitude
-//! of a time span. Note that this is an "accurate" duration represented as seconds and
-//! nanoseconds and does not represent "nominal" components such as days or
-//! months.
-//!
-//! Chrono does not yet natively support
-//! the standard [`Duration`](https://doc.rust-lang.org/std/time/struct.Duration.html) type,
-//! but it will be supported in the future.
-//! Meanwhile you can convert between two types with
-//! [`TimeDelta::from_std`] and [`TimeDelta::to_std`] methods.
-=======
 //! ### Time delta / Duration
 //!
 //! Chrono has a [`TimeDelta`] type to represent the magnitude of a time span. This is an
@@ -77,7 +63,6 @@
 //! Chrono currently only supports a small number of operations with [`core::time::Duration`] .
 //! You can convert between both types with the [`TimeDelta::from_std`] and [`TimeDelta::to_std`]
 //! methods.
->>>>>>> ce97c2ef
 //!
 //! ### Date and Time
 //!
@@ -472,17 +457,9 @@
 
 mod time_delta;
 #[cfg(feature = "std")]
-<<<<<<< HEAD
-pub use time_delta::OutOfRangeError;
-pub use time_delta::TimeDelta;
-=======
 #[doc(no_inline)]
 pub use time_delta::OutOfRangeError;
 pub use time_delta::TimeDelta;
-
-/// Alias of [`TimeDelta`].
-pub type Duration = TimeDelta;
->>>>>>> ce97c2ef
 
 use core::fmt;
 
@@ -573,9 +550,6 @@
     pub use crate::offset::utc::ArchivedUtc;
     pub use crate::time_delta::ArchivedTimeDelta;
     pub use crate::weekday::ArchivedWeekday;
-
-    /// Alias of [`ArchivedTimeDelta`]
-    pub type ArchivedDuration = ArchivedTimeDelta;
 }
 
 /// Out of range error type used in various converting APIs
