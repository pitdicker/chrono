// This is a part of Chrono.
// See README.md and LICENSE.txt for details.

//! Functionality for rounding or truncating a `DateTime` by a `TimeDelta`.

use crate::{DateTime, NaiveDateTime, TimeDelta, TimeZone, Timelike};
use core::cmp::Ordering;
use core::fmt;
use core::marker::Sized;
use core::ops::{Add, Sub};

/// Extension trait for subsecond rounding or truncation to a maximum number
/// of digits. Rounding can be used to decrease the error variance when
/// serializing/persisting to lower precision. Truncation is the default
/// behavior in Chrono display formatting.  Either can be used to guarantee
/// equality (e.g. for testing) when round-tripping through a lower precision
/// format.
pub trait SubsecRound {
    /// Return a copy rounded to the specified number of subsecond digits. With
    /// 9 or more digits, self is returned unmodified. Halfway values are
    /// rounded up (away from zero).
    ///
    /// # Example
    /// ``` rust
    /// # use chrono::{SubsecRound, Timelike, Utc, NaiveDate};
    /// let dt = NaiveDate::from_ymd(2018, 1, 11)
    ///     .unwrap()
    ///     .and_hms_milli(12, 0, 0, 154)
    ///     .unwrap()
    ///     .and_local_timezone(Utc)
    ///     .unwrap();
    /// assert_eq!(dt.round_subsecs(2).nanosecond(), 150_000_000);
    /// assert_eq!(dt.round_subsecs(1).nanosecond(), 200_000_000);
    /// ```
    fn round_subsecs(self, digits: u16) -> Self;

    /// Return a copy truncated to the specified number of subsecond
    /// digits. With 9 or more digits, self is returned unmodified.
    ///
    /// # Example
    /// ``` rust
    /// # use chrono::{SubsecRound, Timelike, Utc, NaiveDate};
    /// let dt = NaiveDate::from_ymd(2018, 1, 11)
    ///     .unwrap()
    ///     .and_hms_milli(12, 0, 0, 154)
    ///     .unwrap()
    ///     .and_local_timezone(Utc)
    ///     .unwrap();
    /// assert_eq!(dt.trunc_subsecs(2).nanosecond(), 150_000_000);
    /// assert_eq!(dt.trunc_subsecs(1).nanosecond(), 100_000_000);
    /// ```
    fn trunc_subsecs(self, digits: u16) -> Self;
}

impl<T> SubsecRound for T
where
    T: Timelike + Add<TimeDelta, Output = T> + Sub<TimeDelta, Output = T>,
{
    fn round_subsecs(self, digits: u16) -> T {
        let span = span_for_digits(digits);
        let delta_down = self.nanosecond() % span;
        if delta_down > 0 {
            let delta_up = span - delta_down;
            if delta_up <= delta_down {
                self + TimeDelta::nanoseconds(delta_up.into())
            } else {
                self - TimeDelta::nanoseconds(delta_down.into())
            }
        } else {
            self // unchanged
        }
    }

    fn trunc_subsecs(self, digits: u16) -> T {
        let span = span_for_digits(digits);
        let delta_down = self.nanosecond() % span;
        if delta_down > 0 {
            self - TimeDelta::nanoseconds(delta_down.into())
        } else {
            self // unchanged
        }
    }
}

// Return the maximum span in nanoseconds for the target number of digits.
const fn span_for_digits(digits: u16) -> u32 {
    // fast lookup form of: 10^(9-min(9,digits))
    match digits {
        0 => 1_000_000_000,
        1 => 100_000_000,
        2 => 10_000_000,
        3 => 1_000_000,
        4 => 100_000,
        5 => 10_000,
        6 => 1_000,
        7 => 100,
        8 => 10,
        _ => 1,
    }
}

/// Extension trait for rounding or truncating a DateTime by a TimeDelta.
///
/// # Limitations
/// Both rounding and truncating are done via [`TimeDelta::num_nanoseconds`] and
/// [`DateTime::timestamp_nanos`]. This means that they will fail if either the
/// `TimeDelta` or the `DateTime` are too big to represented as nanoseconds. They
/// will also fail if the `TimeDelta` is bigger than the timestamp.
pub trait DurationRound: Sized {
    /// Error that can occur in rounding or truncating
    #[cfg(feature = "std")]
    type Err: std::error::Error;

    /// Error that can occur in rounding or truncating
    #[cfg(not(feature = "std"))]
    type Err: fmt::Debug + fmt::Display;

    /// Return a copy rounded by TimeDelta.
    ///
    /// # Example
    /// ``` rust
    /// # use chrono::{DurationRound, TimeDelta, Utc, NaiveDate};
    /// let dt = NaiveDate::from_ymd(2018, 1, 11)
    ///     .unwrap()
    ///     .and_hms_milli(12, 0, 0, 154)
    ///     .unwrap()
    ///     .and_local_timezone(Utc)
    ///     .unwrap();
    /// assert_eq!(
    ///     dt.duration_round(TimeDelta::try_milliseconds(10).unwrap()).unwrap().to_string(),
    ///     "2018-01-11 12:00:00.150 UTC"
    /// );
    /// assert_eq!(
    ///     dt.duration_round(TimeDelta::try_days(1).unwrap()).unwrap().to_string(),
    ///     "2018-01-12 00:00:00 UTC"
    /// );
    /// ```
    fn duration_round(self, duration: TimeDelta) -> Result<Self, Self::Err>;

    /// Return a copy truncated by TimeDelta.
    ///
    /// # Example
    /// ``` rust
    /// # use chrono::{DurationRound, TimeDelta, Utc, NaiveDate};
    /// let dt = NaiveDate::from_ymd(2018, 1, 11)
    ///     .unwrap()
    ///     .and_hms_milli(12, 0, 0, 154)
    ///     .unwrap()
    ///     .and_local_timezone(Utc)
    ///     .unwrap();
    /// assert_eq!(
    ///     dt.duration_trunc(TimeDelta::try_milliseconds(10).unwrap()).unwrap().to_string(),
    ///     "2018-01-11 12:00:00.150 UTC"
    /// );
    /// assert_eq!(
    ///     dt.duration_trunc(TimeDelta::try_days(1).unwrap()).unwrap().to_string(),
    ///     "2018-01-11 00:00:00 UTC"
    /// );
    /// ```
    fn duration_trunc(self, duration: TimeDelta) -> Result<Self, Self::Err>;
}

impl<Tz: TimeZone> DurationRound for DateTime<Tz> {
    type Err = RoundingError;

    fn duration_round(self, duration: TimeDelta) -> Result<Self, Self::Err> {
        duration_round(self.naive_local(), self, duration)
    }

    fn duration_trunc(self, duration: TimeDelta) -> Result<Self, Self::Err> {
        duration_trunc(self.naive_local(), self, duration)
    }
}

impl DurationRound for NaiveDateTime {
    type Err = RoundingError;

    fn duration_round(self, duration: TimeDelta) -> Result<Self, Self::Err> {
        duration_round(self, self, duration)
    }

    fn duration_trunc(self, duration: TimeDelta) -> Result<Self, Self::Err> {
        duration_trunc(self, self, duration)
    }
}

fn duration_round<T>(
    naive: NaiveDateTime,
    original: T,
    duration: TimeDelta,
) -> Result<T, RoundingError>
where
    T: Timelike + Add<TimeDelta, Output = T> + Sub<TimeDelta, Output = T>,
{
    if let Some(span) = duration.num_nanoseconds() {
        if span < 0 {
            return Err(RoundingError::DurationExceedsLimit);
        }
<<<<<<< HEAD
        let stamp = naive.timestamp_nanos().ok_or(RoundingError::TimestampExceedsLimit)?;
=======
        let stamp =
            naive.and_utc().timestamp_nanos_opt().ok_or(RoundingError::TimestampExceedsLimit)?;
>>>>>>> 2d2f1a96
        if span == 0 {
            return Ok(original);
        }
        let delta_down = stamp % span;
        if delta_down == 0 {
            Ok(original)
        } else {
            let (delta_up, delta_down) = if delta_down < 0 {
                (delta_down.abs(), span - delta_down.abs())
            } else {
                (span - delta_down, delta_down)
            };
            if delta_up <= delta_down {
                Ok(original + TimeDelta::nanoseconds(delta_up))
            } else {
                Ok(original - TimeDelta::nanoseconds(delta_down))
            }
        }
    } else {
        Err(RoundingError::DurationExceedsLimit)
    }
}

fn duration_trunc<T>(
    naive: NaiveDateTime,
    original: T,
    duration: TimeDelta,
) -> Result<T, RoundingError>
where
    T: Timelike + Add<TimeDelta, Output = T> + Sub<TimeDelta, Output = T>,
{
    if let Some(span) = duration.num_nanoseconds() {
        if span < 0 {
            return Err(RoundingError::DurationExceedsLimit);
        }
<<<<<<< HEAD
        let stamp = naive.timestamp_nanos().ok_or(RoundingError::TimestampExceedsLimit)?;
=======
        let stamp =
            naive.and_utc().timestamp_nanos_opt().ok_or(RoundingError::TimestampExceedsLimit)?;
>>>>>>> 2d2f1a96
        let delta_down = stamp % span;
        match delta_down.cmp(&0) {
            Ordering::Equal => Ok(original),
            Ordering::Greater => Ok(original - TimeDelta::nanoseconds(delta_down)),
            Ordering::Less => Ok(original - TimeDelta::nanoseconds(span - delta_down.abs())),
        }
    } else {
        Err(RoundingError::DurationExceedsLimit)
    }
}

/// An error from rounding by `TimeDelta`
///
/// See: [`DurationRound`]
#[derive(Debug, Clone, PartialEq, Eq, Copy)]
pub enum RoundingError {
    /// Error when the TimeDelta exceeds the TimeDelta from or until the Unix epoch.
    ///
    /// Note: this error is not produced anymore.
    DurationExceedsTimestamp,

    /// Error when `TimeDelta.num_nanoseconds` exceeds the limit.
    ///
    /// ``` rust
    /// # use chrono::{DurationRound, TimeDelta, RoundingError, Utc, NaiveDate};
    /// let dt = NaiveDate::from_ymd(2260, 12, 31)
    ///     .unwrap()
    ///     .and_hms_nano(23, 59, 59, 1_75_500_000)
    ///     .unwrap()
    ///     .and_local_timezone(Utc)
    ///     .unwrap();
    ///
    /// assert_eq!(
    ///     dt.duration_round(TimeDelta::try_days(300 * 365).unwrap()),
    ///     Err(RoundingError::DurationExceedsLimit)
    /// );
    /// ```
    DurationExceedsLimit,

    /// Error when `DateTime.timestamp_nanos` exceeds the limit.
    ///
    /// ``` rust
    /// # use chrono::{DurationRound, TimeDelta, RoundingError, TimeZone, Utc};
    /// let dt = Utc.with_ymd_and_hms(2300, 12, 12, 0, 0, 0).unwrap();
    ///
    /// assert_eq!(
    ///     dt.duration_round(TimeDelta::try_days(1).unwrap()),
    ///     Err(RoundingError::TimestampExceedsLimit)
    /// );
    /// ```
    TimestampExceedsLimit,
}

impl fmt::Display for RoundingError {
    fn fmt(&self, f: &mut fmt::Formatter) -> fmt::Result {
        match *self {
            RoundingError::DurationExceedsTimestamp => {
                write!(f, "duration in nanoseconds exceeds timestamp")
            }
            RoundingError::DurationExceedsLimit => {
                write!(f, "duration exceeds num_nanoseconds limit")
            }
            RoundingError::TimestampExceedsLimit => {
                write!(f, "timestamp exceeds num_nanoseconds limit")
            }
        }
    }
}

#[cfg(feature = "std")]
impl std::error::Error for RoundingError {
    #[allow(deprecated)]
    fn description(&self) -> &str {
        "error from rounding or truncating with DurationRound"
    }
}

#[cfg(test)]
mod tests {
    use super::{DurationRound, RoundingError, SubsecRound, TimeDelta};
    use crate::offset::{FixedOffset, TimeZone, Utc};
    use crate::Timelike;
    use crate::{DateTime, NaiveDate};

    #[test]
    fn test_round_subsecs() {
        let pst = FixedOffset::east(8 * 60 * 60).unwrap();
        let dt = pst
            .from_local_datetime(
                &NaiveDate::from_ymd(2018, 1, 11)
                    .unwrap()
                    .and_hms_nano(10, 5, 13, 84_660_684)
                    .unwrap(),
            )
            .unwrap();

        assert_eq!(dt.round_subsecs(10), dt);
        assert_eq!(dt.round_subsecs(9), dt);
        assert_eq!(dt.round_subsecs(8).nanosecond(), 84_660_680);
        assert_eq!(dt.round_subsecs(7).nanosecond(), 84_660_700);
        assert_eq!(dt.round_subsecs(6).nanosecond(), 84_661_000);
        assert_eq!(dt.round_subsecs(5).nanosecond(), 84_660_000);
        assert_eq!(dt.round_subsecs(4).nanosecond(), 84_700_000);
        assert_eq!(dt.round_subsecs(3).nanosecond(), 85_000_000);
        assert_eq!(dt.round_subsecs(2).nanosecond(), 80_000_000);
        assert_eq!(dt.round_subsecs(1).nanosecond(), 100_000_000);

        assert_eq!(dt.round_subsecs(0).nanosecond(), 0);
        assert_eq!(dt.round_subsecs(0).second(), 13);

        let dt = Utc
            .from_local_datetime(
                &NaiveDate::from_ymd(2018, 1, 11)
                    .unwrap()
                    .and_hms_nano(10, 5, 27, 750_500_000)
                    .unwrap(),
            )
            .unwrap();
        assert_eq!(dt.round_subsecs(9), dt);
        assert_eq!(dt.round_subsecs(4), dt);
        assert_eq!(dt.round_subsecs(3).nanosecond(), 751_000_000);
        assert_eq!(dt.round_subsecs(2).nanosecond(), 750_000_000);
        assert_eq!(dt.round_subsecs(1).nanosecond(), 800_000_000);

        assert_eq!(dt.round_subsecs(0).nanosecond(), 0);
        assert_eq!(dt.round_subsecs(0).second(), 28);
    }

    #[test]
    fn test_round_leap_nanos() {
        let dt = Utc
            .from_local_datetime(
                &NaiveDate::from_ymd(2016, 12, 31)
                    .unwrap()
                    .and_hms_nano(23, 59, 59, 1_750_500_000)
                    .unwrap(),
            )
            .unwrap();
        assert_eq!(dt.round_subsecs(9), dt);
        assert_eq!(dt.round_subsecs(4), dt);
        assert_eq!(dt.round_subsecs(2).nanosecond(), 1_750_000_000);
        assert_eq!(dt.round_subsecs(1).nanosecond(), 1_800_000_000);
        assert_eq!(dt.round_subsecs(1).second(), 59);

        assert_eq!(dt.round_subsecs(0).nanosecond(), 0);
        assert_eq!(dt.round_subsecs(0).second(), 0);
    }

    #[test]
    fn test_trunc_subsecs() {
        let pst = FixedOffset::east(8 * 60 * 60).unwrap();
        let dt = pst
            .from_local_datetime(
                &NaiveDate::from_ymd(2018, 1, 11)
                    .unwrap()
                    .and_hms_nano(10, 5, 13, 84_660_684)
                    .unwrap(),
            )
            .unwrap();

        assert_eq!(dt.trunc_subsecs(10), dt);
        assert_eq!(dt.trunc_subsecs(9), dt);
        assert_eq!(dt.trunc_subsecs(8).nanosecond(), 84_660_680);
        assert_eq!(dt.trunc_subsecs(7).nanosecond(), 84_660_600);
        assert_eq!(dt.trunc_subsecs(6).nanosecond(), 84_660_000);
        assert_eq!(dt.trunc_subsecs(5).nanosecond(), 84_660_000);
        assert_eq!(dt.trunc_subsecs(4).nanosecond(), 84_600_000);
        assert_eq!(dt.trunc_subsecs(3).nanosecond(), 84_000_000);
        assert_eq!(dt.trunc_subsecs(2).nanosecond(), 80_000_000);
        assert_eq!(dt.trunc_subsecs(1).nanosecond(), 0);

        assert_eq!(dt.trunc_subsecs(0).nanosecond(), 0);
        assert_eq!(dt.trunc_subsecs(0).second(), 13);

        let dt = pst
            .from_local_datetime(
                &NaiveDate::from_ymd(2018, 1, 11)
                    .unwrap()
                    .and_hms_nano(10, 5, 27, 750_500_000)
                    .unwrap(),
            )
            .unwrap();
        assert_eq!(dt.trunc_subsecs(9), dt);
        assert_eq!(dt.trunc_subsecs(4), dt);
        assert_eq!(dt.trunc_subsecs(3).nanosecond(), 750_000_000);
        assert_eq!(dt.trunc_subsecs(2).nanosecond(), 750_000_000);
        assert_eq!(dt.trunc_subsecs(1).nanosecond(), 700_000_000);

        assert_eq!(dt.trunc_subsecs(0).nanosecond(), 0);
        assert_eq!(dt.trunc_subsecs(0).second(), 27);
    }

    #[test]
    fn test_trunc_leap_nanos() {
        let dt = Utc
            .from_local_datetime(
                &NaiveDate::from_ymd(2016, 12, 31)
                    .unwrap()
                    .and_hms_nano(23, 59, 59, 1_750_500_000)
                    .unwrap(),
            )
            .unwrap();
        assert_eq!(dt.trunc_subsecs(9), dt);
        assert_eq!(dt.trunc_subsecs(4), dt);
        assert_eq!(dt.trunc_subsecs(2).nanosecond(), 1_750_000_000);
        assert_eq!(dt.trunc_subsecs(1).nanosecond(), 1_700_000_000);
        assert_eq!(dt.trunc_subsecs(1).second(), 59);

        assert_eq!(dt.trunc_subsecs(0).nanosecond(), 1_000_000_000);
        assert_eq!(dt.trunc_subsecs(0).second(), 59);
    }

    #[test]
    fn test_duration_round() {
        let dt = Utc
            .from_local_datetime(
                &NaiveDate::from_ymd(2016, 12, 31)
                    .unwrap()
                    .and_hms_nano(23, 59, 59, 175_500_000)
                    .unwrap(),
            )
            .unwrap();

        assert_eq!(
            dt.duration_round(TimeDelta::zero()).unwrap().to_string(),
            "2016-12-31 23:59:59.175500 UTC"
        );

        assert_eq!(
            dt.duration_round(TimeDelta::try_milliseconds(10).unwrap()).unwrap().to_string(),
            "2016-12-31 23:59:59.180 UTC"
        );

        // round up
        let dt = Utc
            .from_local_datetime(
                &NaiveDate::from_ymd(2012, 12, 12).unwrap().and_hms_milli(18, 22, 30, 0).unwrap(),
            )
            .unwrap();
        assert_eq!(
            dt.duration_round(TimeDelta::try_minutes(5).unwrap()).unwrap().to_string(),
            "2012-12-12 18:25:00 UTC"
        );
        // round down
        let dt = Utc
            .from_local_datetime(
                &NaiveDate::from_ymd(2012, 12, 12).unwrap().and_hms_milli(18, 22, 29, 999).unwrap(),
            )
            .unwrap();
        assert_eq!(
            dt.duration_round(TimeDelta::try_minutes(5).unwrap()).unwrap().to_string(),
            "2012-12-12 18:20:00 UTC"
        );

        assert_eq!(
            dt.duration_round(TimeDelta::try_minutes(10).unwrap()).unwrap().to_string(),
            "2012-12-12 18:20:00 UTC"
        );
        assert_eq!(
            dt.duration_round(TimeDelta::try_minutes(30).unwrap()).unwrap().to_string(),
            "2012-12-12 18:30:00 UTC"
        );
        assert_eq!(
            dt.duration_round(TimeDelta::try_hours(1).unwrap()).unwrap().to_string(),
            "2012-12-12 18:00:00 UTC"
        );
        assert_eq!(
            dt.duration_round(TimeDelta::try_days(1).unwrap()).unwrap().to_string(),
            "2012-12-13 00:00:00 UTC"
        );

        // timezone east
        let dt = FixedOffset::east(3600).unwrap().with_ymd_and_hms(2020, 10, 27, 15, 0, 0).unwrap();
        assert_eq!(
            dt.duration_round(TimeDelta::try_days(1).unwrap()).unwrap().to_string(),
            "2020-10-28 00:00:00 +01:00"
        );
        assert_eq!(
            dt.duration_round(TimeDelta::try_weeks(1).unwrap()).unwrap().to_string(),
            "2020-10-29 00:00:00 +01:00"
        );

        // timezone west
        let dt = FixedOffset::west(3600).unwrap().with_ymd_and_hms(2020, 10, 27, 15, 0, 0).unwrap();
        assert_eq!(
            dt.duration_round(TimeDelta::try_days(1).unwrap()).unwrap().to_string(),
            "2020-10-28 00:00:00 -01:00"
        );
        assert_eq!(
            dt.duration_round(TimeDelta::try_weeks(1).unwrap()).unwrap().to_string(),
            "2020-10-29 00:00:00 -01:00"
        );
    }

    #[test]
    fn test_duration_round_naive() {
        let dt = Utc
            .from_local_datetime(
                &NaiveDate::from_ymd(2016, 12, 31)
                    .unwrap()
                    .and_hms_nano(23, 59, 59, 175_500_000)
                    .unwrap(),
            )
            .unwrap()
            .naive_utc();

        assert_eq!(
            dt.duration_round(TimeDelta::zero()).unwrap().to_string(),
            "2016-12-31 23:59:59.175500"
        );

        assert_eq!(
            dt.duration_round(TimeDelta::try_milliseconds(10).unwrap()).unwrap().to_string(),
            "2016-12-31 23:59:59.180"
        );

        // round up
        let dt = Utc
            .from_local_datetime(
                &NaiveDate::from_ymd(2012, 12, 12).unwrap().and_hms_milli(18, 22, 30, 0).unwrap(),
            )
            .unwrap()
            .naive_utc();
        assert_eq!(
            dt.duration_round(TimeDelta::try_minutes(5).unwrap()).unwrap().to_string(),
            "2012-12-12 18:25:00"
        );
        // round down
        let dt = Utc
            .from_local_datetime(
                &NaiveDate::from_ymd(2012, 12, 12).unwrap().and_hms_milli(18, 22, 29, 999).unwrap(),
            )
            .unwrap()
            .naive_utc();
        assert_eq!(
            dt.duration_round(TimeDelta::try_minutes(5).unwrap()).unwrap().to_string(),
            "2012-12-12 18:20:00"
        );

        assert_eq!(
            dt.duration_round(TimeDelta::try_minutes(10).unwrap()).unwrap().to_string(),
            "2012-12-12 18:20:00"
        );
        assert_eq!(
            dt.duration_round(TimeDelta::try_minutes(30).unwrap()).unwrap().to_string(),
            "2012-12-12 18:30:00"
        );
        assert_eq!(
            dt.duration_round(TimeDelta::try_hours(1).unwrap()).unwrap().to_string(),
            "2012-12-12 18:00:00"
        );
        assert_eq!(
            dt.duration_round(TimeDelta::try_days(1).unwrap()).unwrap().to_string(),
            "2012-12-13 00:00:00"
        );
    }

    #[test]
    fn test_duration_round_pre_epoch() {
        let dt = Utc.with_ymd_and_hms(1969, 12, 12, 12, 12, 12).unwrap();
        assert_eq!(
            dt.duration_round(TimeDelta::try_minutes(10).unwrap()).unwrap().to_string(),
            "1969-12-12 12:10:00 UTC"
        );
    }

    #[test]
    fn test_duration_trunc() {
        let dt = Utc
            .from_local_datetime(
                &NaiveDate::from_ymd(2016, 12, 31)
                    .unwrap()
                    .and_hms_nano(23, 59, 59, 175_500_000)
                    .unwrap(),
            )
            .unwrap();

        assert_eq!(
            dt.duration_trunc(TimeDelta::try_milliseconds(10).unwrap()).unwrap().to_string(),
            "2016-12-31 23:59:59.170 UTC"
        );

        // would round up
        let dt = Utc
            .from_local_datetime(
                &NaiveDate::from_ymd(2012, 12, 12).unwrap().and_hms_milli(18, 22, 30, 0).unwrap(),
            )
            .unwrap();
        assert_eq!(
            dt.duration_trunc(TimeDelta::try_minutes(5).unwrap()).unwrap().to_string(),
            "2012-12-12 18:20:00 UTC"
        );
        // would round down
        let dt = Utc
            .from_local_datetime(
                &NaiveDate::from_ymd(2012, 12, 12).unwrap().and_hms_milli(18, 22, 29, 999).unwrap(),
            )
            .unwrap();
        assert_eq!(
            dt.duration_trunc(TimeDelta::try_minutes(5).unwrap()).unwrap().to_string(),
            "2012-12-12 18:20:00 UTC"
        );
        assert_eq!(
            dt.duration_trunc(TimeDelta::try_minutes(10).unwrap()).unwrap().to_string(),
            "2012-12-12 18:20:00 UTC"
        );
        assert_eq!(
            dt.duration_trunc(TimeDelta::try_minutes(30).unwrap()).unwrap().to_string(),
            "2012-12-12 18:00:00 UTC"
        );
        assert_eq!(
            dt.duration_trunc(TimeDelta::try_hours(1).unwrap()).unwrap().to_string(),
            "2012-12-12 18:00:00 UTC"
        );
        assert_eq!(
            dt.duration_trunc(TimeDelta::try_days(1).unwrap()).unwrap().to_string(),
            "2012-12-12 00:00:00 UTC"
        );

        // timezone east
        let dt = FixedOffset::east(3600).unwrap().with_ymd_and_hms(2020, 10, 27, 15, 0, 0).unwrap();
        assert_eq!(
            dt.duration_trunc(TimeDelta::try_days(1).unwrap()).unwrap().to_string(),
            "2020-10-27 00:00:00 +01:00"
        );
        assert_eq!(
            dt.duration_trunc(TimeDelta::try_weeks(1).unwrap()).unwrap().to_string(),
            "2020-10-22 00:00:00 +01:00"
        );

        // timezone west
        let dt = FixedOffset::west(3600).unwrap().with_ymd_and_hms(2020, 10, 27, 15, 0, 0).unwrap();
        assert_eq!(
            dt.duration_trunc(TimeDelta::try_days(1).unwrap()).unwrap().to_string(),
            "2020-10-27 00:00:00 -01:00"
        );
        assert_eq!(
            dt.duration_trunc(TimeDelta::try_weeks(1).unwrap()).unwrap().to_string(),
            "2020-10-22 00:00:00 -01:00"
        );
    }

    #[test]
    fn test_duration_trunc_naive() {
        let dt = Utc
            .from_local_datetime(
                &NaiveDate::from_ymd(2016, 12, 31)
                    .unwrap()
                    .and_hms_nano(23, 59, 59, 175_500_000)
                    .unwrap(),
            )
            .unwrap()
            .naive_utc();

        assert_eq!(
            dt.duration_trunc(TimeDelta::try_milliseconds(10).unwrap()).unwrap().to_string(),
            "2016-12-31 23:59:59.170"
        );

        // would round up
        let dt = Utc
            .from_local_datetime(
                &NaiveDate::from_ymd(2012, 12, 12).unwrap().and_hms_milli(18, 22, 30, 0).unwrap(),
            )
            .unwrap()
            .naive_utc();
        assert_eq!(
            dt.duration_trunc(TimeDelta::try_minutes(5).unwrap()).unwrap().to_string(),
            "2012-12-12 18:20:00"
        );
        // would round down
        let dt = Utc
            .from_local_datetime(
                &NaiveDate::from_ymd(2012, 12, 12).unwrap().and_hms_milli(18, 22, 29, 999).unwrap(),
            )
            .unwrap()
            .naive_utc();
        assert_eq!(
            dt.duration_trunc(TimeDelta::try_minutes(5).unwrap()).unwrap().to_string(),
            "2012-12-12 18:20:00"
        );
        assert_eq!(
            dt.duration_trunc(TimeDelta::try_minutes(10).unwrap()).unwrap().to_string(),
            "2012-12-12 18:20:00"
        );
        assert_eq!(
            dt.duration_trunc(TimeDelta::try_minutes(30).unwrap()).unwrap().to_string(),
            "2012-12-12 18:00:00"
        );
        assert_eq!(
            dt.duration_trunc(TimeDelta::try_hours(1).unwrap()).unwrap().to_string(),
            "2012-12-12 18:00:00"
        );
        assert_eq!(
            dt.duration_trunc(TimeDelta::try_days(1).unwrap()).unwrap().to_string(),
            "2012-12-12 00:00:00"
        );
    }

    #[test]
    fn test_duration_trunc_pre_epoch() {
        let dt = Utc.with_ymd_and_hms(1969, 12, 12, 12, 12, 12).unwrap();
        assert_eq!(
            dt.duration_trunc(TimeDelta::try_minutes(10).unwrap()).unwrap().to_string(),
            "1969-12-12 12:10:00 UTC"
        );
    }

    #[test]
    fn issue1010() {
<<<<<<< HEAD
        let dt = NaiveDateTime::from_timestamp(-4_227_854_320, 678_774_288).unwrap();
        let span = TimeDelta::microseconds(-7_019_067_213_869_040);
        assert_eq!(dt.duration_trunc(span), Err(RoundingError::DurationExceedsLimit));

        let dt = NaiveDateTime::from_timestamp(320_041_586, 920_103_021).unwrap();
        let span = TimeDelta::nanoseconds(-8_923_838_508_697_114_584);
        assert_eq!(dt.duration_round(span), Err(RoundingError::DurationExceedsLimit));

        let dt = NaiveDateTime::from_timestamp(-2_621_440, 0).unwrap();
=======
        let dt = DateTime::from_timestamp(-4_227_854_320, 678_774_288).unwrap();
        let span = TimeDelta::microseconds(-7_019_067_213_869_040);
        assert_eq!(dt.duration_trunc(span), Err(RoundingError::DurationExceedsLimit));

        let dt = DateTime::from_timestamp(320_041_586, 920_103_021).unwrap();
        let span = TimeDelta::nanoseconds(-8_923_838_508_697_114_584);
        assert_eq!(dt.duration_round(span), Err(RoundingError::DurationExceedsLimit));

        let dt = DateTime::from_timestamp(-2_621_440, 0).unwrap();
>>>>>>> 2d2f1a96
        let span = TimeDelta::nanoseconds(-9_223_372_036_854_771_421);
        assert_eq!(dt.duration_round(span), Err(RoundingError::DurationExceedsLimit));
    }

    #[test]
    fn test_duration_trunc_close_to_epoch() {
        let span = TimeDelta::try_minutes(15).unwrap();

        let dt = NaiveDate::from_ymd(1970, 1, 1).unwrap().and_hms(0, 0, 15).unwrap();
        assert_eq!(dt.duration_trunc(span).unwrap().to_string(), "1970-01-01 00:00:00");

        let dt = NaiveDate::from_ymd(1969, 12, 31).unwrap().and_hms(23, 59, 45).unwrap();
        assert_eq!(dt.duration_trunc(span).unwrap().to_string(), "1969-12-31 23:45:00");
    }

    #[test]
    fn test_duration_round_close_to_epoch() {
        let span = TimeDelta::try_minutes(15).unwrap();

        let dt = NaiveDate::from_ymd(1970, 1, 1).unwrap().and_hms(0, 0, 15).unwrap();
        assert_eq!(dt.duration_round(span).unwrap().to_string(), "1970-01-01 00:00:00");

        let dt = NaiveDate::from_ymd(1969, 12, 31).unwrap().and_hms(23, 59, 45).unwrap();
        assert_eq!(dt.duration_round(span).unwrap().to_string(), "1970-01-01 00:00:00");
    }

    #[test]
    fn test_duration_round_close_to_min_max() {
        let span = TimeDelta::nanoseconds(i64::MAX);

        let dt = DateTime::from_timestamp_nanos(i64::MIN / 2 - 1);
        assert_eq!(
            dt.duration_round(span).unwrap().to_string(),
            "1677-09-21 00:12:43.145224193 UTC"
        );

        let dt = DateTime::from_timestamp_nanos(i64::MIN / 2 + 1);
        assert_eq!(dt.duration_round(span).unwrap().to_string(), "1970-01-01 00:00:00 UTC");

        let dt = DateTime::from_timestamp_nanos(i64::MAX / 2 + 1);
        assert_eq!(
            dt.duration_round(span).unwrap().to_string(),
            "2262-04-11 23:47:16.854775807 UTC"
        );

        let dt = DateTime::from_timestamp_nanos(i64::MAX / 2 - 1);
        assert_eq!(dt.duration_round(span).unwrap().to_string(), "1970-01-01 00:00:00 UTC");
    }
}<|MERGE_RESOLUTION|>--- conflicted
+++ resolved
@@ -196,12 +196,8 @@
         if span < 0 {
             return Err(RoundingError::DurationExceedsLimit);
         }
-<<<<<<< HEAD
-        let stamp = naive.timestamp_nanos().ok_or(RoundingError::TimestampExceedsLimit)?;
-=======
         let stamp =
-            naive.and_utc().timestamp_nanos_opt().ok_or(RoundingError::TimestampExceedsLimit)?;
->>>>>>> 2d2f1a96
+            naive.and_utc().timestamp_nanos().ok_or(RoundingError::TimestampExceedsLimit)?;
         if span == 0 {
             return Ok(original);
         }
@@ -237,12 +233,8 @@
         if span < 0 {
             return Err(RoundingError::DurationExceedsLimit);
         }
-<<<<<<< HEAD
-        let stamp = naive.timestamp_nanos().ok_or(RoundingError::TimestampExceedsLimit)?;
-=======
         let stamp =
-            naive.and_utc().timestamp_nanos_opt().ok_or(RoundingError::TimestampExceedsLimit)?;
->>>>>>> 2d2f1a96
+            naive.and_utc().timestamp_nanos().ok_or(RoundingError::TimestampExceedsLimit)?;
         let delta_down = stamp % span;
         match delta_down.cmp(&0) {
             Ordering::Equal => Ok(original),
@@ -753,17 +745,6 @@
 
     #[test]
     fn issue1010() {
-<<<<<<< HEAD
-        let dt = NaiveDateTime::from_timestamp(-4_227_854_320, 678_774_288).unwrap();
-        let span = TimeDelta::microseconds(-7_019_067_213_869_040);
-        assert_eq!(dt.duration_trunc(span), Err(RoundingError::DurationExceedsLimit));
-
-        let dt = NaiveDateTime::from_timestamp(320_041_586, 920_103_021).unwrap();
-        let span = TimeDelta::nanoseconds(-8_923_838_508_697_114_584);
-        assert_eq!(dt.duration_round(span), Err(RoundingError::DurationExceedsLimit));
-
-        let dt = NaiveDateTime::from_timestamp(-2_621_440, 0).unwrap();
-=======
         let dt = DateTime::from_timestamp(-4_227_854_320, 678_774_288).unwrap();
         let span = TimeDelta::microseconds(-7_019_067_213_869_040);
         assert_eq!(dt.duration_trunc(span), Err(RoundingError::DurationExceedsLimit));
@@ -773,7 +754,6 @@
         assert_eq!(dt.duration_round(span), Err(RoundingError::DurationExceedsLimit));
 
         let dt = DateTime::from_timestamp(-2_621_440, 0).unwrap();
->>>>>>> 2d2f1a96
         let span = TimeDelta::nanoseconds(-9_223_372_036_854_771_421);
         assert_eq!(dt.duration_round(span), Err(RoundingError::DurationExceedsLimit));
     }
