--- conflicted
+++ resolved
@@ -23,16 +23,12 @@
     /// # Example
     /// ``` rust
     /// # use chrono::{SubsecRound, Timelike, Utc, NaiveDate};
-<<<<<<< HEAD
-    /// let dt = NaiveDate::from_ymd(2018, 1, 11).unwrap().and_hms_milli(12, 0, 0, 154).unwrap().and_local_timezone(Utc).unwrap();
-=======
-    /// let dt = NaiveDate::from_ymd_opt(2018, 1, 11)
-    ///     .unwrap()
-    ///     .and_hms_milli_opt(12, 0, 0, 154)
+    /// let dt = NaiveDate::from_ymd(2018, 1, 11)
+    ///     .unwrap()
+    ///     .and_hms_milli(12, 0, 0, 154)
     ///     .unwrap()
     ///     .and_local_timezone(Utc)
     ///     .unwrap();
->>>>>>> 02c68d69
     /// assert_eq!(dt.round_subsecs(2).nanosecond(), 150_000_000);
     /// assert_eq!(dt.round_subsecs(1).nanosecond(), 200_000_000);
     /// ```
@@ -44,16 +40,12 @@
     /// # Example
     /// ``` rust
     /// # use chrono::{SubsecRound, Timelike, Utc, NaiveDate};
-<<<<<<< HEAD
-    /// let dt = NaiveDate::from_ymd(2018, 1, 11).unwrap().and_hms_milli(12, 0, 0, 154).unwrap().and_local_timezone(Utc).unwrap();
-=======
-    /// let dt = NaiveDate::from_ymd_opt(2018, 1, 11)
-    ///     .unwrap()
-    ///     .and_hms_milli_opt(12, 0, 0, 154)
+    /// let dt = NaiveDate::from_ymd(2018, 1, 11)
+    ///     .unwrap()
+    ///     .and_hms_milli(12, 0, 0, 154)
     ///     .unwrap()
     ///     .and_local_timezone(Utc)
     ///     .unwrap();
->>>>>>> 02c68d69
     /// assert_eq!(dt.trunc_subsecs(2).nanosecond(), 150_000_000);
     /// assert_eq!(dt.trunc_subsecs(1).nanosecond(), 100_000_000);
     /// ```
@@ -128,16 +120,12 @@
     /// # Example
     /// ``` rust
     /// # use chrono::{DurationRound, TimeDelta, Utc, NaiveDate};
-<<<<<<< HEAD
-    /// let dt = NaiveDate::from_ymd(2018, 1, 11).unwrap().and_hms_milli(12, 0, 0, 154).unwrap().and_local_timezone(Utc).unwrap();
-=======
-    /// let dt = NaiveDate::from_ymd_opt(2018, 1, 11)
-    ///     .unwrap()
-    ///     .and_hms_milli_opt(12, 0, 0, 154)
+    /// let dt = NaiveDate::from_ymd(2018, 1, 11)
+    ///     .unwrap()
+    ///     .and_hms_milli(12, 0, 0, 154)
     ///     .unwrap()
     ///     .and_local_timezone(Utc)
     ///     .unwrap();
->>>>>>> 02c68d69
     /// assert_eq!(
     ///     dt.duration_round(TimeDelta::milliseconds(10)).unwrap().to_string(),
     ///     "2018-01-11 12:00:00.150 UTC"
@@ -154,16 +142,12 @@
     /// # Example
     /// ``` rust
     /// # use chrono::{DurationRound, TimeDelta, Utc, NaiveDate};
-<<<<<<< HEAD
-    /// let dt = NaiveDate::from_ymd(2018, 1, 11).unwrap().and_hms_milli(12, 0, 0, 154).unwrap().and_local_timezone(Utc).unwrap();
-=======
-    /// let dt = NaiveDate::from_ymd_opt(2018, 1, 11)
-    ///     .unwrap()
-    ///     .and_hms_milli_opt(12, 0, 0, 154)
+    /// let dt = NaiveDate::from_ymd(2018, 1, 11)
+    ///     .unwrap()
+    ///     .and_hms_milli(12, 0, 0, 154)
     ///     .unwrap()
     ///     .and_local_timezone(Utc)
     ///     .unwrap();
->>>>>>> 02c68d69
     /// assert_eq!(
     ///     dt.duration_trunc(TimeDelta::milliseconds(10)).unwrap().to_string(),
     ///     "2018-01-11 12:00:00.150 UTC"
@@ -274,16 +258,12 @@
     ///
     /// ``` rust
     /// # use chrono::{DurationRound, TimeDelta, RoundingError, Utc, NaiveDate};
-<<<<<<< HEAD
-    /// let dt = NaiveDate::from_ymd(2260, 12, 31).unwrap().and_hms_nano(23, 59, 59, 1_75_500_000).unwrap().and_local_timezone(Utc).unwrap();
-=======
-    /// let dt = NaiveDate::from_ymd_opt(2260, 12, 31)
-    ///     .unwrap()
-    ///     .and_hms_nano_opt(23, 59, 59, 1_75_500_000)
+    /// let dt = NaiveDate::from_ymd(2260, 12, 31)
+    ///     .unwrap()
+    ///     .and_hms_nano(23, 59, 59, 1_75_500_000)
     ///     .unwrap()
     ///     .and_local_timezone(Utc)
     ///     .unwrap();
->>>>>>> 02c68d69
     ///
     /// assert_eq!(
     ///     dt.duration_round(TimeDelta::days(300 * 365)),
