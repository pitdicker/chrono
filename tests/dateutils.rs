#[cfg(unix)]
use chrono::offset::TimeZone;
#[cfg(unix)]
use chrono::Local;
#[cfg(unix)]
use chrono::{Datelike, NaiveDate, NaiveDateTime, Timelike};

#[cfg(unix)]
use std::{path, process};

#[cfg(unix)]
fn verify_against_date_command_local(path: &'static str, dt: NaiveDateTime) {
    let output = process::Command::new(path)
        .arg("-d")
        .arg(format!("{}-{:02}-{:02} {:02}:05:01", dt.year(), dt.month(), dt.day(), dt.hour()))
        .arg("+%Y-%m-%d %H:%M:%S %:z")
        .output()
        .unwrap();

    let date_command_str = String::from_utf8(output.stdout).unwrap();

    // The below would be preferred. At this stage neither earliest() or latest()
    // seems to be consistent with the output of the `date` command, so we simply
    // compare both.
    // let local = Local
    //     .with_ymd_and_hms(year, month, day, hour, 5, 1)
    //     // looks like the "date" command always returns a given time when it is ambiguous
    //     .earliest();

    // if let Some(local) = local {
    //     assert_eq!(format!("{}\n", local), date_command_str);
    // } else {
    //     // we are in a "Spring forward gap" due to DST, and so date also returns ""
    //     assert_eq!("", date_command_str);
    // }

    // This is used while a decision is made wheter the `date` output needs to
    // be exactly matched, or whether LocalResult::Ambigious should be handled
    // differently

    let date = NaiveDate::from_ymd_opt(dt.year(), dt.month(), dt.day()).unwrap();
    match Local.from_local_datetime(&date.and_hms_opt(dt.hour(), 5, 1).unwrap()) {
        chrono::LocalResult::Ambiguous(a, b) => assert!(
            format!("{}\n", a) == date_command_str || format!("{}\n", b) == date_command_str
        ),
        chrono::LocalResult::Single(a) => {
            assert_eq!(format!("{}\n", a), date_command_str);
        }
        chrono::LocalResult::None => {
            assert_eq!("", date_command_str);
        }
    }
}

/// path to Unix `date` command. Should work on most Linux and Unixes. Not the
/// path for MacOS (/bin/date) which uses a different version of `date` with
/// different arguments (so it won't run which is okay).
/// for testing only
#[allow(dead_code)]
#[cfg(not(target_os = "aix"))]
const DATE_PATH: &'static str = "/usr/bin/date";
#[allow(dead_code)]
#[cfg(target_os = "aix")]
const DATE_PATH: &'static str = "/opt/freeware/bin/date";

#[cfg(test)]
/// test helper to sanity check the date command behaves as expected
/// asserts the command succeeded
fn assert_run_date_version() {
    // note environment variable `LANG`
    match std::env::var_os("LANG") {
        Some(lang) => eprintln!("LANG: {:?}", lang),
        None => eprintln!("LANG not set"),
    }
    let out = process::Command::new(DATE_PATH).arg("--version").output().unwrap();
    let stdout = String::from_utf8(out.stdout).unwrap();
    let stderr = String::from_utf8(out.stderr).unwrap();
    // note the `date` binary version
    eprintln!("command: {:?} --version\nstdout: {:?}\nstderr: {:?}", DATE_PATH, stdout, stderr);
    assert!(out.status.success(), "command failed: {:?} --version", DATE_PATH);
}

#[test]
#[cfg(unix)]
fn try_verify_against_date_command() {
    if !path::Path::new(DATE_PATH).exists() {
        eprintln!("date command {:?} not found, skipping", DATE_PATH);
        return;
    }
    assert_run_date_version();

    let mut date = NaiveDate::from_ymd_opt(1975, 1, 1).unwrap().and_hms_opt(0, 0, 0).unwrap();

    eprintln!(
        "Run command {:?} for every hour from {} to 2077, skipping some years...",
        DATE_PATH,
        date.year()
    );
    let mut count: u64 = 0;
    let mut year_at = date.year();
    while date.year() < 2078 {
        if (1975..=1977).contains(&date.year())
            || (2020..=2022).contains(&date.year())
            || (2073..=2077).contains(&date.year())
        {
            if date.year() != year_at {
                eprintln!("at year {}...", date.year());
                year_at = date.year();
            }
            verify_against_date_command_local(DATE_PATH, date);
            count += 1;
        }

        date += chrono::TimeDelta::hours(1);
    }
    eprintln!("Command {:?} was run {} times", DATE_PATH, count);
}

#[cfg(target_os = "linux")]
fn verify_against_date_command_format_local(path: &'static str, dt: NaiveDateTime) {
    let required_format =
        "d%d D%D F%F H%H I%I j%j k%k l%l m%m M%M S%S T%T u%u U%U w%w W%W X%X y%y Y%Y z%:z";
    // a%a - depends from localization
    // A%A - depends from localization
    // b%b - depends from localization
    // B%B - depends from localization
    // h%h - depends from localization
    // c%c - depends from localization
    // p%p - depends from localization
    // r%r - depends from localization
    // x%x - fails, date is dd/mm/yyyy, chrono is dd/mm/yy, same as %D
    // Z%Z - too many ways to represent it, will most likely fail

    let output = process::Command::new(path)
        .env("LANG", "c")
        .arg("-d")
        .arg(format!(
            "{}-{:02}-{:02} {:02}:{:02}:{:02}",
            dt.year(),
            dt.month(),
            dt.day(),
            dt.hour(),
            dt.minute(),
            dt.second()
        ))
        .arg(format!("+{}", required_format))
        .output()
        .unwrap();

    let date_command_str = String::from_utf8(output.stdout).unwrap();
    let date = NaiveDate::from_ymd_opt(dt.year(), dt.month(), dt.day()).unwrap();
    let ldt = Local
        .from_local_datetime(&date.and_hms_opt(dt.hour(), dt.minute(), dt.second()).unwrap())
        .unwrap();
    let formated_date = format!("{}\n", ldt.format(required_format));
    assert_eq!(date_command_str, formated_date);
}

#[test]
#[cfg(target_os = "linux")]
fn try_verify_against_date_command_format() {
    if !path::Path::new(DATE_PATH).exists() {
        eprintln!("date command {:?} not found, skipping", DATE_PATH);
        return;
    }
    assert_run_date_version();

    let mut date = NaiveDate::from_ymd_opt(1970, 1, 1).unwrap().and_hms_opt(12, 11, 13).unwrap();
    while date.year() < 2008 {
<<<<<<< HEAD
        verify_against_date_command_format_local(date_path, date);
        date += chrono::TimeDelta::days(55);
=======
        verify_against_date_command_format_local(DATE_PATH, date);
        date += chrono::Duration::days(55);
>>>>>>> 26e4f24d
    }
}<|MERGE_RESOLUTION|>--- conflicted
+++ resolved
@@ -167,12 +167,7 @@
 
     let mut date = NaiveDate::from_ymd_opt(1970, 1, 1).unwrap().and_hms_opt(12, 11, 13).unwrap();
     while date.year() < 2008 {
-<<<<<<< HEAD
-        verify_against_date_command_format_local(date_path, date);
+        verify_against_date_command_format_local(DATE_PATH, date);
         date += chrono::TimeDelta::days(55);
-=======
-        verify_against_date_command_format_local(DATE_PATH, date);
-        date += chrono::Duration::days(55);
->>>>>>> 26e4f24d
     }
 }